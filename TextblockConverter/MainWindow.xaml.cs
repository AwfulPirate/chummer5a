--- conflicted
+++ resolved
@@ -1,411 +1,341 @@
-﻿using System;
-using System.Collections.Generic;
-<<<<<<< HEAD
-=======
-using System.Configuration;
->>>>>>> c809f4a9
-using System.Linq;
-using System.Text.RegularExpressions;
-using System.Windows;
-using System.Xml;
-
-namespace WpfApplication1
-{
-    /// <summary>
-    /// Interaction logic for MainWindow.xaml
-    /// </summary>
-    public partial class MainWindow
-    {
-	    private List<string> _attAbbrevs = new List<string>();
-	    private List<string> _attValues = new List<string>();
-	    private readonly List<string> _attList = new List<string> { "bod","agi","rea","str", "cha", "int","log","wil", "ini", "edg", "mag","res","dep","ess"};
-		public MainWindow()
-        {
-            InitializeComponent();
-        }
-
-<<<<<<< HEAD
-        private void button_Click(object sender, RoutedEventArgs e)
-        {
-=======
-
-        private void ConvertString(bool critter = true)
-        {
-	        Guid g;
-	        if (!Guid.TryParse(txtGUID.Text, out g))
-            {
-	            txtGUID.Text = Guid.NewGuid().ToString();
-            }
->>>>>>> c809f4a9
-            var lines = txtRaw.Text.Split(new[] { Environment.NewLine }, StringSplitOptions.None);
-	        if (lines.Length <= 1) return;
-	        var doc = new XmlDocument();
-	        // write the root chummer node.
-<<<<<<< HEAD
-	        XmlNode objHeader = doc.CreateElement("critter");
-	        doc.AppendChild(objHeader);
-
-			XmlNode xmlNode = doc.CreateElement("id");
-			Guid g = Guid.NewGuid();
-=======
-			
-	        XmlNode objHeader = doc.CreateElement(critter ? "critter" : "spirit");
-	        doc.AppendChild(objHeader);
-
-			XmlNode xmlNode = doc.CreateElement("id");
->>>>>>> c809f4a9
-			xmlNode.InnerText = txtGUID.Text.Length > 0 ? txtGUID.Text : g.ToString();
-			objHeader.AppendChild(xmlNode);
-
-			xmlNode = doc.CreateElement("name");
-			xmlNode.InnerText = txtName.Text;
-			objHeader.AppendChild(xmlNode);
-
-			_attAbbrevs = new List<string>(ReplaceAttributeAbbrevs(lines[0]).Split(' '));
-	        _attValues = new List<string>(lines[1].Split(' '));
-	        if (_attAbbrevs.Count != _attValues.Count)
-	        {
-		        MessageBox.Show("Mismatched attribute lengths!");
-		        return;
-	        }
-
-			var nodes = new[] { "min", "max", "aug" };
-	        foreach (string str in _attList)
-	        {
-		        if (_attAbbrevs.Contains(str))
-		        {
-<<<<<<< HEAD
-			        int i = _attAbbrevs.IndexOf(str);
-			        foreach (var node in nodes)
-			        {
-				        xmlNode = doc.CreateElement($"{str}{node}".ToLower());
-				        xmlNode.InnerText = node == "aug" ? (Convert.ToInt32(_attValues[i]) + 4).ToString() : _attValues[i];
-				        objHeader.AppendChild(xmlNode);
-			        }
-		        }
-		        else
-		        {
-					foreach (var node in nodes)
-					{
-						xmlNode = doc.CreateElement($"{str}{node}".ToLower());
-						xmlNode.InnerText = "0";
-						objHeader.AppendChild(xmlNode);
-					}
-=======
-			        if (critter)
-			        {
-				        int i = _attAbbrevs.IndexOf(str);
-				        foreach (var node in nodes)
-				        {
-					        xmlNode = doc.CreateElement($"{str}{node}".ToLower());
-					        if (node == "aug" && int.TryParse(_attValues[i], out int result))
-					        {
-						        xmlNode.InnerText = node == "aug" ? (result + 4).ToString() : _attValues[i];
-					        }
-					        else
-					        {
-						        xmlNode.InnerText = _attValues[i];
-					        }
-
-					        objHeader.AppendChild(xmlNode);
-				        }
-			        }
-			        else
-			        {
-						int i = _attAbbrevs.IndexOf(str);
-						xmlNode = doc.CreateElement($"{str}".ToLower());
-						xmlNode.InnerText = _attValues[i];
-						objHeader.AppendChild(xmlNode);
-					}
-		        }
-		        else if (!critter)
-				{
-					xmlNode = doc.CreateElement($"{str}".ToLower());
-					xmlNode.InnerText = "0";
-					objHeader.AppendChild(xmlNode);
->>>>>>> c809f4a9
-				}
-	        }
-
-
-	        //Skip the first two lines, since we know they're attributes. 
-	        for (var i = 2; i < lines.Length; i++)
-	        {
-		        if (lines[i].StartsWith("Initiative"))
-		        {
-			        //Should probably be a handler for initiative dice here. 
-		        }
-		        else if (lines[i].StartsWith("Movement"))
-		        {
-			        var rawMove = lines[i].Replace("Movement ","");
-			        if (rawMove.Contains('('))
-			        {
-				        rawMove = rawMove.Replace('(', ',').Replace(")",string.Empty);
-			        }
-			        var movements = rawMove.Split(',').ToArray();
-			        var walk = new[] {"0", "1", "0"};
-			        var run = new[] { "0", "0", "0" };
-			        var sprint = new[] { "0", "1", "0" };
-			        foreach (var movement in movements.Where(movement => movement != "Movement"))
-			        {
-				        var current = movement.Replace("x", "").Replace("+", "").TrimEnd();
-				        var position = 0; 
-				        if (current.ToLower().Contains("swimming"))
-				        {
-					        position = 1;
-					        current = current.Split(' ')[0];
-				        }
-				        else if (current.ToLower().Contains("ﬂight") || current.ToLower().Contains("flight"))
-				        {
-					        position = 2;
-					        current = current.Split(' ')[0];
-				        }
-				        var currentMovement = current.Split('/');
-				        walk[position] = currentMovement[0];
-				        run[position] = currentMovement[1];
-				        sprint[position] = currentMovement[2];
-
-						// Set default swimming values if not present; based on metahuman values, may be incorrect. 
-				        if (position == 1)
-				        {
-					        walk[position] = Math.Max(Convert.ToInt32(walk[position]), 1).ToString();
-							sprint[position] = Math.Max(Convert.ToInt32(sprint[position]), 1).ToString();
-						}
-			        }
-
-			        xmlNode = doc.CreateElement("walk");
-			        xmlNode.InnerText = string.Join("/", walk);
-			        objHeader.AppendChild(xmlNode);
-
-			        xmlNode = doc.CreateElement("run");
-			        xmlNode.InnerText = string.Join("/", run);
-			        objHeader.AppendChild(xmlNode);
-
-			        xmlNode = doc.CreateElement("sprint");
-			        xmlNode.InnerText = string.Join("/", sprint);
-			        objHeader.AppendChild(xmlNode);
-		        }
-		        else if (lines[i].StartsWith("Physical Skills") || (lines[i].StartsWith("Matrix Skills")) || (lines[i].StartsWith("Skills")) || (lines[i].StartsWith("Magic Skills")))
-		        {
-			        var line = lines[i].Replace("Physical Skills ", "").Replace("Matrix Skills ", "").Replace("Magic Skills ", "").Replace("Skills ", "");
-			        var split = line.Split(',');
-			        XmlNode xmlParentNode = doc.CreateElement("skills");
-			        foreach (var s in split.Where(s => s != string.Empty))
-			        {
-				        xmlNode = doc.CreateElement("skill"); 
-<<<<<<< HEAD
-				        var attr = doc.CreateAttribute("rating");
-				        var index = s.LastIndexOf(' ');
-				        xmlNode.InnerText = s.Substring(0, index).Trim();
-				        attr.Value = s.Substring(index + 1).Trim();
-				        xmlNode.Attributes?.Append(attr);
-=======
-				        var index = s.LastIndexOf(" R");
-				        if (index != -1)
-						{
-							var attr = doc.CreateAttribute("rating");
-							xmlNode.InnerText = s.Substring(0, index).Trim();
-							attr.Value = s.Substring(index + 1).Trim();
-							xmlNode.Attributes?.Append(attr);
-						}
-				        else
-				        {
-					        xmlNode.InnerText = s.Trim();
-				        }
->>>>>>> c809f4a9
-				        xmlParentNode.AppendChild(xmlNode);
-			        }
-			        objHeader.AppendChild(xmlParentNode);
-		        }
-		        else if (lines[i].StartsWith("Complex Forms"))
-		        {
-			        var line = lines[i].Replace("Complex Forms ", "");
-			        var split = line.Split(',');
-			        XmlNode xmlParentNode = doc.CreateElement("complexforms");
-					foreach (var s in split.Where(s => s != string.Empty))
-					{
-						xmlNode = doc.CreateElement("complexform");
-						if (s.Contains('('))
-						{
-							var attr = doc.CreateAttribute("select");
-							attr.Value = s.Split('(', ')')[1];
-							xmlNode.Attributes?.Append(attr);
-						}
-
-						xmlNode.InnerText = s.Split('(', ')')[0].Trim();
-						xmlParentNode.AppendChild(xmlNode);
-					}
-					objHeader.AppendChild(xmlParentNode);
-		        }
-		        else if (lines[i].StartsWith("Powers"))
-		        {
-			        var line = lines[i].Replace("Powers ", "");
-			        var split = line.Split(',');
-			        XmlNode xmlParentNode = doc.CreateElement("powers");
-					foreach (var s in split.Where(s => s != string.Empty))
-					{
-						xmlNode = doc.CreateElement("power");
-<<<<<<< HEAD
-						if (s.Contains('('))
-=======
-						if (s.Contains(':'))
-						{
-							var attr = doc.CreateAttribute("select");
-							attr.Value = s.Split(':')[1].Trim();
-							xmlNode.Attributes?.Append(attr);
-							xmlNode.InnerText = s.Split(':')[0].Trim();
-						}
-						else if (s.Contains('('))
->>>>>>> c809f4a9
-						{
-							var attr = doc.CreateAttribute("select");
-							attr.Value = s.Split('(', ')')[1];
-							xmlNode.Attributes?.Append(attr);
-<<<<<<< HEAD
-						}
-
-						xmlNode.InnerText = s.Split('(', ')')[0].Trim();
-=======
-							xmlNode.InnerText = s.Split('(', ')')[0].Trim();
-						}
-						else
-						{
-							xmlNode.InnerText = s.Trim();
-						}
-
->>>>>>> c809f4a9
-						xmlParentNode.AppendChild(xmlNode);
-					}
-					objHeader.AppendChild(xmlParentNode);
-		        }
-		        else if (lines[i].StartsWith("Programs"))
-		        {
-			        var line = lines[i].Replace("Programs ", "");
-			        var split = line.Split(',');
-			        XmlNode xmlParentNode = doc.CreateElement("gears");
-					foreach (var s in split.Where(s => s != string.Empty))
-					{
-						xmlNode = doc.CreateElement("quality");
-						if (s.Contains('('))
-						{
-							var attr = doc.CreateAttribute("rating");
-							attr.Value = s.Split('(', ')')[1];
-							xmlNode.Attributes?.Append(attr);
-						}
-
-						xmlNode.InnerText = s.Split('(', ')')[0].Trim();
-						xmlParentNode.AppendChild(xmlNode);
-					}
-					objHeader.AppendChild(xmlParentNode);
-		        }
-		        else if (lines[i].StartsWith("Qualities"))
-		        {
-			        var line = lines[i].Replace("Qualities ", "");
-			        var split = line.Split(',');
-			        XmlNode xmlParentNode = doc.CreateElement("qualities");
-			        foreach (var s in split.Where(s => s != string.Empty))
-			        {
-				        xmlNode = doc.CreateElement("quality");
-				        if (s.Contains('('))
-				        {
-					        var attr = doc.CreateAttribute("select");
-					        attr.Value = s.Split('(', ')')[1];
-					        xmlNode.Attributes?.Append(attr);
-				        }
-							
-				        xmlNode.InnerText = s.Split('(', ')')[0].Trim();
-				        xmlParentNode.AppendChild(xmlNode);
-			        }
-			        objHeader.AppendChild(xmlParentNode);
-		        }
-		        else if (lines[i].StartsWith("Armor"))
-				{
-					var line = lines[i].Replace("Armor ", "");
-					xmlNode = doc.CreateElement("armor");
-					xmlNode.InnerText = line.Trim();
-					objHeader.AppendChild(xmlNode);
-				}
-	        }
-
-			// Create the default critter tab bonus. 
-			XmlNode xmlBonusNode = doc.CreateElement("bonus");
-			XmlNode xmlChildNode = doc.CreateElement("enabletab");
-			XmlNode xmlTabNode = doc.CreateElement("name");
-	        xmlTabNode.InnerText = "critter";
-	        xmlChildNode.AppendChild(xmlTabNode);
-	        xmlBonusNode.AppendChild(xmlChildNode);
-			objHeader.AppendChild(xmlBonusNode);
-
-			xmlNode = doc.CreateElement("source");
-	        xmlNode.InnerText = txtSource.Text.Length > 0 ? txtSource.Text : "EDITME";
-	        objHeader.AppendChild(xmlNode);
-			xmlNode = doc.CreateElement("page");
-			xmlNode.InnerText = txtPage.Text.Length > 0 ? txtPage.Text : "EDITME";
-			objHeader.AppendChild(xmlNode);
-
-			txtRaw.Text = System.Xml.Linq.XElement.Parse(doc.InnerXml).ToString();
-        }
-
-		private static string ReplaceAttributeAbbrevs(string input)
-<<<<<<< HEAD
-        {
-            input = ReplaceWholeWord(input, "B", "bod");
-            input = ReplaceWholeWord(input, "A", "agi");
-            input = ReplaceWholeWord(input, "R", "rea");
-            input = ReplaceWholeWord(input, "S", "str");
-            input = ReplaceWholeWord(input, "W", "wil");
-            input = ReplaceWholeWord(input, "L", "log");
-            input = ReplaceWholeWord(input, "I", "int");
-            input = ReplaceWholeWord(input, "C", "cha");
-			input = ReplaceWholeWord(input, "DEPTH", "dep");
-=======
-		{
-			input = input.ToLower();
-			input = ReplaceWholeWord(input, "b", "bod");
-			input = ReplaceWholeWord(input, "a", "agi");
-			input = ReplaceWholeWord(input, "r", "rea");
-			input = ReplaceWholeWord(input, "s", "str");
-			input = ReplaceWholeWord(input, "w", "wil");
-			input = ReplaceWholeWord(input, "l", "log");
-			input = ReplaceWholeWord(input, "i", "int");
-			input = ReplaceWholeWord(input, "c", "cha");
-			input = ReplaceWholeWord(input, "edg", "edg");
-			input = ReplaceWholeWord(input, "m", "mag");
-			input = ReplaceWholeWord(input, "r", "res");
-			input = ReplaceWholeWord(input, "depth", "dep");
->>>>>>> c809f4a9
-			return input;
-        }
-
-        /// <summary>
-        /// Regex wrapper to replace whole words in a string only. 
-        /// </summary>
-        /// <param name="original">Default string.</param>
-        /// <param name="wordToFind">Text to replace.</param>
-        /// <param name="replacement">Text that will be inserted.</param>
-        /// <param name="regexOptions">Extra regex options. Default is none.</param>
-        /// <returns></returns>
-        public static string ReplaceWholeWord(string original, string wordToFind,
-     string replacement, RegexOptions regexOptions = RegexOptions.None)
-        {
-
-            string pattern = $@"\b{wordToFind}\b";
-            var ret = Regex.Replace(original, pattern, replacement, regexOptions);
-            return ret;
-        }
-<<<<<<< HEAD
-    }
-=======
-
-		private void CreateSpirit(object sender, RoutedEventArgs e)
-		{
-			ConvertString(false);
-		}
-
-		private void CreateCritter(object sender, RoutedEventArgs e)
-		{
-			ConvertString();
-		}
-	}
->>>>>>> c809f4a9
-}
+﻿using System;
+using System.Collections.Generic;
+using System.Configuration;
+using System.Linq;
+using System.Text.RegularExpressions;
+using System.Windows;
+using System.Xml;
+
+namespace WpfApplication1
+{
+    /// <summary>
+    /// Interaction logic for MainWindow.xaml
+    /// </summary>
+    public partial class MainWindow
+    {
+	    private List<string> _attAbbrevs = new List<string>();
+	    private List<string> _attValues = new List<string>();
+	    private readonly List<string> _attList = new List<string> { "bod","agi","rea","str", "cha", "int","log","wil", "ini", "edg", "mag","res","dep","ess"};
+		public MainWindow()
+        {
+            InitializeComponent();
+        }
+
+
+        private void ConvertString(bool critter = true)
+        {
+	        Guid g;
+	        if (!Guid.TryParse(txtGUID.Text, out g))
+            {
+	            txtGUID.Text = Guid.NewGuid().ToString();
+            }
+            var lines = txtRaw.Text.Split(new[] { Environment.NewLine }, StringSplitOptions.None);
+	        if (lines.Length <= 1) return;
+	        var doc = new XmlDocument();
+	        // write the root chummer node.
+			
+	        XmlNode objHeader = doc.CreateElement(critter ? "critter" : "spirit");
+	        doc.AppendChild(objHeader);
+
+			XmlNode xmlNode = doc.CreateElement("id");
+			xmlNode.InnerText = txtGUID.Text.Length > 0 ? txtGUID.Text : g.ToString();
+			objHeader.AppendChild(xmlNode);
+
+			xmlNode = doc.CreateElement("name");
+			xmlNode.InnerText = txtName.Text;
+			objHeader.AppendChild(xmlNode);
+
+			_attAbbrevs = new List<string>(ReplaceAttributeAbbrevs(lines[0]).Split(' '));
+	        _attValues = new List<string>(lines[1].Split(' '));
+	        if (_attAbbrevs.Count != _attValues.Count)
+	        {
+		        MessageBox.Show("Mismatched attribute lengths!");
+		        return;
+	        }
+
+			var nodes = new[] { "min", "max", "aug" };
+	        foreach (string str in _attList)
+	        {
+		        if (_attAbbrevs.Contains(str))
+		        {
+			        if (critter)
+			        {
+				        int i = _attAbbrevs.IndexOf(str);
+				        foreach (var node in nodes)
+				        {
+					        xmlNode = doc.CreateElement($"{str}{node}".ToLower());
+					        if (node == "aug" && int.TryParse(_attValues[i], out int result))
+					        {
+						        xmlNode.InnerText = node == "aug" ? (result + 4).ToString() : _attValues[i];
+					        }
+					        else
+					        {
+						        xmlNode.InnerText = _attValues[i];
+					        }
+
+					        objHeader.AppendChild(xmlNode);
+				        }
+			        }
+			        else
+			        {
+						int i = _attAbbrevs.IndexOf(str);
+						xmlNode = doc.CreateElement($"{str}".ToLower());
+						xmlNode.InnerText = _attValues[i];
+						objHeader.AppendChild(xmlNode);
+					}
+		        }
+		        else if (!critter)
+				{
+					xmlNode = doc.CreateElement($"{str}".ToLower());
+					xmlNode.InnerText = "0";
+					objHeader.AppendChild(xmlNode);
+				}
+	        }
+
+
+	        //Skip the first two lines, since we know they're attributes. 
+	        for (var i = 2; i < lines.Length; i++)
+	        {
+		        if (lines[i].StartsWith("Initiative"))
+		        {
+			        //Should probably be a handler for initiative dice here. 
+		        }
+		        else if (lines[i].StartsWith("Movement"))
+		        {
+			        var rawMove = lines[i].Replace("Movement ","");
+			        if (rawMove.Contains('('))
+			        {
+				        rawMove = rawMove.Replace('(', ',').Replace(")",string.Empty);
+			        }
+			        var movements = rawMove.Split(',').ToArray();
+			        var walk = new[] {"0", "1", "0"};
+			        var run = new[] { "0", "0", "0" };
+			        var sprint = new[] { "0", "1", "0" };
+			        foreach (var movement in movements.Where(movement => movement != "Movement"))
+			        {
+				        var current = movement.Replace("x", "").Replace("+", "").TrimEnd();
+				        var position = 0; 
+				        if (current.ToLower().Contains("swimming"))
+				        {
+					        position = 1;
+					        current = current.Split(' ')[0];
+				        }
+				        else if (current.ToLower().Contains("ﬂight") || current.ToLower().Contains("flight"))
+				        {
+					        position = 2;
+					        current = current.Split(' ')[0];
+				        }
+				        var currentMovement = current.Split('/');
+				        walk[position] = currentMovement[0];
+				        run[position] = currentMovement[1];
+				        sprint[position] = currentMovement[2];
+
+						// Set default swimming values if not present; based on metahuman values, may be incorrect. 
+				        if (position == 1)
+				        {
+					        walk[position] = Math.Max(Convert.ToInt32(walk[position]), 1).ToString();
+							sprint[position] = Math.Max(Convert.ToInt32(sprint[position]), 1).ToString();
+						}
+			        }
+
+			        xmlNode = doc.CreateElement("walk");
+			        xmlNode.InnerText = string.Join("/", walk);
+			        objHeader.AppendChild(xmlNode);
+
+			        xmlNode = doc.CreateElement("run");
+			        xmlNode.InnerText = string.Join("/", run);
+			        objHeader.AppendChild(xmlNode);
+
+			        xmlNode = doc.CreateElement("sprint");
+			        xmlNode.InnerText = string.Join("/", sprint);
+			        objHeader.AppendChild(xmlNode);
+		        }
+		        else if (lines[i].StartsWith("Physical Skills") || (lines[i].StartsWith("Matrix Skills")) || (lines[i].StartsWith("Skills")) || (lines[i].StartsWith("Magic Skills")))
+		        {
+			        var line = lines[i].Replace("Physical Skills ", "").Replace("Matrix Skills ", "").Replace("Magic Skills ", "").Replace("Skills ", "");
+			        var split = line.Split(',');
+			        XmlNode xmlParentNode = doc.CreateElement("skills");
+			        foreach (var s in split.Where(s => s != string.Empty))
+			        {
+				        xmlNode = doc.CreateElement("skill"); 
+				        var index = s.LastIndexOf(" R");
+				        if (index != -1)
+						{
+							var attr = doc.CreateAttribute("rating");
+							xmlNode.InnerText = s.Substring(0, index).Trim();
+							attr.Value = s.Substring(index + 1).Trim();
+							xmlNode.Attributes?.Append(attr);
+						}
+				        else
+				        {
+					        xmlNode.InnerText = s.Trim();
+				        }
+				        xmlParentNode.AppendChild(xmlNode);
+			        }
+			        objHeader.AppendChild(xmlParentNode);
+		        }
+		        else if (lines[i].StartsWith("Complex Forms"))
+		        {
+			        var line = lines[i].Replace("Complex Forms ", "");
+			        var split = line.Split(',');
+			        XmlNode xmlParentNode = doc.CreateElement("complexforms");
+					foreach (var s in split.Where(s => s != string.Empty))
+					{
+						xmlNode = doc.CreateElement("complexform");
+						if (s.Contains('('))
+						{
+							var attr = doc.CreateAttribute("select");
+							attr.Value = s.Split('(', ')')[1];
+							xmlNode.Attributes?.Append(attr);
+						}
+
+						xmlNode.InnerText = s.Split('(', ')')[0].Trim();
+						xmlParentNode.AppendChild(xmlNode);
+					}
+					objHeader.AppendChild(xmlParentNode);
+		        }
+		        else if (lines[i].StartsWith("Powers"))
+		        {
+			        var line = lines[i].Replace("Powers ", "");
+			        var split = line.Split(',');
+			        XmlNode xmlParentNode = doc.CreateElement("powers");
+					foreach (var s in split.Where(s => s != string.Empty))
+					{
+						xmlNode = doc.CreateElement("power");
+						if (s.Contains(':'))
+						{
+							var attr = doc.CreateAttribute("select");
+							attr.Value = s.Split(':')[1].Trim();
+							xmlNode.Attributes?.Append(attr);
+							xmlNode.InnerText = s.Split(':')[0].Trim();
+						}
+						else if (s.Contains('('))
+						{
+							var attr = doc.CreateAttribute("select");
+							attr.Value = s.Split('(', ')')[1];
+							xmlNode.Attributes?.Append(attr);
+							xmlNode.InnerText = s.Split('(', ')')[0].Trim();
+						}
+						else
+						{
+							xmlNode.InnerText = s.Trim();
+						}
+
+						xmlParentNode.AppendChild(xmlNode);
+					}
+					objHeader.AppendChild(xmlParentNode);
+		        }
+		        else if (lines[i].StartsWith("Programs"))
+		        {
+			        var line = lines[i].Replace("Programs ", "");
+			        var split = line.Split(',');
+			        XmlNode xmlParentNode = doc.CreateElement("gears");
+					foreach (var s in split.Where(s => s != string.Empty))
+					{
+						xmlNode = doc.CreateElement("quality");
+						if (s.Contains('('))
+						{
+							var attr = doc.CreateAttribute("rating");
+							attr.Value = s.Split('(', ')')[1];
+							xmlNode.Attributes?.Append(attr);
+						}
+
+						xmlNode.InnerText = s.Split('(', ')')[0].Trim();
+						xmlParentNode.AppendChild(xmlNode);
+					}
+					objHeader.AppendChild(xmlParentNode);
+		        }
+		        else if (lines[i].StartsWith("Qualities"))
+		        {
+			        var line = lines[i].Replace("Qualities ", "");
+			        var split = line.Split(',');
+			        XmlNode xmlParentNode = doc.CreateElement("qualities");
+			        foreach (var s in split.Where(s => s != string.Empty))
+			        {
+				        xmlNode = doc.CreateElement("quality");
+				        if (s.Contains('('))
+				        {
+					        var attr = doc.CreateAttribute("select");
+					        attr.Value = s.Split('(', ')')[1];
+					        xmlNode.Attributes?.Append(attr);
+				        }
+							
+				        xmlNode.InnerText = s.Split('(', ')')[0].Trim();
+				        xmlParentNode.AppendChild(xmlNode);
+			        }
+			        objHeader.AppendChild(xmlParentNode);
+		        }
+		        else if (lines[i].StartsWith("Armor"))
+				{
+					var line = lines[i].Replace("Armor ", "");
+					xmlNode = doc.CreateElement("armor");
+					xmlNode.InnerText = line.Trim();
+					objHeader.AppendChild(xmlNode);
+				}
+	        }
+
+			// Create the default critter tab bonus. 
+			XmlNode xmlBonusNode = doc.CreateElement("bonus");
+			XmlNode xmlChildNode = doc.CreateElement("enabletab");
+			XmlNode xmlTabNode = doc.CreateElement("name");
+	        xmlTabNode.InnerText = "critter";
+	        xmlChildNode.AppendChild(xmlTabNode);
+	        xmlBonusNode.AppendChild(xmlChildNode);
+			objHeader.AppendChild(xmlBonusNode);
+
+			xmlNode = doc.CreateElement("source");
+	        xmlNode.InnerText = txtSource.Text.Length > 0 ? txtSource.Text : "EDITME";
+	        objHeader.AppendChild(xmlNode);
+			xmlNode = doc.CreateElement("page");
+			xmlNode.InnerText = txtPage.Text.Length > 0 ? txtPage.Text : "EDITME";
+			objHeader.AppendChild(xmlNode);
+
+			txtRaw.Text = System.Xml.Linq.XElement.Parse(doc.InnerXml).ToString();
+        }
+
+		private static string ReplaceAttributeAbbrevs(string input)
+		{
+			input = input.ToLower();
+			input = ReplaceWholeWord(input, "b", "bod");
+			input = ReplaceWholeWord(input, "a", "agi");
+			input = ReplaceWholeWord(input, "r", "rea");
+			input = ReplaceWholeWord(input, "s", "str");
+			input = ReplaceWholeWord(input, "w", "wil");
+			input = ReplaceWholeWord(input, "l", "log");
+			input = ReplaceWholeWord(input, "i", "int");
+			input = ReplaceWholeWord(input, "c", "cha");
+			input = ReplaceWholeWord(input, "edg", "edg");
+			input = ReplaceWholeWord(input, "m", "mag");
+			input = ReplaceWholeWord(input, "r", "res");
+			input = ReplaceWholeWord(input, "depth", "dep");
+			return input;
+        }
+
+        /// <summary>
+        /// Regex wrapper to replace whole words in a string only. 
+        /// </summary>
+        /// <param name="original">Default string.</param>
+        /// <param name="wordToFind">Text to replace.</param>
+        /// <param name="replacement">Text that will be inserted.</param>
+        /// <param name="regexOptions">Extra regex options. Default is none.</param>
+        /// <returns></returns>
+        public static string ReplaceWholeWord(string original, string wordToFind,
+     string replacement, RegexOptions regexOptions = RegexOptions.None)
+        {
+
+            string pattern = $@"\b{wordToFind}\b";
+            var ret = Regex.Replace(original, pattern, replacement, regexOptions);
+            return ret;
+        }
+
+		private void CreateSpirit(object sender, RoutedEventArgs e)
+		{
+			ConvertString(false);
+		}
+
+		private void CreateCritter(object sender, RoutedEventArgs e)
+		{
+			ConvertString();
+		}
+	}
+}