using Chummer;
using Chummer.Plugins;
using ChummerHub.Client.Model;
using Microsoft.Rest;
using SINners;
using SINners.Models;
using System;
using System.Collections.Concurrent;
using System.Collections.Generic;
using System.Collections.ObjectModel;
using System.Drawing;
using System.IO;
using System.Linq;
using System.Net;
using System.Net.Http;
using System.Reflection;
using System.Runtime.InteropServices;
using System.Text;
using System.Threading.Tasks;
using System.Windows.Forms;
using static Chummer.frmCharacterRoster;

namespace ChummerHub.Client.Backend
{
    public static class StaticUtils
    {

        public static Type GetListType(object someList)
        {
            if (someList == null)
                throw new ArgumentNullException("someList");
            Type result;
            var type = someList.GetType();

            var genType = type.GetGenericTypeDefinition();


            if (!type.IsGenericType)
                throw new ArgumentException("someList", "Type must be List<>, but was " + type.FullName);
            try
            {
                result = type.GetGenericArguments()[0];
            }
            catch (Exception e)
            {
                var ex = new ArgumentException("someList", "Type must be List<>, but was " + type.FullName, e);
                throw ex;
            }

            return result;
        }


        public static Utils MyUtils = new Utils();
        static StaticUtils()
        {
        }

        public static bool IsUnitTest { get { return MyUtils.IsUnitTest; } }

        private static CookieContainer _AuthorizationCookieContainer = null;

        private static List<string> _userRoles = null;
        public static List<string> UserRoles
        {
            get
            {
                if (_userRoles == null)
                {
                    using (new CursorWait(false))
                    {
                        int counter = 0;
                        //just wait until the task from the startup finishes...
                        while (_userRoles == null)
                        {
                            counter++;
                            if (counter > 10 * 5)
                            {
                                _userRoles = new List<string>() { "none" };
                                break;
                            }
                            System.Threading.Thread.Sleep(100);
                        }
                    }
                }
                return _userRoles;
            }
            set
            {
                _userRoles = value;
            }
        }

        public static CookieContainer AuthorizationCookieContainer
        {
            get
            {
                //Properties.Settings.Default.Reload();
                if ((_AuthorizationCookieContainer == null)
                    || (String.IsNullOrEmpty(Properties.Settings.Default.CookieData)))
                {
                    Uri uri = new Uri(Properties.Settings.Default.SINnerUrl);
                    string cookieData = Properties.Settings.Default.CookieData;
                    _AuthorizationCookieContainer = GetUriCookieContainer(uri, cookieData);
                }
                return _AuthorizationCookieContainer;
            }
            set
            {
                _AuthorizationCookieContainer = value;
                if (value == null)
                {
                    Uri uri = new Uri(Properties.Settings.Default.SINnerUrl);
                    DeleteUriCookieData(uri);
                    Properties.Settings.Default.CookieData = null;
                    Properties.Settings.Default.Save();
                }
            }
        }

        /// <summary>
        /// Gets the URI cookie container.
        /// </summary>
        /// <param name="uri">The URI.</param>
        /// <returns></returns>
        public static CookieContainer GetUriCookieContainer(Uri uri, string cookieData)
        {
            CookieContainer cookies = null;
            if (String.IsNullOrEmpty(cookieData))
                cookieData = GetUriCookieData(uri);
            if (cookieData.Length > 0)
            {
                cookies = new CookieContainer();
                cookies.SetCookies(uri, cookieData);
                Properties.Settings.Default.CookieData = cookieData;
                int i = uri.AbsoluteUri.IndexOf(uri.AbsolutePath);
                
                Properties.Settings.Default.SINnerUrl = uri.AbsoluteUri.Substring(0, i);
                if (Properties.Settings.Default.SINnerUrl.Length < 7)
                    Properties.Settings.Default.SINnerUrl = uri.AbsoluteUri;
                Properties.Settings.Default.Save();
            }
            return cookies;
        }

        [DllImport("wininet.dll", SetLastError = true)]
        public static extern bool InternetGetCookieEx(
                                        string url,
                                        string cookieName,
                                        StringBuilder cookieData,
                                        ref int size,
                                        Int32 dwFlags,
                                        IntPtr lpReserved);

        private const Int32 InternetCookieHttponly = 0x2000;

        [DllImport("wininet.dll", CharSet = CharSet.Auto, SetLastError = true)]
        static extern bool InternetSetCookie(string lpszUrlName, string lpszCookieName, string lpszCookieData);

        /// <summary>
        /// Gets the actual Cookie data
        /// </summary>
        public static string GetUriCookieData(Uri uri)
        {
            // Determine the size of the cookie
            int datasize = 8192 * 16;
            StringBuilder cookieData = new StringBuilder(datasize);
            if (!InternetGetCookieEx(uri.ToString(), null, cookieData, ref datasize, InternetCookieHttponly, IntPtr.Zero))
            {
                if (datasize < 0)
                    return null;
                // Allocate stringbuilder large enough to hold the cookie
                cookieData = new StringBuilder(datasize);
                if (!InternetGetCookieEx(
                    uri.ToString(),
                    null, cookieData,
                    ref datasize,
                    InternetCookieHttponly,
                    IntPtr.Zero))
                    return null;
            }
            return cookieData.ToString().Replace(';', ',');
        }


        /// <summary>
        /// Gets the actual Cookie data
        /// </summary>
        public static bool DeleteUriCookieData(Uri uri)
        {
            Cookie temp1 = new Cookie("KEY1", "VALUE1", "/Path/To/My/App", "/");
            // Determine the size of the cookie
            int datasize = 8192 * 16;
            StringBuilder cookieData = new StringBuilder(datasize);
            if(!InternetGetCookieEx(uri.ToString(), null, cookieData, ref datasize, InternetCookieHttponly, IntPtr.Zero))
            {
                if(datasize < 0)
                    return false;
                // Allocate stringbuilder large enough to hold the cookie
                cookieData = new StringBuilder(datasize);
                if(!InternetGetCookieEx(
                    uri.ToString(),
                    null, cookieData,
                    ref datasize,
                    InternetCookieHttponly,
                    IntPtr.Zero))
                    return false;
            }
            if (!InternetSetCookie(uri.ToString(), null, ""))
            {
                return false;
            }

            return true;
        }
        

        private static bool clientErrorShown = false;

        private static bool? _clientNOTworking = null;

        private static Task<SINnersClient> _clientTask = null;

        private static SINnersClient _client = null;
        public static async Task<SINnersClient> GetClient(bool reset = false)
        {
            if (reset)
            {
                _client = null;
                _clientNOTworking = false;
                _clientTask = null;
            }
            if (_client == null)
            {
                if (_clientNOTworking.HasValue == false ||
                    (_clientNOTworking == false))
                {
                    { 
                        _client = GetSINnersClient();
                        if (_client != null)
                            _clientNOTworking = false;
                    }
                }
            }
            return _client;
        }

        private static SINnersClient GetSINnersClient()
        {
            SINnersClient client = null;
            try
            {
                var assembly = System.Reflection.Assembly.GetAssembly(typeof(frmChummerMain));
                if (assembly.GetName().Version.Build == 0)
                {
                    Properties.Settings.Default.SINnerUrl = "https://sinners.azurewebsites.net";
                }
                else
                {
                    Properties.Settings.Default.SINnerUrl = "https://sinners-beta.azurewebsites.net";
                }
                if (System.Diagnostics.Debugger.IsAttached)
                {
                    try
                    {

                        string local = "http://localhost:5000/";
                        var request = WebRequest.Create("http://localhost:5000/");
                        WebResponse response = request.GetResponse();
                        Properties.Settings.Default.SINnerUrl = local;
                        System.Diagnostics.Trace.TraceInformation("Connected to " + local + ".");
                    }
                    catch (Exception e)
                    {
                        Properties.Settings.Default.SINnerUrl = "https://sinners-beta.azurewebsites.net";
                        System.Diagnostics.Trace.TraceInformation("Connected to " + Properties.Settings.Default.SINnerUrl + ".");
                    }
                }
                ServicePointManager.ServerCertificateValidationCallback += delegate { return true; };
                ServicePointManager.SecurityProtocol = SecurityProtocolType.Ssl3 | SecurityProtocolType.Tls | SecurityProtocolType.Tls11 | SecurityProtocolType.Tls12;
                Uri baseUri = new Uri(Properties.Settings.Default.SINnerUrl);
                Microsoft.Rest.ServiceClientCredentials credentials = new MyCredentials();
                DelegatingHandler delegatingHandler = new MyMessageHandler();
                HttpClientHandler httpClientHandler = new HttpClientHandler();
                httpClientHandler.CookieContainer = AuthorizationCookieContainer;
                client = new SINnersClient(baseUri, credentials, httpClientHandler, delegatingHandler);
                //double waitTime = 30;
                //var resptask = client.GetVersionWithHttpMessagesAsync().CancelAfter((int)(1000 * waitTime));
                //resptask.ContinueWith((respresult) =>
                //    {
                //        try
                //        {
                //            if (respresult.IsCanceled)
                //            {
                //                System.Diagnostics.Trace.TraceInformation("Could not connected to SINners in " + waitTime + " seconds.");
                //                if (_clientNOTworking.HasValue == false)
                //                    _clientNOTworking = true;
                //                return;
                //            }
                //            var verresp = respresult.Result;
                //            if (verresp.Response.StatusCode == HttpStatusCode.OK)
                //                System.Diagnostics.Trace.TraceInformation("Connected to SINners in version " + verresp.Body.AssemblyVersion + ".");
                //            else if (verresp.Response.StatusCode == HttpStatusCode.Forbidden)
                //            {
                //                if (_clientNOTworking.HasValue == false)
                //                    _clientNOTworking = true;
                //                throw new System.Web.HttpException(403, "WebService disabled by Admin!");
                //            }
                //            _clientNOTworking = false;
                //        }
                //        catch (Exception e)
                //        {
                //            System.Diagnostics.Trace.TraceError(e.ToString());
                //            Console.WriteLine(e);
                //            throw;
                //        }

                //    });
            }
            catch (Exception ex)
            {
                System.Diagnostics.Trace.TraceError(ex.ToString());
                if (!clientErrorShown)
                {
                    clientErrorShown = true;
                    Exception inner = ex;
                    while (inner.InnerException != null)
                        inner = inner.InnerException;
                    string msg = "Error connecting to SINners: " + Environment.NewLine;
                    msg += "(the complete error description is copied to clipboard)" + Environment.NewLine + Environment.NewLine + inner.ToString();
                    PluginHandler.MainForm.DoThreadSafe(() =>
                    {
                        System.Windows.Forms.Clipboard.SetText(ex.ToString());
                    });
                    msg += Environment.NewLine + Environment.NewLine + "Please check the Plugin-Options dialog.";
                    MessageBox.Show(msg, "Error", MessageBoxButtons.OK, MessageBoxIcon.Warning);
                    
                }
            }
            return client;
        }
    }

    public class Utils
    {
       

        public Utils()
        {
            IsUnitTest = false;
        }

        public bool IsUnitTest { get; set; }

        //private static TreeNode MyOnlineTreeNode { get; set; }

        private static List<TreeNode> MyTreeNodeList { get; set; }

        /// <summary>
        /// Generates a character cache, which prevents us from repeatedly loading XmlNodes or caching a full character.
        /// </summary>
        /// <param name="strFile"></param>
        internal async static Task<IEnumerable<TreeNode>> GetCharacterRosterTreeNode(bool forceUpdate, Func<Task<HttpOperationResponse<SINSearchGroupResult>>> myGetSINnersFunction)
        {
            if ((MyTreeNodeList != null) && !forceUpdate)
                return MyTreeNodeList;
            MyTreeNodeList = new List<TreeNode>();
            try
            {
                PluginHandler.MainForm.DoThreadSafe(() =>
                {
                    MyTreeNodeList.Clear();
                });

                HttpOperationResponse<SINSearchGroupResult> response = null;
                try
                {
                    response = await myGetSINnersFunction();
                }
                catch(Microsoft.Rest.SerializationException e)
                {
                    if (e.Content.Contains("Log in - ChummerHub"))
                    {
                        TreeNode node = new TreeNode("Online, not logged in")
                        {
                            ToolTipText = "Please log in (Options -> Plugins -> Sinners (Cloud) -> Login"
                        };
                        PluginHandler.MainForm.DoThreadSafe(() =>
                        {
                            MyTreeNodeList.Add(node);
                        });
                        return MyTreeNodeList;
                    }
                    else
                    {
                        string msg = "Could not load response from SINners:" + Environment.NewLine;
                        msg += e.Message;
                        if (e.InnerException != null)
                        {
                            msg += Environment.NewLine + e.InnerException.Message;
                        }
                        System.Diagnostics.Trace.TraceWarning(msg);
                        PluginHandler.MainForm.DoThreadSafe(() =>
                        {
                            MyTreeNodeList.Add(new TreeNode()
                            {
                                ToolTipText = msg
                            });
                        });
                        return MyTreeNodeList;
                    }
                }
                if (response == null || (response.Response.StatusCode == HttpStatusCode.BadRequest))
                {
                    string msg = "Could not load online Sinners: " + response?.Response.ReasonPhrase;
                    if (response != null)
                    {
                        var content = await response.Response.Content.ReadAsStringAsync();
                        msg += Environment.NewLine + "Content: " + content;
                    }
                    System.Diagnostics.Trace.TraceWarning(msg);
                   
                    var errornode = new TreeNode()
                    {
                        Text = "Error contacting SINners"
                    };

                    CharacterCache errorCache = new CharacterCache
                    {
                        ErrorText = "Error is copied to clipboard!" + Environment.NewLine + Environment.NewLine + msg,
                        CharacterAlias = "Error loading SINners"
                    };
                    errorCache.OnMyAfterSelect += (sender, args) =>
                    {
                        PluginHandler.MainForm.DoThreadSafe(() =>
                        {
                            System.Windows.Forms.Clipboard.SetText(msg);
                        });
                    };
                    errornode.Tag = errorCache;
                    PluginHandler.MainForm.DoThreadSafe(() =>
                    {
                            MyTreeNodeList.Add(errornode);
                    });
                    return MyTreeNodeList;
                }

                SINSearchGroupResult result = response.Body as SINSearchGroupResult;
                if (result?.Roles != null)
                    StaticUtils.UserRoles = result.Roles?.ToList();
                System.Diagnostics.Trace.TraceInformation("Connected to SINners in version " + result?.Version?.AssemblyVersion + ".");
                var groups = result?.SinGroups.ToList();
                MyTreeNodeList = CharacterRosterTreeNodifyGroupList(groups);
                
                return MyTreeNodeList;
            }
            catch (Exception ex)
            {
                System.Diagnostics.Trace.TraceError(ex.ToString());
                throw;
            }
        }

        public static List<TreeNode> CharacterRosterTreeNodifyGroupList(List<SINnerSearchGroup> groups)
        {
            if (groups == null)
            {
                return MyTreeNodeList;
            }

            foreach (var parentlist in groups)
            {
                try
                {
                    //list.SiNner.DownloadedFromSINnersTime = DateTime.Now;
                    var objListNode = GetCharacterRosterTreeNodeRecursive(parentlist);

                    PluginHandler.MainForm.DoThreadSafe(() =>
                    {
                        if (objListNode != null)
                            MyTreeNodeList.Add(objListNode);
                        else
                        {
                            TreeNode node = new TreeNode("no owned chummers found")
                            {
                                Tag = "",
                                Name = "no owned chummers found",
                                ToolTipText =
                                    "To upload a chummer go into the sinners-tabpage after opening a character and press upload (and wait a bit)."
                            };
                            MyTreeNodeList.Add(node);
                        }
                    });
                }
                catch (Exception e)
                {
                    System.Diagnostics.Trace.TraceWarning("Could not deserialize CharacterCache-Object: " + e.ToString());
                    TreeNode errorNode = new TreeNode()
                    {
                        Text = "Error loading Char from WebService"
                    };
                    var objCache = new CharacterCache();
                    objCache.ErrorText = e.ToString();
                    errorNode.Tag = objCache;
                    return new List<TreeNode>() {errorNode};
                }
            }

            if (MyTreeNodeList.Count == 0)
            {
                PluginHandler.MainForm.DoThreadSafe(() =>
                {
                    TreeNode node = new TreeNode("Online, but no chummers uploaded");
                    node.Tag = node.Text;
                    node.ToolTipText =
                        "To upload a chummer, open it go to the sinners-tabpage and click upload (and wait a bit).";
                    MyTreeNodeList.Add(node);
                });
            }

            return MyTreeNodeList;
        }

        private static TreeNode GetCharacterRosterTreeNodeRecursive(SINnerSearchGroup ssg)
        {
            TreeNode objListNode = new TreeNode
            {
                Text = ssg.Groupname,
                Name = ssg.Groupname
            };
            foreach (var member in ssg.MyMembers)
            {
                var sinner = member.MySINner;
                sinner.DownloadedFromSINnersTime = DateTime.Now;
                CharacterCache objCache = null;
                if (!String.IsNullOrEmpty(sinner?.MyExtendedAttributes?.JsonSummary))
                {
                    objCache =
                        Newtonsoft.Json.JsonConvert.DeserializeObject<CharacterCache>(sinner.MyExtendedAttributes
                            .JsonSummary);
                }
                else
                {
                    objCache = new CharacterCache
                    {
                        CharacterName = "pending",
                        CharacterAlias = sinner.Alias,
                        BuildMethod = "online"
                    };
                }

                SetEventHandlers(sinner, objCache);
                TreeNode memberNode = new TreeNode
                {
                    
                    Text = objCache.CalculatedName(),
                    Name = objCache.CalculatedName(),
                    Tag = objCache,
                    ToolTipText = "Last Change: " + sinner.LastChange,
                    ContextMenuStrip = PluginHandler.MainForm.CharacterRoster.ContextMenuStrip
                };
                if (String.IsNullOrEmpty(sinner.DownloadUrl))
                {
                    objCache.ErrorText = "File is not uploaded - only metadata available." + Environment.NewLine
                                      + "Please upload this file again from a client," +
                                      Environment.NewLine
                                      + "that has saved a local copy." +
                                      Environment.NewLine + Environment.NewLine
                                      + "Open the character locally, make sure to have \"online mode\"" +
                                      Environment.NewLine
                                      + "selected in option->plugins->sinner and press the \"save\" symbol.";

                }
                if (!objListNode.Nodes.ContainsKey(memberNode.Name))
                    objListNode.Nodes.Insert(0, memberNode);
                if (!string.IsNullOrEmpty(objCache.ErrorText))
                {
                    memberNode.ForeColor = Color.Red;
                    memberNode.ToolTipText += Environment.NewLine + Environment.NewLine +
                                               LanguageManager.GetString("String_Error", GlobalOptions.Language)
                                               + LanguageManager.GetString("String_Colon", GlobalOptions.Language) +
                                               Environment.NewLine + objCache.ErrorText;
                }

                CharacterCache delObj;
                if (ssg.MySINSearchGroups != null)
                {
                    foreach (var childlist in ssg.MySINSearchGroups)
                    {
                        var childnode = GetCharacterRosterTreeNodeRecursive(childlist);
                        if (childnode != null)
                        {
                            if (!objListNode.Nodes.ContainsKey(childnode.Text))
                                objListNode.Nodes.Add(childnode);
                        }
                    }
                }
            }

            if (ssg.MySINSearchGroups != null)
            {
                foreach (var childssg in ssg.MySINSearchGroups)
                {
                    var childnode = GetCharacterRosterTreeNodeRecursive(childssg);
                    if (childnode != null)
                    {
                        if (!objListNode.Nodes.ContainsKey(childnode.Name))
                            objListNode.Nodes.Add(childnode);
                        else
                        {
                            var list = objListNode.Nodes.Find(childnode.Name, false).ToList();
                            foreach (var mergenode in list)
                            {
                                foreach (TreeNode what in childnode.Nodes)
                                {
                                    if (!mergenode.Nodes.ContainsKey(what.Name))
                                        mergenode.Nodes.Add(what);
                                }
                            }
                        }
                    }
                }
            }

            return objListNode;
        }


        public static byte[] ReadFully(Stream input)
        {
            byte[] buffer = new byte[16 * 1024];
            using (MemoryStream ms = new MemoryStream())
            {
                int read;
                while ((read = input.Read(buffer, 0, buffer.Length)) > 0)
                {
                    ms.Write(buffer, 0, read);
                }
                return ms.ToArray();
            }
        }

        private static void SetEventHandlers(SINners.Models.SINner sinner, CharacterCache objCache)
        {
            objCache.OnMyDoubleClick -= objCache.OnDefaultDoubleClick;
            objCache.OnMyDoubleClick += (sender, e) => OnMyDoubleClick(sinner, objCache); 
            objCache.OnMyAfterSelect -= objCache.OnDefaultAfterSelect;
            objCache.OnMyAfterSelect += (sender, treeViewEventArgs) => OnMyAfterSelect(sinner, objCache, treeViewEventArgs);
            objCache.OnMyKeyDown -= objCache.OnDefaultKeyDown;
            objCache.OnMyKeyDown += async (sender, args) =>
            {
                try
                {
                    using (new CursorWait(true, PluginHandler.MainForm))
                    {
                        if (args.Item1.KeyCode == Keys.Delete)
                        {
                            var client = await StaticUtils.GetClient();
                            client.Delete(sinner.Id.Value);
                            objCache.ErrorText = "deleted!";
                            PluginHandler.MainForm.DoThreadSafe(() =>
                            {
                                PluginHandler.MainForm.CharacterRoster.LoadCharacters(false, false, false, true);
                            });
                        }
                    }
                }
                catch(HttpOperationException e)
                {
                    objCache.ErrorText = e.Message;
                    objCache.ErrorText += Environment.NewLine + e.Response.Content;
                    System.Diagnostics.Trace.TraceWarning(e.ToString());
                }
                catch (Exception e)
                {
                    objCache.ErrorText = e.Message;
                    System.Diagnostics.Trace.TraceWarning(e.ToString());
                }
            };
        }

        private async static void OnMyAfterSelect(SINner sinner, CharacterCache objCache, TreeViewEventArgs treeViewEventArgs)
        {
            string loadFilePath = null;
            using (new CursorWait(true, PluginHandler.MainForm))
            {
                string zipPath = System.IO.Path.Combine(System.IO.Path.GetTempPath(), "SINner", sinner.Id.Value.ToString());
                if (Directory.Exists(zipPath))
                {
                    var files = Directory.EnumerateFiles(zipPath, "*.chum5", SearchOption.TopDirectoryOnly);
                    foreach (var file in files)
                    {
                        DateTime lastwrite = File.GetLastWriteTime(file);
                        if ((lastwrite >= sinner.LastChange)
                            || sinner.LastChange == null)
                        {
                            loadFilePath = file;
                            objCache.FilePath = loadFilePath;
                            break;
                        }
                        File.Delete(file);
                    }
                }
                if (String.IsNullOrEmpty(objCache.FilePath))
                { 
                    objCache.FilePath = await DownloadFileTask(sinner, objCache);
<<<<<<< HEAD
                }

                if (!String.IsNullOrEmpty(objCache.FilePath))
                {
                    //I copy the values, because I dont know what callbacks are registered...
                    var tempCache = new CharacterCache(objCache.FilePath);
                    objCache.Background = tempCache.Background;
                    objCache.MugshotBase64 = tempCache.MugshotBase64;
                    objCache.BuildMethod = tempCache.BuildMethod;
                    objCache.CharacterAlias = tempCache.CharacterAlias;
                    objCache.CharacterName = tempCache.CharacterName;
                    objCache.CharacterNotes = tempCache.CharacterNotes;
                    objCache.Concept = tempCache.Concept;
                    objCache.Created = tempCache.Created;
                    objCache.Description = tempCache.Description;
                    objCache.Essence = tempCache.Essence;
                    objCache.GameNotes = tempCache.GameNotes;
                    objCache.Karma = tempCache.Karma;
                    objCache.FileName = tempCache.FileName;
                    objCache.Metatype = tempCache.Metatype;
                    objCache.Metavariant = tempCache.Metavariant;
                    objCache.PlayerName = tempCache.PlayerName;
                    objCache.SettingsFile = tempCache.SettingsFile;
                }
=======
                }

                if (!String.IsNullOrEmpty(objCache.FilePath))
                {
                    //I copy the values, because I dont know what callbacks are registered...
                    var tempCache = new CharacterCache(objCache.FilePath);
                    objCache.Background = tempCache.Background;
                    objCache.MugshotBase64 = tempCache.MugshotBase64;
                    objCache.BuildMethod = tempCache.BuildMethod;
                    objCache.CharacterAlias = tempCache.CharacterAlias;
                    objCache.CharacterName = tempCache.CharacterName;
                    objCache.CharacterNotes = tempCache.CharacterNotes;
                    objCache.Concept = tempCache.Concept;
                    objCache.Created = tempCache.Created;
                    objCache.Description = tempCache.Description;
                    objCache.Essence = tempCache.Essence;
                    objCache.GameNotes = tempCache.GameNotes;
                    objCache.Karma = tempCache.Karma;
                    objCache.FileName = tempCache.FileName;
                    objCache.Metatype = tempCache.Metatype;
                    objCache.Metavariant = tempCache.Metavariant;
                    objCache.PlayerName = tempCache.PlayerName;
                    objCache.SettingsFile = tempCache.SettingsFile;
                }
                PluginHandler.MainForm.CharacterRoster.DoThreadSafe(() =>
                {
                    PluginHandler.MainForm.CharacterRoster.UpdateCharacter(objCache);
                });
>>>>>>> e7199b48
                treeViewEventArgs.Node.Text = objCache.CalculatedName();
            }
        }

        private static void OnMyDoubleClick(SINner sinner, CharacterCache objCache)
        {
            var t = DownloadFileTask(sinner, objCache);
            t.ContinueWith((downloadtask) =>
            {
                PluginHandler.MySINnerLoading = sinner;
                PluginHandler.MainForm.CharacterRoster.SetMyEventHandlers(true);
                string filepath = downloadtask.Result as string;
                PluginHandler.MainForm.DoThreadSafe(() =>
                {
                    Character c = PluginHandler.MainForm.LoadCharacter(filepath);
                    if (c != null)
                    {
                        SwitchToCharacter(c);
                    }
                    //else
                    //    SwitchToCharacter(objCache);

                    PluginHandler.MainForm.CharacterRoster.SetMyEventHandlers(false);
                    PluginHandler.MySINnerLoading = null;
                });

            });
        }

     
        private static void SwitchToCharacter(Character objOpenCharacter)
        {
            PluginHandler.MainForm.DoThreadSafe(() =>
            {
                    using (new CursorWait(true, PluginHandler.MainForm))
                    {
                        if (objOpenCharacter == null ||
                        !PluginHandler.MainForm.SwitchToOpenCharacter(objOpenCharacter, false))
                        {
                            PluginHandler.MainForm.OpenCharacter(objOpenCharacter, false);
                        }
                    }
                
            });
        }

        private static void SwitchToCharacter(CharacterCache objCache)
        {
            PluginHandler.MainForm.DoThreadSafe(() =>
            {
                    using (new CursorWait(true, PluginHandler.MainForm))
                    {
                        Character objOpenCharacter = PluginHandler.MainForm.OpenCharacters.FirstOrDefault(x => x.FileName == objCache.FilePath);
                        if (objOpenCharacter == null)
                            objOpenCharacter = PluginHandler.MainForm.LoadCharacter(objCache.FilePath);
                        SwitchToCharacter(objOpenCharacter);
                    }
            });

        }

        public static async Task<HttpOperationResponse> PostSINnerAsync(CharacterExtended ce)
        {
            HttpOperationResponse res = null;
            try
            {
                UploadInfoObject uploadInfoObject = new UploadInfoObject();
                uploadInfoObject.Client = PluginHandler.MyUploadClient;
                uploadInfoObject.UploadDateTime = DateTime.Now;
                ce.MySINnerFile.UploadDateTime = DateTime.Now;
                uploadInfoObject.SiNners = new List<SINner>() { ce.MySINnerFile };
                System.Diagnostics.Trace.TraceInformation("Posting " + ce.MySINnerFile.Id + "...");
                var client = await StaticUtils.GetClient();
                if (!StaticUtils.IsUnitTest)
                {
                    
                    res = await client.PostSINWithHttpMessagesAsync(uploadInfoObject);
                    if ((res.Response.StatusCode != HttpStatusCode.OK)
                        && (res.Response.StatusCode != HttpStatusCode.Accepted)
                        && (res.Response.StatusCode != HttpStatusCode.Created))
                    {
                        var msg = "Post of " + ce.MyCharacter.Alias + " completed with StatusCode: " + res?.Response?.StatusCode;
                        msg += Environment.NewLine + "Reason: " + res?.Response?.ReasonPhrase;
                        var content = await res.Response.Content.ReadAsStringAsync();
                        msg += Environment.NewLine + "Content: " + content;
                        System.Diagnostics.Trace.TraceWarning(msg);
                        PluginHandler.MainForm.DoThreadSafe(() =>
                        {
                            MessageBox.Show(msg);
                        });
                        throw new ArgumentException(msg);
                    }
                }
                else
                {
                    client.PostSINWithHttpMessagesAsync(uploadInfoObject).RunSynchronously();
                }
                System.Diagnostics.Trace.TraceInformation("Post of " + ce.MySINnerFile.Id + " finished.");
               
            }
            catch (Exception ex)
            {
                System.Diagnostics.Trace.TraceError(ex.ToString());
                throw;
            }
            return res;
        }

     

        public static async Task<HttpOperationResponse> UploadChummerFileAsync(CharacterExtended ce)
        {
            HttpOperationResponse res = null;
            try
            {
                if (String.IsNullOrEmpty(ce.ZipFilePath))
                    ce.ZipFilePath = await ce.PrepareModel();

                using (FileStream fs = new FileStream(ce.ZipFilePath, FileMode.Open, FileAccess.Read))
                {
                    try
                    {
                        var client = await StaticUtils.GetClient();
                        if (!StaticUtils.IsUnitTest)
                        {
                            HttpStatusCode myStatus = HttpStatusCode.Unused;
                            res = await client.PutSINWithHttpMessagesAsync(ce.MySINnerFile.Id.Value, fs);
                            //var task = res.ContinueWith((sender) =>
                            //{

                                string msg = "Upload ended with statuscode: ";
                                msg += res?.Response?.StatusCode + Environment.NewLine;
                                msg += res?.Response?.ReasonPhrase;
                                msg += Environment.NewLine + res?.Response?.Content.ReadAsStringAsync().Result;
                                System.Diagnostics.Trace.TraceInformation(msg);
                                myStatus = res.Response.StatusCode;
                                if(!StaticUtils.IsUnitTest)
                                {
                                    PluginHandler.MainForm.DoThreadSafe(() =>
                                    {
                                        if(myStatus != HttpStatusCode.OK)
                                        {
                                            MessageBox.Show(msg);
                                        }
                                        using (new CursorWait(true, PluginHandler.MainForm))
                                        {
                                            Chummer.Plugins.PluginHandler.MainForm.CharacterRoster.LoadCharacters(false, false, false, true);
                                        }   
                                    });
                                }
                                else
                                {
                                    System.Diagnostics.Trace.TraceInformation(msg);
                                }
                            //});
                        }
                        else
                        {
                            client.PutSIN(ce.MySINnerFile.Id.Value, fs);
                        }
                    }
                    catch (Exception e)
                    {
                        System.Diagnostics.Trace.TraceError(e.ToString());
                        PluginHandler.MainForm.DoThreadSafe(() =>
                        {
                            MessageBox.Show(e.Message);
                        });
                    }
                }
            }
            catch (Exception ex)
            {
                System.Diagnostics.Trace.TraceError(ex.ToString());
                throw;
            }
            return res;
        }

        
        public static async Task<CharacterCache> DownloadSINnerExtended(SINners.Models.SINner sinner, CharacterCache objCache)
        {
            try
            {

                try
                {
                    var client = await StaticUtils.GetClient();
                    var onlinesinner = await client.GetSINByIdWithHttpMessagesAsync(sinner.Id.Value);
                    var json = onlinesinner.Body.MyExtendedAttributes.JsonSummary;
                    var onlineCache = Newtonsoft.Json.JsonConvert.DeserializeObject<CharacterCache>(json);
                    objCache.CharacterAlias = onlineCache.CharacterAlias;
                    objCache.CharacterName = onlineCache.CharacterName;
                    objCache.MugshotBase64 = onlineCache.MugshotBase64;
                    objCache.Background = onlineCache.Background;
                    objCache.CharacterNotes = onlineCache.CharacterNotes;
                    objCache.BuildMethod = onlineCache.BuildMethod;
                    objCache.Concept = onlineCache.Concept;
                    objCache.Created = onlineCache.Created;
                    objCache.Description = onlineCache.Description;
                    objCache.ErrorText = onlineCache.ErrorText;
                    objCache.Essence = onlineCache.Essence;
                    objCache.FileName = onlineCache.FileName;
                    objCache.FilePath = onlineCache.FilePath;
                    objCache.GameNotes = onlineCache.GameNotes;
                    objCache.Karma = onlineCache.Karma;
                    objCache.Metatype = onlineCache.Metatype;
                    objCache.Metavariant = onlineCache.Metavariant;
                    objCache.Mugshot = onlineCache.Mugshot;
                }
                catch (Exception ex)
                {
                    System.Diagnostics.Trace.TraceError(ex.Message);
                    if (objCache != null)
                        objCache.ErrorText = ex.Message;
                }

                return objCache;
            }
            catch (Exception e)
            {
                System.Diagnostics.Trace.TraceError(e.Message);
                objCache.ErrorText = e.Message;
                throw;
            }
        }


        public static async Task<string> DownloadFile(SINners.Models.SINner sinner, CharacterCache objCache)
        {
            try
            {

                //currently only one chum5-File per chum5z ZipFile is implemented!
                string loadFilePath = null;
                string zipPath = System.IO.Path.Combine(System.IO.Path.GetTempPath(), "SINner", sinner.Id.Value.ToString());
                if (Directory.Exists(zipPath))
                {
                    var files = Directory.EnumerateFiles(zipPath, "*.chum5", SearchOption.TopDirectoryOnly);
                    foreach (var file in files)
                    {
                        DateTime lastwrite = File.GetLastWriteTime(file);
                        if ((lastwrite >= sinner.LastChange)
                            || sinner.LastChange == null)
                        {
                            loadFilePath = file;
                            objCache.FilePath = loadFilePath;
                            break;
                        }
                        File.Delete(file);
                    }
                }
                else
                {
                    Directory.CreateDirectory(zipPath);
                }
                Character objOpenCharacter = null;
                objOpenCharacter = PluginHandler.MainForm?.OpenCharacters?.FirstOrDefault(x => x.FileName == loadFilePath);
                if ((objOpenCharacter != null))
                {
                    return loadFilePath;
                }
                if (String.IsNullOrEmpty(loadFilePath))
                {
                    try
                    {
                        string zippedFile = Path.Combine(System.IO.Path.GetTempPath(), "SINner", sinner.Id.Value + ".chum5z");
                        if (File.Exists(zippedFile))
                            File.Delete(zippedFile);
                        Exception rethrow = null;
                        bool downloadedFromGoogle = false;
                        try
                        {
                            using (WebClient wc = new WebClient())
                            {
                                //wc.DownloadProgressChanged += wc_DownloadProgressChanged;
                                //wc.DownloadFileCompleted += (sender, e) =>
                                //{
                                //    if (e.Error == null)
                                //    {
                                //        PluginHandler.MainForm.DoThreadSafe(() =>
                                //        {
                                //            PluginHandler.MainForm.Text = PluginHandler.MainForm.MainTitle;
                                //        });
                                //    }
                                //    else
                                //    {
                                //        PluginHandler.MainForm.DoThreadSafe(() =>
                                //        {
                                //            PluginHandler.MainForm.Text =
                                //                PluginHandler.MainForm.MainTitle + "Error while loading " +
                                //                sinner.Alias + " from SINners-WebService";
                                //        });
                                //    }

                                //};
                                wc.DownloadFile(
                                    // Param1 = Link of file
                                    new System.Uri(sinner.DownloadUrl),
                                    // Param2 = Path to save
                                    zippedFile
                                );
                            }
                        }
                        catch (Exception e)
                        {
                            rethrow = e;
                            if (!File.Exists(zippedFile))
                            {
                                var client = await StaticUtils.GetClient();
                                var filestream = client.GetDownloadFile(sinner.Id.Value);
                                var array = ReadFully(filestream);
                                File.WriteAllBytes(zippedFile, array);
                            }
                        }

                        if (!File.Exists(zippedFile))
                        {
                            if (rethrow != null)
                                throw rethrow;
                        }


                        System.IO.Compression.ZipFile.ExtractToDirectory(zippedFile, zipPath);
                        var files = Directory.EnumerateFiles(zipPath, "*.chum5", SearchOption.TopDirectoryOnly);
                        foreach (var file in files)
                        {
                            if (sinner.UploadDateTime != null)
                                File.SetCreationTime(file, sinner.UploadDateTime.Value);
                            if (sinner.LastChange != null)
                                File.SetLastWriteTime(file, sinner.LastChange.Value);
                            loadFilePath = file;
                            objCache.FilePath = loadFilePath;
                        }
                    }
                    catch (Exception ex)
                    {
                        System.Diagnostics.Trace.TraceError(ex.Message);
                        if (objCache != null)
                            objCache.ErrorText = ex.Message;
                    }
                }
                return objCache.FilePath;
            }
            catch (Exception e)
            {
                System.Diagnostics.Trace.TraceError(e.Message);
                objCache.ErrorText = e.Message;
                throw;
            }
        }

        

       
        private static void wc_DownloadProgressChanged(object sender, DownloadProgressChangedEventArgs e)
        {
            PluginHandler.MainForm.DoThreadSafe(() =>
            {
                string substring = "Downloading: " + e.ProgressPercentage;
                PluginHandler.MainForm.Text = PluginHandler.MainForm.MainTitle + " " + substring;
            });
            
        }

        public static Task<string> DownloadSINnerExtendedTask(SINners.Models.SINner sinner, CharacterCache objCache)
        {
            try
            {
                if ((objCache.DownLoadRunning != null) && (objCache.DownLoadRunning.Status == TaskStatus.Running))
                    return objCache.DownLoadRunning;

                objCache.DownLoadRunning = Task.Factory.StartNew<string>(() =>
                {
                    objCache = DownloadSINnerExtended(sinner, objCache).Result;
                    //objCache.FilePath = filepath;
                    return objCache.ErrorText;
                });
                return objCache.DownLoadRunning;
            }
            catch (Exception ex)
            {
                objCache.ErrorText = ex.ToString();
                throw;
            }


        }

        public static Task<string> DownloadFileTask(SINners.Models.SINner sinner, CharacterCache objCache)
        {
            try
            {
                if ((objCache.DownLoadRunning != null)&& (objCache.DownLoadRunning.Status == TaskStatus.Running))
                    return objCache.DownLoadRunning;

                objCache.DownLoadRunning = Task.Factory.StartNew<string>(() =>
                {
                    string filepath = DownloadFile(sinner, objCache).Result;
                    objCache.FilePath = filepath;
                    return objCache.FilePath;
                });
                return objCache.DownLoadRunning;
            }
             catch(Exception ex)
            {
                objCache.ErrorText = ex.ToString();
                throw;
            }

          
        }


            
        
    }
}<|MERGE_RESOLUTION|>--- conflicted
+++ resolved
@@ -704,7 +704,7 @@
                 if (String.IsNullOrEmpty(objCache.FilePath))
                 { 
                     objCache.FilePath = await DownloadFileTask(sinner, objCache);
-<<<<<<< HEAD
+
                 }
 
                 if (!String.IsNullOrEmpty(objCache.FilePath))
@@ -729,36 +729,11 @@
                     objCache.PlayerName = tempCache.PlayerName;
                     objCache.SettingsFile = tempCache.SettingsFile;
                 }
-=======
-                }
-
-                if (!String.IsNullOrEmpty(objCache.FilePath))
-                {
-                    //I copy the values, because I dont know what callbacks are registered...
-                    var tempCache = new CharacterCache(objCache.FilePath);
-                    objCache.Background = tempCache.Background;
-                    objCache.MugshotBase64 = tempCache.MugshotBase64;
-                    objCache.BuildMethod = tempCache.BuildMethod;
-                    objCache.CharacterAlias = tempCache.CharacterAlias;
-                    objCache.CharacterName = tempCache.CharacterName;
-                    objCache.CharacterNotes = tempCache.CharacterNotes;
-                    objCache.Concept = tempCache.Concept;
-                    objCache.Created = tempCache.Created;
-                    objCache.Description = tempCache.Description;
-                    objCache.Essence = tempCache.Essence;
-                    objCache.GameNotes = tempCache.GameNotes;
-                    objCache.Karma = tempCache.Karma;
-                    objCache.FileName = tempCache.FileName;
-                    objCache.Metatype = tempCache.Metatype;
-                    objCache.Metavariant = tempCache.Metavariant;
-                    objCache.PlayerName = tempCache.PlayerName;
-                    objCache.SettingsFile = tempCache.SettingsFile;
-                }
                 PluginHandler.MainForm.CharacterRoster.DoThreadSafe(() =>
                 {
                     PluginHandler.MainForm.CharacterRoster.UpdateCharacter(objCache);
                 });
->>>>>>> e7199b48
+
                 treeViewEventArgs.Node.Text = objCache.CalculatedName();
             }
         }
