/*  This file is part of Chummer5a.
 *
 *  Chummer5a is free software: you can redistribute it and/or modify
 *  it under the terms of the GNU General Public License as published by
 *  the Free Software Foundation, either version 3 of the License, or
 *  (at your option) any later version.
 *
 *  Chummer5a is distributed in the hope that it will be useful,
 *  but WITHOUT ANY WARRANTY; without even the implied warranty of
 *  MERCHANTABILITY or FITNESS FOR A PARTICULAR PURPOSE.  See the
 *  GNU General Public License for more details.
 *
 *  You should have received a copy of the GNU General Public License
 *  along with Chummer5a.  If not, see <http://www.gnu.org/licenses/>.
 *
 *  You can obtain the full source code for Chummer5a at
 *  https://github.com/chummer5a/chummer5a
 */
using System;
using System.Collections.Generic;
using System.ComponentModel;
using System.Diagnostics;
using System.Drawing;
using System.Globalization;
using System.Linq;
using System.Runtime.CompilerServices;
using System.Text;
using System.Windows.Forms;
using System.Xml;
using System.Xml.XPath;
using Chummer.Annotations;
using Chummer.Backend.Attributes;
using Chummer.Backend.Skills;
// ReSharper disable SpecifyACultureInStringConversionExplicitly

// ReSharper disable once CheckNamespace
namespace Chummer
{
    /// <summary>
    /// An Adept Power.
    /// </summary>
    [HubClassTag("SourceID", true, "Name", "Extra")]
    [DebuggerDisplay("{CurrentDisplayName}")]
    public class Power : INotifyMultiplePropertyChanged, IHasInternalId, IHasName, IHasXmlNode, IHasNotes, IHasSource
    {
        private Guid _guiID;
        private Guid _guiSourceID = Guid.Empty;
        private string _strName = string.Empty;
        private string _strExtra = string.Empty;
        private string _strSource = string.Empty;
        private string _strPage = string.Empty;
        private string _strPointsPerLevel = "0";
        private string _strAction = string.Empty;
        private decimal _decExtraPointCost;
        private int _intMaxLevels;
        private bool _blnDiscountedAdeptWay;
        private bool _blnDiscountedGeas;
        private XPathNavigator _nodAdeptWayRequirements;
        private string _strNotes = string.Empty;
        private string _strAdeptWayDiscount = "0";
        private string _strBonusSource = string.Empty;
        private decimal _decFreePoints;
        private string _strCachedPowerPoints = string.Empty;
        private bool _blnLevelsEnabled;
        private int _intRating = 1;
        private int _cachedLearnedRating;

        #region Constructor, Create, Save, Load, and Print Methods
        public Power(Character objCharacter)
        {
            // Create the GUID for the new Power.
            _guiID = Guid.NewGuid();
            CharacterObject = objCharacter;
            if (CharacterObject != null)
            {
                CharacterObject.PropertyChanged += OnCharacterChanged;
                if (CharacterObject.Options.MysAdeptSecondMAGAttribute && CharacterObject.IsMysticAdept)
                {
                    MAGAttributeObject = CharacterObject.MAGAdept;
                }
                else
                {
                    MAGAttributeObject = CharacterObject.MAG;
                }
            }
        }

        public void UnbindPower()
        {
            CharacterObject.PropertyChanged -= OnCharacterChanged;
            MAGAttributeObject = null;
            BoostedSkill = null;
        }

        public void DeletePower()
        {
            ImprovementManager.RemoveImprovements(CharacterObject, Improvement.ImprovementSource.Power, InternalId);
            CharacterObject.Powers.Remove(this);
            UnbindPower();
        }

        /// <summary>
        /// Save the object's XML to the XmlWriter.
        /// </summary>
        /// <param name="objWriter">XmlTextWriter to write with.</param>
        public void Save(XmlTextWriter objWriter)
        {
            if (objWriter == null)
                return;
            objWriter.WriteStartElement("power");
            objWriter.WriteElementString("sourceid", SourceIDString);
            objWriter.WriteElementString("guid", InternalId);
            objWriter.WriteElementString("name", _strName);
            objWriter.WriteElementString("extra", Extra);
            objWriter.WriteElementString("pointsperlevel", _strPointsPerLevel);
            objWriter.WriteElementString("adeptway", _strAdeptWayDiscount);
            objWriter.WriteElementString("action", _strAction);
            objWriter.WriteElementString("rating", _intRating.ToString(GlobalOptions.InvariantCultureInfo));
            objWriter.WriteElementString("extrapointcost", _decExtraPointCost.ToString(GlobalOptions.InvariantCultureInfo));
            objWriter.WriteElementString("levels", _blnLevelsEnabled.ToString(GlobalOptions.InvariantCultureInfo));
            objWriter.WriteElementString("maxlevels", _intMaxLevels.ToString(GlobalOptions.InvariantCultureInfo));
            objWriter.WriteElementString("discounted", _blnDiscountedAdeptWay.ToString(GlobalOptions.InvariantCultureInfo));
            objWriter.WriteElementString("discountedgeas", _blnDiscountedGeas.ToString(GlobalOptions.InvariantCultureInfo));
            objWriter.WriteElementString("bonussource", _strBonusSource);
            objWriter.WriteElementString("freepoints", _decFreePoints.ToString(GlobalOptions.InvariantCultureInfo));
            objWriter.WriteElementString("source", _strSource);
            objWriter.WriteElementString("page", _strPage);
            if (Bonus != null)
                objWriter.WriteRaw("<bonus>" + Bonus.InnerXml + "</bonus>");
            else
                objWriter.WriteElementString("bonus", string.Empty);
            if (_nodAdeptWayRequirements != null)
                objWriter.WriteRaw("<adeptwayrequires>" + _nodAdeptWayRequirements.InnerXml + "</adeptwayrequires>");
            else
                objWriter.WriteElementString("adeptwayrequires", string.Empty);
            objWriter.WriteStartElement("enhancements");
            foreach (Enhancement objEnhancement in Enhancements)
            {
                objEnhancement.Save(objWriter);
            }
            objWriter.WriteEndElement();
            objWriter.WriteElementString("notes", _strNotes);
            objWriter.WriteEndElement();

            CharacterObject.SourceProcess(_strSource);
        }

        public bool Create(XmlNode objNode, int intRating = 1, XmlNode objBonusNodeOverride = null, bool blnCreateImprovements = true)
        {
            objNode.TryGetStringFieldQuickly("name", ref _strName);
            objNode.TryGetField("id", Guid.TryParse, out _guiSourceID);
            _objCachedMyXmlNode = null;
            objNode.TryGetStringFieldQuickly("points", ref _strPointsPerLevel);
            objNode.TryGetStringFieldQuickly("adeptway", ref _strAdeptWayDiscount);
            objNode.TryGetBoolFieldQuickly("levels", ref _blnLevelsEnabled);
            _intRating = intRating;
            if (!objNode.TryGetStringFieldQuickly("altnotes", ref _strNotes))
                objNode.TryGetStringFieldQuickly("notes", ref _strNotes);
            if (!objNode.TryGetInt32FieldQuickly("maxlevel", ref _intMaxLevels))
            {
                objNode.TryGetInt32FieldQuickly("maxlevels", ref _intMaxLevels);
            }
            objNode.TryGetBoolFieldQuickly("discounted", ref _blnDiscountedAdeptWay);
            objNode.TryGetBoolFieldQuickly("discountedgeas", ref _blnDiscountedGeas);
            objNode.TryGetStringFieldQuickly("bonussource", ref _strBonusSource);
            objNode.TryGetDecFieldQuickly("freepoints", ref _decFreePoints);
            objNode.TryGetDecFieldQuickly("extrapointcost", ref _decExtraPointCost);
            objNode.TryGetStringFieldQuickly("action", ref _strAction);
            objNode.TryGetStringFieldQuickly("source", ref _strSource);
            objNode.TryGetStringFieldQuickly("page", ref _strPage);
            Bonus = objNode["bonus"];
            if (objBonusNodeOverride != null)
                Bonus = objBonusNodeOverride;
            _nodAdeptWayRequirements = objNode["adeptwayrequires"]?.CreateNavigator();
            XmlNode nodEnhancements = objNode["enhancements"];
            if (nodEnhancements != null)
            {
                using (XmlNodeList xmlEnhancementList = nodEnhancements.SelectNodes("enhancement"))
                {
                    if (xmlEnhancementList != null)
                    {
                        foreach (XmlNode nodEnhancement in xmlEnhancementList)
                        {
                            Enhancement objEnhancement = new Enhancement(CharacterObject);
                            objEnhancement.Load(nodEnhancement);
                            objEnhancement.Parent = this;
                            Enhancements.Add(objEnhancement);
                        }
                    }
                }
            }
            if (blnCreateImprovements && Bonus != null && Bonus.HasChildNodes)
            {
                string strOldForce = ImprovementManager.ForcedValue;
                string strOldSelected = ImprovementManager.SelectedValue;
                ImprovementManager.ForcedValue = Extra;
                if (!ImprovementManager.CreateImprovements(CharacterObject, Improvement.ImprovementSource.Power, InternalId, Bonus, TotalRating, DisplayNameShort(GlobalOptions.Language)))
                {
                    ImprovementManager.ForcedValue = strOldForce;
                    DeletePower();
                    return false;
                }
                Extra = ImprovementManager.SelectedValue;
                ImprovementManager.SelectedValue = strOldSelected;
                ImprovementManager.ForcedValue = strOldForce;
            }
            if (TotalMaximumLevels < Rating)
            {
                Rating = TotalMaximumLevels;
            }
            return true;
        }

        private SourceString _objCachedSourceDetail;
        public SourceString SourceDetail => _objCachedSourceDetail = _objCachedSourceDetail
                                                                     ?? new SourceString(Source, DisplayPage(GlobalOptions.Language), GlobalOptions.Language, CharacterObject);

        /// <summary>
        /// Load the Power from the XmlNode.
        /// </summary>
        /// <param name="objNode">XmlNode to load.</param>
        public void Load(XmlNode objNode)
        {
            if (!objNode.TryGetField("guid", Guid.TryParse, out _guiID))
            {
                _guiID = Guid.NewGuid();
            }
            objNode.TryGetStringFieldQuickly("name", ref _strName);
            if(!objNode.TryGetGuidFieldQuickly("sourceid", ref _guiSourceID))
            {
                XmlNode node = GetNode(GlobalOptions.Language);
                if (!(node.TryGetField("id", Guid.TryParse, out _guiSourceID)))
                {
                    string strPowerName = Name;
                    int intPos = strPowerName.IndexOf('(');
                    if (intPos != -1)
                        strPowerName = strPowerName.Substring(0, intPos - 1);
                    XmlDocument objXmlDocument = CharacterObject.LoadData("powers.xml");
                    XmlNode xmlPower = objXmlDocument.SelectSingleNode("/chummer/powers/power[starts-with(./name,\"" + strPowerName + "\")]");
                    if (xmlPower.TryGetField("id", Guid.TryParse, out _guiSourceID))
                    {
                        _objCachedMyXmlNode = null;
                    }
                }
            }

            Extra = objNode["extra"]?.InnerText ?? string.Empty;
            _strPointsPerLevel = objNode["pointsperlevel"]?.InnerText;
            objNode.TryGetStringFieldQuickly("action", ref _strAction);
            _strAdeptWayDiscount = objNode["adeptway"]?.InnerText;
            if (string.IsNullOrEmpty(_strAdeptWayDiscount))
            {
                string strPowerName = Name;
                int intPos = strPowerName.IndexOf('(');
                if (intPos != -1)
                    strPowerName = strPowerName.Substring(0, intPos - 1);
                _strAdeptWayDiscount = CharacterObject.LoadData("powers.xml").SelectSingleNode("/chummer/powers/power[starts-with(./name,\"" + strPowerName + "\")]/adeptway")?.InnerText ?? string.Empty;
            }
            objNode.TryGetInt32FieldQuickly("rating", ref _intRating);
            objNode.TryGetBoolFieldQuickly("levels", ref _blnLevelsEnabled);
            if (!objNode.TryGetInt32FieldQuickly("maxlevel", ref _intMaxLevels))
            {
                objNode.TryGetInt32FieldQuickly("maxlevels", ref _intMaxLevels);
            }
            objNode.TryGetBoolFieldQuickly("discounted", ref _blnDiscountedAdeptWay);
            objNode.TryGetBoolFieldQuickly("discountedgeas", ref _blnDiscountedGeas);
            objNode.TryGetStringFieldQuickly("bonussource", ref _strBonusSource);
            objNode.TryGetDecFieldQuickly("freepoints", ref _decFreePoints);
            objNode.TryGetDecFieldQuickly("extrapointcost", ref _decExtraPointCost);
            objNode.TryGetStringFieldQuickly("source", ref _strSource);
            objNode.TryGetStringFieldQuickly("page", ref _strPage);
            objNode.TryGetStringFieldQuickly("notes", ref _strNotes);
            Bonus = objNode["bonus"];
            if (objNode["adeptway"] != null)
            {
                _nodAdeptWayRequirements = (objNode["adeptwayrequires"] ?? GetNode()?["adeptwayrequires"])?.CreateNavigator();
            }
            if (Name != "Improved Reflexes" && Name.StartsWith("Improved Reflexes", StringComparison.Ordinal))
            {
                XmlNode objXmlPower = CharacterObject.LoadData("powers.xml").SelectSingleNode("/chummer/powers/power[starts-with(./name,\"Improved Reflexes\")]");
                if (objXmlPower != null)
                {
                    if (int.TryParse(Name.TrimStartOnce("Improved Reflexes", true).Trim(), out int intTemp))
                    {
                        Create(objXmlPower, intTemp, null, false);
                        objNode.TryGetStringFieldQuickly("notes", ref _strNotes);
                    }
                }
            }
            else
            {
                XmlNodeList nodEnhancements = objNode.SelectNodes("enhancements/enhancement");
                if (nodEnhancements != null)
                {
                    foreach (XmlNode nodEnhancement in nodEnhancements)
                    {
                        Enhancement objEnhancement = new Enhancement(CharacterObject);
                        objEnhancement.Load(nodEnhancement);
                        objEnhancement.Parent = this;
                        Enhancements.Add(objEnhancement);
                    }
                }
            }

            //TODO: Seems that the MysAd Second Attribute house rule gets accidentally enabled sometimes?
            if (Rating > TotalMaximumLevels)
            {
                Utils.BreakIfDebug();
                Rating = TotalMaximumLevels;
            }
            else if (Rating + FreeLevels > TotalMaximumLevels)
            {
                Utils.BreakIfDebug();
                TotalRating = TotalMaximumLevels;
            }
        }

        /// <summary>
        /// Print the object's XML to the XmlWriter.
        /// </summary>
        /// <param name="objWriter">XmlTextWriter to write with.</param>
        /// <param name="objCulture">Culture in which to print.</param>
        /// <param name="strLanguageToPrint">Language in which to print</param>
        public void Print(XmlTextWriter objWriter, CultureInfo objCulture, string strLanguageToPrint)
        {
            if (objWriter == null)
                return;
            objWriter.WriteStartElement("power");
            objWriter.WriteElementString("guid", InternalId);
            objWriter.WriteElementString("sourceid", SourceIDString);
            objWriter.WriteElementString("name", DisplayNameShort(strLanguageToPrint));
            objWriter.WriteElementString("fullname", DisplayName(strLanguageToPrint));
            objWriter.WriteElementString("extra", LanguageManager.TranslateExtra(Extra, CharacterObject, strLanguageToPrint));
            objWriter.WriteElementString("pointsperlevel", PointsPerLevel.ToString(objCulture));
            objWriter.WriteElementString("adeptway", AdeptWayDiscount.ToString(objCulture));
            objWriter.WriteElementString("rating", LevelsEnabled ? TotalRating.ToString(objCulture) : "0");
            objWriter.WriteElementString("totalpoints", PowerPoints.ToString(objCulture));
            objWriter.WriteElementString("action", DisplayActionMethod(strLanguageToPrint));
            objWriter.WriteElementString("source", CommonFunctions.LanguageBookShort(Source, CharacterObject, strLanguageToPrint));
            objWriter.WriteElementString("page", DisplayPage(strLanguageToPrint));
            if (CharacterObject.Options.PrintNotes)
                objWriter.WriteElementString("notes", Notes);
            objWriter.WriteStartElement("enhancements");
            foreach (Enhancement objEnhancement in Enhancements)
            {
                objEnhancement.Print(objWriter, strLanguageToPrint);
            }
            objWriter.WriteEndElement();
            objWriter.WriteEndElement();
        }
        #endregion

        #region Properties
        /// <summary>
        /// The Character object being used by the Power.
        /// </summary>
        public Character CharacterObject { get; }

        private CharacterAttrib _objMAGAttribute;
        /// <summary>
        /// MAG Attribute this skill primarily depends on
        /// </summary>
        public CharacterAttrib MAGAttributeObject
        {
            get => _objMAGAttribute;
            protected set
            {
                if (_objMAGAttribute != value)
                {
                    if (_objMAGAttribute != null)
                        _objMAGAttribute.PropertyChanged -= OnLinkedAttributeChanged;
                    if (value != null)
                        value.PropertyChanged += OnLinkedAttributeChanged;
                    _objMAGAttribute = value;
                }
            }
        }

        private Skill _objBoostedSkill;

        public Skill BoostedSkill
        {
            get => _objBoostedSkill;
            protected set
            {
                if (_objBoostedSkill != value)
                {
                    if (_objBoostedSkill != null)
                        _objBoostedSkill.PropertyChanged -= OnBoostedSkillChanged;
                    if (value != null)
                        value.PropertyChanged += OnBoostedSkillChanged;
                    _objBoostedSkill = value;
                }
            }
        }

        /// <summary>
        /// Internal identifier which will be used to identify this Power in the Improvement system.
        /// </summary>
        public string InternalId => _guiID.ToString("D", GlobalOptions.InvariantCultureInfo);


        /// <summary>
        /// Identifier of the object within data files.
        /// </summary>
        public Guid SourceID => _guiSourceID;

        /// <summary>
        /// String-formatted identifier of the <inheritdoc cref="SourceID"/> from the data files.
        /// </summary>
        public string SourceIDString => _guiSourceID.ToString("D", GlobalOptions.InvariantCultureInfo);

        /// <summary>
        /// Power's name.
        /// </summary>
        public string Name
        {
            get => _strName;
            set
            {
                if (_strName != value)
                {
                    if (Name == "Improved Ability (skill)")
                    {
                        BoostedSkill = null;
                    }
                    else if (value == "Improved Ability (skill)")
                    {
                        BoostedSkill = CharacterObject.SkillsSection.GetActiveSkill(Extra);
                    }
                    _strName = value;
                }
            }
        }

        /// <summary>
        /// Extra information that should be applied to the name, like a linked CharacterAttribute.
        /// </summary>
        public string Extra
        {
            get => _strExtra;
            set
            {
                if (_strExtra != value)
                {
                    _strExtra = value;
                    if (Name == "Improved Ability (skill)")
                    {
                        BoostedSkill = CharacterObject.SkillsSection.GetActiveSkill(value);
                    }
                }
            }
        }

        /// <summary>
        /// The Enhancements currently applied to the Power.
        /// </summary>
        public TaggedObservableCollection<Enhancement> Enhancements { get; } = new TaggedObservableCollection<Enhancement>();

        /// <summary>
        /// The name of the object as it should be displayed on printouts (translated name only).
        /// </summary>
        public string DisplayNameShort(string strLanguage)
        {
            string strReturn = Name;

            if (strLanguage != GlobalOptions.DefaultLanguage)
            {
                strReturn = GetNode(strLanguage)?["translate"]?.InnerText ?? Name;
            }

            return strReturn;
        }

        /// <summary>
        /// The translated name of the Power (Name + any Extra text).
        /// </summary>
        public string CurrentDisplayName => DisplayName(GlobalOptions.Language);

        /// <summary>
        /// The translated name of the Power (Name + any Extra text).
        /// </summary>
        public string DisplayName(string strLanguage)
        {
            string strReturn = DisplayNameShort(strLanguage);

            if (!string.IsNullOrEmpty(Extra))
            {
                // Attempt to retrieve the CharacterAttribute name.
                strReturn += LanguageManager.GetString("String_Space", strLanguage) + '(' + LanguageManager.TranslateExtra(Extra, CharacterObject, strLanguage) + ')';
            }

            return strReturn;
        }

        /// <summary>
        /// Power Point cost per level of the Power.
        /// </summary>
        public decimal PointsPerLevel
        {
            get
            {
                decimal decReturn = Convert.ToDecimal(_strPointsPerLevel, GlobalOptions.InvariantCultureInfo);
                return decReturn;
            }
            set
            {
                string strNewValue = value.ToString(GlobalOptions.InvariantCultureInfo);
                if (_strPointsPerLevel != strNewValue)
                {
                    _strPointsPerLevel = strNewValue;
                    OnPropertyChanged();
                }
            }
        }

        /// <summary>
        /// An additional cost on top of the power's PointsPerLevel.
        /// Example: Improved Reflexes is properly speaking Rating + 0.5, but the math for that gets weird.
        /// </summary>
        public decimal ExtraPointCost
        {
            get => _decExtraPointCost;
            set
            {
                if (_decExtraPointCost != value)
                {
                    _decExtraPointCost = value;
                    OnPropertyChanged();
                }
            }
        }

        /// <summary>
        /// Power Point discount for an Adept Way.
        /// </summary>
        public decimal AdeptWayDiscount
        {
            get
            {
                decimal decReturn = Convert.ToDecimal(_strAdeptWayDiscount, GlobalOptions.InvariantCultureInfo);
                return decReturn;
            }
            set
            {
                string strNewValue = value.ToString(GlobalOptions.InvariantCultureInfo);
                if (_strAdeptWayDiscount != strNewValue)
                {
                    _strAdeptWayDiscount = strNewValue;
                    OnPropertyChanged();
                }
            }
        }

        /// <summary>
        /// Calculated Power Point cost per level of the Power (including discounts).
        /// </summary>
        public decimal CalculatedPointsPerLevel => PointsPerLevel;

        /// <summary>
        /// Calculate the discount that is applied to the Power.
        /// </summary>
        private decimal Discount => DiscountedAdeptWay ? AdeptWayDiscount : 0;

        /// <summary>
        /// The current 'paid' Rating of the Power.
        /// </summary>
        public int Rating
        {
            get
            {
                //TODO: This isn't super safe, but it's more reliable than checking it at load as improvement effects like Essence Loss take effect after powers are loaded. Might need another solution.
                if (_intRating <= TotalMaximumLevels)
                    return _intRating;
                _intRating = TotalMaximumLevels;
                return _intRating;
            }
            set
            {
                if (_intRating != value)
                {
                    _intRating = value;
                    OnPropertyChanged();
                }
            }
        }

        /// <summary>
        /// The current Rating of the Power, including any Free Levels.
        /// </summary>
        public int TotalRating
        {
            get => Math.Min(Rating + FreeLevels, TotalMaximumLevels);
            set => Rating = Math.Max(value - FreeLevels, 0);
        }

        public bool DoesNotHaveFreeLevels => FreeLevels == 0;

        private int _intCachedFreeLevels = int.MinValue;

        /// <summary>
        /// Free levels of the power.
        /// </summary>
        public int FreeLevels
        {
            get
            {
                if (_intCachedFreeLevels != int.MinValue)
                    return _intCachedFreeLevels;

                decimal decExtraCost = FreePoints;
                // Rating does not include free levels from improvements, and those free levels can be used to buy the first level of a power so that Qi Foci, so need to check for those first
                int intReturn = CharacterObject.Improvements.Where(objImprovement => objImprovement.ImproveType == Improvement.ImprovementType.AdeptPowerFreeLevels && objImprovement.ImprovedName == Name && objImprovement.UniqueName == Extra && objImprovement.Enabled).Sum(objImprovement => objImprovement.Rating);
                // The power has an extra cost, so free PP from things like Qi Foci have to be charged first.
                if (Rating + intReturn == 0 && ExtraPointCost > 0)
                {
                    decExtraCost -= (PointsPerLevel + ExtraPointCost);
                    if (decExtraCost >= 0)
                    {
                        intReturn += 1;
                    }
                    for (decimal i = decExtraCost; i >= 1; --i)
                    {
                        intReturn += 1;
                    }
                }
                //Either the first level of the power has been paid for with PP, or the power doesn't have an extra cost.
                else
                {
                    for (decimal i = decExtraCost; i >= PointsPerLevel; i -= PointsPerLevel)
                    {
                        intReturn += 1;
                    }
                }
                return _intCachedFreeLevels = Math.Min(intReturn, MAGAttributeObject?.TotalValue ?? 0);
            }
        }

        private decimal _decCachedPowerPoints = decimal.MinValue;
        /// <summary>
        /// Total number of Power Points the Power costs.
        /// </summary>
        public decimal PowerPoints
        {
            get
            {
                if (_decCachedPowerPoints != decimal.MinValue)
                    return _decCachedPowerPoints;

                if (Rating == 0 || !LevelsEnabled && FreeLevels > 0)
                {
                    return _decCachedPowerPoints = 0;
                }

                decimal decReturn;
                if (FreeLevels * PointsPerLevel >= FreePoints)
                {
                    decReturn = Rating * PointsPerLevel;
                    decReturn += ExtraPointCost;
                }
                else
                {
                    decReturn = TotalRating * PointsPerLevel + ExtraPointCost;
                    decReturn -= FreePoints;
                }
                decReturn -= Discount;
                return _decCachedPowerPoints = Math.Max(decReturn, 0.0m);
            }
        }

        public string DisplayPoints
        {
            get
            {
                if (string.IsNullOrEmpty(_strCachedPowerPoints))
                    _strCachedPowerPoints = PowerPoints.ToString(GlobalOptions.CultureInfo);
                return _strCachedPowerPoints;
            }
        }

        /// <summary>
        /// Bonus source.
        /// </summary>
        public string BonusSource
        {
            get => _strBonusSource;
            set => _strBonusSource = value;
        }

        /// <summary>
        /// Free Power Points that apply to the Power. Calculated as Improvement Rating * 0.25.
        /// Typically used for Qi Foci.
        /// </summary>
        public decimal FreePoints
        {
            get
            {
                int intRating = CharacterObject.Improvements.Where(objImprovement => objImprovement.ImproveType == Improvement.ImprovementType.AdeptPowerFreePoints && objImprovement.ImprovedName == Name && objImprovement.UniqueName == Extra && objImprovement.Enabled).Sum(objImprovement => objImprovement.Rating);
                return intRating * 0.25m;
            }
        }

        /// <summary>
        /// Sourcebook.
        /// </summary>
        public string Source
        {
            get => _strSource;
            set => _strSource = value;
        }


        /// <summary>
        /// Sourcebook Page Number.
        /// </summary>
        public string Page
        {
            get => _strPage;
            set => _strPage = value;
        }

        /// <summary>
        /// Sourcebook Page Number using a given language file.
        /// Returns Page if not found or the string is empty.
        /// </summary>
        /// <param name="strLanguage">Language file keyword to use.</param>
        /// <returns></returns>
        public string DisplayPage(string strLanguage)
        {
            if (strLanguage == GlobalOptions.DefaultLanguage)
                return Page;
            string s = GetNode(strLanguage)?["altpage"]?.InnerText ?? Page;
            return !string.IsNullOrWhiteSpace(s) ? s : Page;
        }

        /// <summary>
        /// Bonus node from the XML file.
        /// </summary>
        public XmlNode Bonus { get; set; }

        /// <summary>
        /// Whether or not Levels enabled for the Power.
        /// </summary>
        public bool LevelsEnabled
        {
            get => _blnLevelsEnabled;
            set
            {
                if (_blnLevelsEnabled != value)
                {
                    _blnLevelsEnabled = value;
                    OnPropertyChanged();
                }
            }
        }

        /// <summary>
        /// Maximum Level for the Power.
        /// </summary>
        public int MaxLevels
        {
            get => _intMaxLevels;
            set
            {
                if (_intMaxLevels == value) return;
                _intMaxLevels = value;
                OnPropertyChanged();
            }
        }

        /// <summary>
        /// Whether or not the Power Cost is discounted by 50% from Adept Way.
        /// </summary>
        public bool DiscountedAdeptWay
        {
            get => _blnDiscountedAdeptWay;
            set
            {
                if (value != _blnDiscountedAdeptWay)
                {
                    _blnDiscountedAdeptWay = value;
                    OnPropertyChanged();
                }
            }
        }

        /// <summary>
        /// Whether or not the Power Cost is discounted by 25% from Geas.
        /// </summary>
        public bool DiscountedGeas
        {
            get => _blnDiscountedGeas;
            set
            {
                if (value != _blnDiscountedGeas)
                {
                    _blnDiscountedGeas = value;
                    OnPropertyChanged();
                }
            }
        }

        /// <summary>
        /// Notes.
        /// </summary>
        public string Notes
        {
            get => _strNotes;
            set => _strNotes = value;
        }

        /// <summary>
        /// Action.
        /// </summary>
        public string Action
        {
            get => _strAction;
            set => _strAction = value;
        }

        /// <summary>
        /// Translated Action.
        /// </summary>
        public string DisplayAction => DisplayActionMethod(GlobalOptions.Language);

        /// <summary>
        /// Translated Action.
        /// </summary>
        public string DisplayActionMethod(string strLanguage)
        {
            string strReturn = string.Empty;

            switch (Action)
            {
                case "Auto":
                    strReturn = LanguageManager.GetString("String_ActionAutomatic", strLanguage);
                    break;
                case "Free":
                    strReturn = LanguageManager.GetString("String_ActionFree", strLanguage);
                    break;
                case "Simple":
                    strReturn = LanguageManager.GetString("String_ActionSimple", strLanguage);
                    break;
                case "Complex":
                    strReturn = LanguageManager.GetString("String_ActionComplex", strLanguage);
                    break;
                case "Interrupt":
                    strReturn = LanguageManager.GetString("String_ActionInterrupt", strLanguage);
                    break;
                case "Special":
                    strReturn = LanguageManager.GetString("String_SpellDurationSpecial", strLanguage);
                    break;
            }

            return strReturn;
        }

        public Color PreferredColor
        {
            get
            {
                if (!string.IsNullOrEmpty(Notes))
                {
                    return Color.SaddleBrown;
                }

                return SystemColors.WindowText;
            }
        }

        #endregion

        #region Complex Properties

        public int TotalMaximumLevels
        {
            get
            {
                if (!LevelsEnabled)
                    return 1;
                int intReturn = MaxLevels;
                if (intReturn == 0)
                {
                    // if unspecified, max rating = MAG
                    intReturn = MAGAttributeObject?.TotalValue ?? 0;
                }
                if (BoostedSkill != null)
                {
                    // +1 at the end so that division of 2 always rounds up, and integer division by 2 is significantly less expensive than decimal/double division
                    intReturn = Math.Min(intReturn, ( + (BoostedSkill.LearnedRating + 1)) / 2);
                    if (CharacterObject.Options.IncreasedImprovedAbilityMultiplier)
                    {
                        intReturn += BoostedSkill.LearnedRating;
                    }
                }
                if (!CharacterObject.IgnoreRules)
                {
                    intReturn = Math.Min(intReturn, MAGAttributeObject?.TotalValue ?? 0);
                }
                return intReturn;
            }
        }

        /// <summary>
        /// Whether the power can be discounted due to presence of an Adept Way.
        /// </summary>
        public bool AdeptWayDiscountEnabled
        {
            get
            {
                if (AdeptWayDiscount == 0)
                {
                    return false;
                }
                bool blnReturn = false;
                //If the Adept Way Requirements node is missing OR the Adept Way Requirements node doesn't have magicianswayforbids, check for the magician's way discount.
                if (_nodAdeptWayRequirements?.SelectSingleNode("magicianswayforbids") == null)
                {
                    blnReturn = CharacterObject.Improvements.Any(x => x.ImproveType == Improvement.ImprovementType.MagiciansWayDiscount && x.Enabled);
                }
                if (!blnReturn && _nodAdeptWayRequirements?.HasChildren == true)
                {
                    blnReturn = _nodAdeptWayRequirements.RequirementsMet(CharacterObject);
                }

                return blnReturn;
            }
        }

        public void RefreshDiscountedAdeptWay(bool blnAdeptWayDiscountEnabled)
        {
            if (DiscountedAdeptWay && !blnAdeptWayDiscountEnabled)
                DiscountedAdeptWay = false;
        }

        private static readonly DependencyGraph<string> PowerDependencyGraph =
            new DependencyGraph<string>(
                new DependencyGraphNode<string>(nameof(DisplayPoints),
                    new DependencyGraphNode<string>(nameof(PowerPoints),
                        new DependencyGraphNode<string>(nameof(TotalRating),
                            new DependencyGraphNode<string>(nameof(Rating)),
                            new DependencyGraphNode<string>(nameof(FreeLevels),
                                new DependencyGraphNode<string>(nameof(FreePoints)),
                                new DependencyGraphNode<string>(nameof(ExtraPointCost)),
                                new DependencyGraphNode<string>(nameof(PointsPerLevel))
                            ),
                            new DependencyGraphNode<string>(nameof(TotalMaximumLevels),
                                new DependencyGraphNode<string>(nameof(LevelsEnabled)),
                                new DependencyGraphNode<string>(nameof(MaxLevels))
                            )
                        ),
                        new DependencyGraphNode<string>(nameof(Rating)),
                        new DependencyGraphNode<string>(nameof(LevelsEnabled)),
                        new DependencyGraphNode<string>(nameof(FreeLevels)),
                        new DependencyGraphNode<string>(nameof(PointsPerLevel)),
                        new DependencyGraphNode<string>(nameof(FreePoints)),
                        new DependencyGraphNode<string>(nameof(ExtraPointCost)),
                        new DependencyGraphNode<string>(nameof(Discount),
                            new DependencyGraphNode<string>(nameof(DiscountedAdeptWay)),
                            new DependencyGraphNode<string>(nameof(AdeptWayDiscount))
                        )
                    )
                ),
                new DependencyGraphNode<string>(nameof(ToolTip),
                    new DependencyGraphNode<string>(nameof(Rating)),
                    new DependencyGraphNode<string>(nameof(PointsPerLevel))
                ),
                new DependencyGraphNode<string>(nameof(DoesNotHaveFreeLevels),
                    new DependencyGraphNode<string>(nameof(FreeLevels))
                ),
                new DependencyGraphNode<string>(nameof(AdeptWayDiscountEnabled),
                    new DependencyGraphNode<string>(nameof(AdeptWayDiscount))
                ),
                new DependencyGraphNode<string>(nameof(CurrentDisplayName),
                    new DependencyGraphNode<string>(nameof(DisplayName),
                        new DependencyGraphNode<string>(nameof(Extra)),
                        new DependencyGraphNode<string>(nameof(DisplayNameShort),
                            new DependencyGraphNode<string>(nameof(Name))
                        )
                    )
                )
            );

        public event PropertyChangedEventHandler PropertyChanged;

        [NotifyPropertyChangedInvocator]
        public void OnPropertyChanged([CallerMemberName] string strPropertyName = null)
        {
            OnMultiplePropertyChanged(strPropertyName);
        }

        public void OnMultiplePropertyChanged(params string[] lstPropertyNames)
        {
            ICollection<string> lstNamesOfChangedProperties = null;
            foreach (string strPropertyName in lstPropertyNames)
            {
                if (lstNamesOfChangedProperties == null)
                    lstNamesOfChangedProperties = PowerDependencyGraph.GetWithAllDependents(strPropertyName);
                else
                {
                    foreach (string strLoopChangedProperty in PowerDependencyGraph.GetWithAllDependents(strPropertyName))
                        lstNamesOfChangedProperties.Add(strLoopChangedProperty);
                }
            }

            if ((lstNamesOfChangedProperties?.Count > 0) != true)
                return;

            if (lstNamesOfChangedProperties.Contains(nameof(DisplayPoints)))
                _strCachedPowerPoints = string.Empty;
            if (lstNamesOfChangedProperties.Contains(nameof(FreeLevels)))
                _intCachedFreeLevels = int.MinValue;
            if (lstNamesOfChangedProperties.Contains(nameof(PowerPoints)))
                _decCachedPowerPoints = decimal.MinValue;

            // If the Bonus contains "Rating", remove the existing Improvements and create new ones.
            if (lstNamesOfChangedProperties.Contains(nameof(TotalRating)))
            {
                if (Bonus?.InnerXml.Contains("Rating") == true)
                {
                    ImprovementManager.RemoveImprovements(CharacterObject, Improvement.ImprovementSource.Power, InternalId);
                    int intTotalRating = TotalRating;
                    if (intTotalRating > 0)
                    {
                        ImprovementManager.ForcedValue = Extra;
                        ImprovementManager.CreateImprovements(CharacterObject, Improvement.ImprovementSource.Power, InternalId, Bonus, intTotalRating, DisplayNameShort(GlobalOptions.Language));
                    }
                }
            }

            if (lstNamesOfChangedProperties.Contains(nameof(AdeptWayDiscountEnabled)))
            {
                RefreshDiscountedAdeptWay(AdeptWayDiscountEnabled);
            }

            foreach (string strPropertyToChange in lstNamesOfChangedProperties)
            {
                PropertyChanged?.Invoke(this, new PropertyChangedEventArgs(strPropertyToChange));
            }
        }

        protected void OnLinkedAttributeChanged(object sender, PropertyChangedEventArgs e)
        {
            if (e?.PropertyName == nameof(CharacterAttrib.TotalValue))
                OnPropertyChanged(nameof(TotalMaximumLevels));
        }

        protected void OnBoostedSkillChanged(object sender, PropertyChangedEventArgs e)
        {
            if (e?.PropertyName == nameof(Skill.LearnedRating) && sender is Skill objSkill)
            {
                if (BoostedSkill.LearnedRating != _cachedLearnedRating && _cachedLearnedRating != TotalMaximumLevels)
                {
                    _cachedLearnedRating = objSkill.LearnedRating;
                    OnPropertyChanged(nameof(TotalMaximumLevels));
                }
            }
        }

        private void OnCharacterChanged(object sender, PropertyChangedEventArgs propertyChangedEventArgs)
        {
            if (propertyChangedEventArgs.PropertyName == nameof(Character.IsMysticAdept))
            {
                if (CharacterObject.Options.MysAdeptSecondMAGAttribute && CharacterObject.IsMysticAdept)
                {
                    MAGAttributeObject = CharacterObject.MAGAdept;
                }
                else
                {
                    MAGAttributeObject = CharacterObject.MAG;
                }
            }
        }

        private XmlNode _objCachedMyXmlNode;
        private string _strCachedXmlNodeLanguage = string.Empty;

        public XmlNode GetNode()
        {
            return GetNode(GlobalOptions.Language);
        }

        public XmlNode GetNode(string strLanguage)
        {
            if (_objCachedMyXmlNode == null || strLanguage != _strCachedXmlNodeLanguage || GlobalOptions.LiveCustomData)
            {
<<<<<<< HEAD
                _objCachedMyXmlNode = CharacterObject.LoadData("powers.xml", strLanguage)
                    .SelectSingleNode(SourceID == Guid.Empty
                        ? $"/chummer/powers/power[name = \"{Name}\"]"
                        : $"/chummer/powers/power[id = \"{SourceIDString}\" or id = \"{SourceIDString.ToUpperInvariant()}\"]");
=======
                _objCachedMyXmlNode = SourceID == Guid.Empty
                    ? XmlManager.Load("powers.xml", strLanguage)
                        .SelectSingleNode("/chummer/powers/power[name = \"" + Name + "\"]")
                    : XmlManager.Load("powers.xml", strLanguage)
                        .SelectSingleNode("/chummer/powers/power[id = \"" + SourceIDString + "\" or id = \"" + SourceIDString.ToUpperInvariant() + "\"]");
>>>>>>> 1161a64b
                _strCachedXmlNodeLanguage = strLanguage;
            }
            return _objCachedMyXmlNode;
        }

        /// <summary>
        /// ToolTip that shows how the Power is calculating its Modified Rating.
        /// </summary>
        public string ToolTip
        {
            get
            {
                string strSpace = LanguageManager.GetString("String_Space");
                StringBuilder sbdModifier = new StringBuilder("Rating" + strSpace + '(' + Rating.ToString(GlobalOptions.CultureInfo) + strSpace + '×' + strSpace + PointsPerLevel.ToString(GlobalOptions.CultureInfo) + ')');
                foreach (Improvement objImprovement in CharacterObject.Improvements.Where(objImprovement => objImprovement.ImproveType == Improvement.ImprovementType.AdeptPower && objImprovement.ImprovedName == Name && objImprovement.UniqueName == Extra && objImprovement.Enabled))
                {
                    sbdModifier.Append(strSpace + '+' + strSpace + CharacterObject.GetObjectName(objImprovement) + strSpace + '(' + objImprovement.Rating.ToString(GlobalOptions.CultureInfo) + ')');
                }

                return sbdModifier.ToString();
            }
        }
        #endregion

        public void SetSourceDetail(Control sourceControl)
        {
            if (_objCachedSourceDetail?.Language != GlobalOptions.Language)
                _objCachedSourceDetail = null;
            SourceDetail.SetControl(sourceControl);
        }
    }
}<|MERGE_RESOLUTION|>--- conflicted
+++ resolved
@@ -1084,18 +1084,10 @@
         {
             if (_objCachedMyXmlNode == null || strLanguage != _strCachedXmlNodeLanguage || GlobalOptions.LiveCustomData)
             {
-<<<<<<< HEAD
                 _objCachedMyXmlNode = CharacterObject.LoadData("powers.xml", strLanguage)
                     .SelectSingleNode(SourceID == Guid.Empty
                         ? $"/chummer/powers/power[name = \"{Name}\"]"
                         : $"/chummer/powers/power[id = \"{SourceIDString}\" or id = \"{SourceIDString.ToUpperInvariant()}\"]");
-=======
-                _objCachedMyXmlNode = SourceID == Guid.Empty
-                    ? XmlManager.Load("powers.xml", strLanguage)
-                        .SelectSingleNode("/chummer/powers/power[name = \"" + Name + "\"]")
-                    : XmlManager.Load("powers.xml", strLanguage)
-                        .SelectSingleNode("/chummer/powers/power[id = \"" + SourceIDString + "\" or id = \"" + SourceIDString.ToUpperInvariant() + "\"]");
->>>>>>> 1161a64b
                 _strCachedXmlNodeLanguage = strLanguage;
             }
             return _objCachedMyXmlNode;
