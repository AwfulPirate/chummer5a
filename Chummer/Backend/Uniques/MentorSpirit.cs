/*  This file is part of Chummer5a.
 *
 *  Chummer5a is free software: you can redistribute it and/or modify
 *  it under the terms of the GNU General Public License as published by
 *  the Free Software Foundation, either version 3 of the License, or
 *  (at your option) any later version.
 *
 *  Chummer5a is distributed in the hope that it will be useful,
 *  but WITHOUT ANY WARRANTY; without even the implied warranty of
 *  MERCHANTABILITY or FITNESS FOR A PARTICULAR PURPOSE.  See the
 *  GNU General Public License for more details.
 *
 *  You should have received a copy of the GNU General Public License
 *  along with Chummer5a.  If not, see <http://www.gnu.org/licenses/>.
 *
 *  You can obtain the full source code for Chummer5a at
 *  https://github.com/chummer5a/chummer5a
 */
using System;
using System.Diagnostics;
using System.Windows.Forms;
using System.Xml;
using NLog;

namespace Chummer
{
    [HubClassTag("SourceID", true, "Name", "Extra")]
    [DebuggerDisplay("{DisplayNameShort(GlobalOptions.DefaultLanguage)}")]
    public class MentorSpirit : IHasInternalId, IHasName, IHasXmlNode, IHasSource
    {

        private static readonly Logger Log = LogManager.GetCurrentClassLogger();
        private Guid _guiID;
        private string _strName = string.Empty;
        private string _strAdvantage = string.Empty;
        private string _strDisadvantage = string.Empty;
        private string _strExtra = string.Empty;
        private string _strSource = string.Empty;
        private string _strPage = string.Empty;
        private string _strNotes = string.Empty;
        private XmlNode _nodBonus;
        private XmlNode _nodChoice1;
        private XmlNode _nodChoice2;
        private Improvement.ImprovementType _eMentorType;
        private Guid _guiSourceID;
        private readonly Character _objCharacter;
        private bool _blnMentorMask;

        #region Constructor
        public MentorSpirit(Character objCharacter, XmlNode xmlNodeMentor = null)
        {
            // Create the GUID for the new Mentor Spirit.
            _guiID = Guid.NewGuid();
            _objCharacter = objCharacter;
            XmlNode namenode = xmlNodeMentor?.SelectSingleNode("name");
            if(namenode != null)
                Name = namenode.InnerText;
            XmlNode typenode = xmlNodeMentor?.SelectSingleNode("mentortype");
            if (typenode != null)
            {
                if(Enum.TryParse(typenode.InnerText, true, out Improvement.ImprovementType outEnum))
                    _eMentorType = outEnum;
            }
        }

        /// <summary>
        /// Create a Mentor Spirit from an XmlNode.
        /// </summary>
        /// <param name="xmlMentor">XmlNode to create the object from.</param>
        /// <param name="eMentorType">Whether this is a Mentor or a Paragon.</param>
        /// <param name="strForceValueChoice1">Name/Text for Choice 1.</param>
        /// <param name="strForceValueChoice2">Name/Text for Choice 2.</param>
        /// <param name="strForceValue">Force a value to be selected for the Mentor Spirit.</param>
        public void Create(XmlNode xmlMentor, Improvement.ImprovementType eMentorType, string strForceValue = "", string strForceValueChoice1 = "", string strForceValueChoice2 = "")
        {
            _eMentorType = eMentorType;
            _objCachedMyXmlNode = null;
            xmlMentor.TryGetStringFieldQuickly("name", ref _strName);
            xmlMentor.TryGetStringFieldQuickly("source", ref _strSource);
            xmlMentor.TryGetStringFieldQuickly("page", ref _strPage);
            if (!xmlMentor.TryGetStringFieldQuickly("altnotes", ref _strNotes))
                xmlMentor.TryGetStringFieldQuickly("notes", ref _strNotes);
            if (!xmlMentor.TryGetField("id", Guid.TryParse, out _guiSourceID))
            {
                Log.Warn(new object[] { "Missing id field for xmlnode", xmlMentor });
                Utils.BreakIfDebug();
            }

            // Build the list of advantages gained through the Mentor Spirit.
            if (!xmlMentor.TryGetStringFieldQuickly("altadvantage", ref _strAdvantage))
            {
                xmlMentor.TryGetStringFieldQuickly("advantage", ref _strAdvantage);
            }
            if (!xmlMentor.TryGetStringFieldQuickly("altdisadvantage", ref _strDisadvantage))
            {
                xmlMentor.TryGetStringFieldQuickly("disadvantage", ref _strDisadvantage);
            }

            _nodBonus = xmlMentor["bonus"];
            if (_nodBonus != null)
            {
                string strOldForce = ImprovementManager.ForcedValue;
                string strOldSelected = ImprovementManager.SelectedValue;
                ImprovementManager.ForcedValue = strForceValue;
                if (!ImprovementManager.CreateImprovements(_objCharacter, Improvement.ImprovementSource.MentorSpirit, _guiID.ToString("D", GlobalOptions.InvariantCultureInfo), _nodBonus, 1, DisplayNameShort(GlobalOptions.Language)))
                {
                    _guiID = Guid.Empty;
                    return;
                }
                _strExtra = ImprovementManager.SelectedValue;
                ImprovementManager.ForcedValue = strOldForce;
                ImprovementManager.SelectedValue = strOldSelected;
            }
            else if (!string.IsNullOrEmpty(strForceValue))
            {
                _strExtra = strForceValue;
            }
            _nodChoice1 = xmlMentor.SelectSingleNode("choices/choice[name = \"" + strForceValueChoice1 + "\"]/bonus");
            if (_nodChoice1 != null)
            {
                string strOldForce = ImprovementManager.ForcedValue;
                string strOldSelected = ImprovementManager.SelectedValue;
                //ImprovementManager.ForcedValue = strForceValueChoice1;
                if (!ImprovementManager.CreateImprovements(_objCharacter, Improvement.ImprovementSource.MentorSpirit, _guiID.ToString("D", GlobalOptions.InvariantCultureInfo), _nodChoice1, 1, DisplayNameShort(GlobalOptions.Language)))
                {
                    _guiID = Guid.Empty;
                    return;
                }
                if (string.IsNullOrEmpty(_strExtra))
                {
                    _strExtra = ImprovementManager.SelectedValue;
                }
                ImprovementManager.ForcedValue = strOldForce;
                ImprovementManager.SelectedValue = strOldSelected;
            }
            else if (string.IsNullOrEmpty(_strExtra) && !string.IsNullOrEmpty(strForceValueChoice1))
            {
                _strExtra = strForceValueChoice1;
            }
            _nodChoice2 = xmlMentor.SelectSingleNode("choices/choice[name = \"" + strForceValueChoice2 + "\"]/bonus");
            if (_nodChoice2 != null)
            {
                string strOldForce = ImprovementManager.ForcedValue;
                string strOldSelected = ImprovementManager.SelectedValue;
                //ImprovementManager.ForcedValue = strForceValueChoice2;
                if (!ImprovementManager.CreateImprovements(_objCharacter, Improvement.ImprovementSource.MentorSpirit, _guiID.ToString("D", GlobalOptions.InvariantCultureInfo), _nodChoice2, 1, DisplayNameShort(GlobalOptions.Language)))
                {
                    _guiID = Guid.Empty;
                    return;
                }
                if (string.IsNullOrEmpty(_strExtra))
                {
                    _strExtra = ImprovementManager.SelectedValue;
                }
                ImprovementManager.ForcedValue = strOldForce;
                ImprovementManager.SelectedValue = strOldSelected;
            }
            else if (string.IsNullOrEmpty(_strExtra) && !string.IsNullOrEmpty(strForceValueChoice2))
            {
                _strExtra = strForceValueChoice2;
            }

            /*
            if (string.IsNullOrEmpty(_strNotes))
            {
                _strNotes = CommonFunctions.GetTextFromPDF(_strSource + ' ' + _strPage, _strName);
                if (string.IsNullOrEmpty(_strNotes))
                {
                    _strNotes = CommonFunctions.GetTextFromPDF(Source + ' ' + DisplayPage(GlobalOptions.Language), CurrentDisplayName);
                }
            }
            */
        }

        private SourceString _objCachedSourceDetail;
        public SourceString SourceDetail => _objCachedSourceDetail = _objCachedSourceDetail
                                                                     ?? new SourceString(Source, DisplayPage(GlobalOptions.Language), GlobalOptions.Language, _objCharacter);

        /// <summary>
        /// Save the object's XML to the XmlWriter.
        /// </summary>
        /// <param name="objWriter">XmlTextWriter to write with.</param>
        public void Save(XmlTextWriter objWriter)
        {
            if (objWriter == null)
                return;
            objWriter.WriteStartElement("mentorspirit");
            objWriter.WriteElementString("sourceid", SourceIDString);
            objWriter.WriteElementString("guid", InternalId);
            objWriter.WriteElementString("name", _strName);
            objWriter.WriteElementString("mentortype", _eMentorType.ToString());
            objWriter.WriteElementString("extra", _strExtra);
            objWriter.WriteElementString("source", _strSource);
            objWriter.WriteElementString("page", _strPage);
            objWriter.WriteElementString("advantage", _strAdvantage);
            objWriter.WriteElementString("disadvantage", _strDisadvantage);
            objWriter.WriteElementString("mentormask", _blnMentorMask.ToString(GlobalOptions.InvariantCultureInfo));
            if (_nodBonus != null)
                objWriter.WriteRaw("<bonus>" + _nodBonus.InnerXml + "</bonus>");
            else
                objWriter.WriteElementString("bonus", string.Empty);
            if (_nodChoice1 != null)
                objWriter.WriteRaw("<choice1>" + _nodChoice1.InnerXml + "</choice1>");
            else
                objWriter.WriteElementString("choice1", string.Empty);
            if (_nodChoice2 != null)
                objWriter.WriteRaw("<choice2>" + _nodChoice2.InnerXml + "</choice2>");
            else
                objWriter.WriteElementString("choice2", string.Empty);
            objWriter.WriteElementString("notes", _strNotes);

            if (!string.IsNullOrEmpty(strSourceID))
            {
                objWriter.WriteElementString("id", strSourceID);
            }

            objWriter.WriteEndElement();

            _objCharacter.SourceProcess(_strSource);
        }

        /// <summary>
        /// Load the Mentor Spirit from the XmlNode.
        /// </summary>
        /// <param name="objNode">XmlNode to load.</param>
        public void Load(XmlNode objNode)
        {
            if (objNode == null)
                return;
            if (!objNode.TryGetField("guid", Guid.TryParse, out _guiID))
            {
                _guiID = Guid.NewGuid();
            }
            if(!objNode.TryGetGuidFieldQuickly("sourceid", ref _guiSourceID))
            {
                XmlNode node = GetNode(GlobalOptions.Language);
                if (node?.TryGetGuidFieldQuickly("id", ref _guiSourceID) == false)
                {
                    XmlNode objNewNode = _objCharacter.LoadData("qualities.xml").SelectSingleNode("/chummer/mentors/mentor[name = \"" + Name + "\"]");
                    objNewNode?.TryGetGuidFieldQuickly("id", ref _guiSourceID);
                }
            }
            if (objNode.TryGetStringFieldQuickly("name", ref _strName))
                _objCachedMyXmlNode = null;
            if (objNode["mentortype"] != null)
            {
                _eMentorType = Improvement.ConvertToImprovementType(objNode["mentortype"].InnerText);
                _objCachedMyXmlNode = null;
            }
            objNode.TryGetStringFieldQuickly("extra", ref _strExtra);
            objNode.TryGetStringFieldQuickly("source", ref _strSource);
            objNode.TryGetStringFieldQuickly("page", ref _strPage);
            objNode.TryGetStringFieldQuickly("advantage", ref _strAdvantage);
            objNode.TryGetStringFieldQuickly("disadvantage", ref _strDisadvantage);
            objNode.TryGetBoolFieldQuickly("mentormask", ref _blnMentorMask);
            _nodBonus = objNode["bonus"];
            _nodChoice1 = objNode["choice1"];
            _nodChoice2 = objNode["choice2"];
            objNode.TryGetStringFieldQuickly("notes", ref _strNotes);
        }

        /// <summary>
        /// Print the object's XML to the XmlWriter.
        /// </summary>
        /// <param name="objWriter">XmlTextWriter to write with.</param>
        /// <param name="strLanguageToPrint">Language in which to print</param>
        public void Print(XmlTextWriter objWriter, string strLanguageToPrint)
        {
            if (objWriter == null)
                return;
            objWriter.WriteStartElement("mentorspirit");
            objWriter.WriteElementString("guid", InternalId);
            objWriter.WriteElementString("sourceid", SourceIDString);
            objWriter.WriteElementString("name", DisplayNameShort(strLanguageToPrint));
            objWriter.WriteElementString("mentortype", _eMentorType.ToString());
            objWriter.WriteElementString("name_english", Name);
            objWriter.WriteElementString("advantage", Advantage);
            objWriter.WriteElementString("disadvantage", Disadvantage);
            objWriter.WriteElementString("extra", LanguageManager.TranslateExtra(Extra, _objCharacter, strLanguageToPrint));
            objWriter.WriteElementString("source", CommonFunctions.LanguageBookShort(Source, _objCharacter, strLanguageToPrint));
            objWriter.WriteElementString("page", DisplayPage(strLanguageToPrint));
            objWriter.WriteElementString("mentormask", MentorMask.ToString(GlobalOptions.InvariantCultureInfo));
            if (_objCharacter.Options.PrintNotes)
                objWriter.WriteElementString("notes", _strNotes);
            objWriter.WriteEndElement();
        }
        #endregion

        #region Properties


        /// <summary>
        /// Identifier of the object within data files.
        /// </summary>
        public Guid SourceID => _guiSourceID;

        /// <summary>
        /// String-formatted identifier of the <inheritdoc cref="SourceID"/> from the data files.
        /// </summary>
        public string SourceIDString => _guiSourceID.ToString("D", GlobalOptions.InvariantCultureInfo);

        /// <summary>
        /// Name of the Mentor Spirit or Paragon.
        /// </summary>
        public string Name
        {
            get
            {
                if (string.IsNullOrEmpty(_strName))
                {
                    if (_objCharacter.MentorSpirits.Count > 0 && _objCharacter.MentorSpirits[0] == this)
                        _strName = _objCharacter.MentorSpirits[0].Name;
                }
                return _strName;
            }
            set
            {
                if (_strName != value)
                {
                    _objCachedMyXmlNode = null;
                    _strName = value;
                    if (_objCharacter.MentorSpirits.Count > 0 && _objCharacter.MentorSpirits[0] == this)
                        _objCharacter.OnPropertyChanged(nameof(Character.FirstMentorSpiritDisplayName));
                }
            }
        }

        /// <summary>
        /// Extra string related to improvements selected for the Mentor Spirit or Paragon.
        /// </summary>
        public string Extra
        {
            get => _strExtra;
            set
            {
                if (_strExtra != value)
                {
                    _strExtra = value;
                    if (_objCharacter.MentorSpirits.Count > 0 && _objCharacter.MentorSpirits[0] == this)
                        _objCharacter.OnPropertyChanged(nameof(Character.FirstMentorSpiritDisplayName));
                }
            }
        }

        /// <summary>
        /// Whether the Mentor Spirit is taken with a Mentor Mask.
        /// </summary>
        public bool MentorMask
        {
            get => _blnMentorMask;
            set => _blnMentorMask = value;
        }

        /// <summary>
        /// Advantage of the Mentor Spirit or Paragon.
        /// </summary>
        public string Advantage
        {
            get => _strAdvantage;
            set
            {
                if (_strAdvantage != value)
                {
                    _strAdvantage = value;
                    if (_objCharacter.MentorSpirits.Count > 0 && _objCharacter.MentorSpirits[0] == this)
                        _objCharacter.OnPropertyChanged(nameof(Character.FirstMentorSpiritDisplayInformation));
                }
            }
        }

        /// <summary>
        /// Advantage of the mentor as it should be displayed in the UI. Advantage (Extra).
        /// </summary>
        public string DisplayAdvantage(string strLanguage)
        {
            string strReturn = Advantage;

            if (!string.IsNullOrEmpty(Extra))
            {
                // Attempt to retrieve the CharacterAttribute name.
                strReturn += LanguageManager.GetString("String_Space", strLanguage) + '(' + LanguageManager.TranslateExtra(Extra, _objCharacter, strLanguage) + ')';
            }

            return strReturn;
        }

        /// <summary>
        /// Disadvantage of the Mentor Spirit or Paragon.
        /// </summary>
        public string Disadvantage
        {
            get => _strDisadvantage;
            set
            {
                if (_strDisadvantage != value)
                {
                    _strDisadvantage = value;
                    if (_objCharacter.MentorSpirits.Count > 0 && _objCharacter.MentorSpirits[0] == this)
                        _objCharacter.OnPropertyChanged(nameof(Character.FirstMentorSpiritDisplayInformation));
                }
            }
        }

        /// <summary>
        /// The name of the object as it should be displayed on printouts (translated name only).
        /// </summary>
        public string DisplayNameShort(string strLanguage)
        {
            if (strLanguage == GlobalOptions.DefaultLanguage)
                return Name;

            return GetNode(strLanguage)?["translate"]?.InnerText ?? Name;
        }

        /// <summary>
        /// Sourcebook.
        /// </summary>
        public string Source
        {
            get => _strSource;
            set => _strSource = value;
        }

        /// <summary>
        /// Sourcebook Page Number.
        /// </summary>
        public string Page
        {
            get => _strPage;
            set => _strPage = value;
        }

        /// <summary>
        /// Sourcebook Page Number using a given language file.
        /// Returns Page if not found or the string is empty.
        /// </summary>
        /// <param name="strLanguage">Language file keyword to use.</param>
        /// <returns></returns>
        public string DisplayPage(string strLanguage)
        {
            if (strLanguage == GlobalOptions.DefaultLanguage)
                return Page;
            string s = GetNode(strLanguage)?["altpage"]?.InnerText ?? Page;
            return !string.IsNullOrWhiteSpace(s) ? s : Page;
        }

        /// <summary>
        /// Guid of the Xml Node containing data on this Mentor Spirit or Paragon.
        /// </summary>
        public string strSourceID => _guiSourceID.Equals(Guid.Empty) ? string.Empty : _guiSourceID.ToString("D", GlobalOptions.InvariantCultureInfo);

        private XmlNode _objCachedMyXmlNode;
        private string _strCachedXmlNodeLanguage = string.Empty;

        public XmlNode GetNode()
        {
            return GetNode(GlobalOptions.Language);
        }

        public XmlNode GetNode(string strLanguage)
        {
            if (_objCachedMyXmlNode == null || strLanguage != _strCachedXmlNodeLanguage || GlobalOptions.LiveCustomData)
            {
<<<<<<< HEAD
                _objCachedMyXmlNode = _objCharacter.LoadData(
                        _eMentorType == Improvement.ImprovementType.MentorSpirit ? "mentors.xml" : "paragons.xml",
                        strLanguage)
                    .SelectSingleNode(SourceID == Guid.Empty
                        ? $"/chummer/mentors/mentor[name = \"{Name}\"]"
                        : $"/chummer/mentors/mentor[id = \"{SourceIDString}\" or id = \"{SourceIDString.ToUpperInvariant()}\"]");
=======
                var xdoc = XmlManager.Load(
                    _eMentorType == Improvement.ImprovementType.MentorSpirit ? "mentors.xml" : "paragons.xml",
                    strLanguage);
                _objCachedMyXmlNode = xdoc.SelectSingleNode(SourceID == Guid.Empty
                        ? "/chummer/mentors/mentor[name = \"" + Name + "\"]"
                        : "/chummer/mentors/mentor[id = \"" + SourceIDString + "\" or id = \"" + SourceIDString.ToUpperInvariant() + "\"]");
>>>>>>> 1161a64b
                _strCachedXmlNodeLanguage = strLanguage;
            }
            return _objCachedMyXmlNode;
        }

        public string InternalId => _guiID.ToString("D", GlobalOptions.InvariantCultureInfo);

        #endregion

        public void SetSourceDetail(Control sourceControl)
        {
            if (_objCachedSourceDetail?.Language != GlobalOptions.Language)
                _objCachedSourceDetail = null;
            SourceDetail.SetControl(sourceControl);
        }
    }
}<|MERGE_RESOLUTION|>--- conflicted
+++ resolved
@@ -461,21 +461,12 @@
         {
             if (_objCachedMyXmlNode == null || strLanguage != _strCachedXmlNodeLanguage || GlobalOptions.LiveCustomData)
             {
-<<<<<<< HEAD
                 _objCachedMyXmlNode = _objCharacter.LoadData(
                         _eMentorType == Improvement.ImprovementType.MentorSpirit ? "mentors.xml" : "paragons.xml",
                         strLanguage)
                     .SelectSingleNode(SourceID == Guid.Empty
                         ? $"/chummer/mentors/mentor[name = \"{Name}\"]"
                         : $"/chummer/mentors/mentor[id = \"{SourceIDString}\" or id = \"{SourceIDString.ToUpperInvariant()}\"]");
-=======
-                var xdoc = XmlManager.Load(
-                    _eMentorType == Improvement.ImprovementType.MentorSpirit ? "mentors.xml" : "paragons.xml",
-                    strLanguage);
-                _objCachedMyXmlNode = xdoc.SelectSingleNode(SourceID == Guid.Empty
-                        ? "/chummer/mentors/mentor[name = \"" + Name + "\"]"
-                        : "/chummer/mentors/mentor[id = \"" + SourceIDString + "\" or id = \"" + SourceIDString.ToUpperInvariant() + "\"]");
->>>>>>> 1161a64b
                 _strCachedXmlNodeLanguage = strLanguage;
             }
             return _objCachedMyXmlNode;
