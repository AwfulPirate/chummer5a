/*  This file is part of Chummer5a.
 *
 *  Chummer5a is free software: you can redistribute it and/or modify
 *  it under the terms of the GNU General Public License as published by
 *  the Free Software Foundation, either version 3 of the License, or
 *  (at your option) any later version.
 *
 *  Chummer5a is distributed in the hope that it will be useful,
 *  but WITHOUT ANY WARRANTY; without even the implied warranty of
 *  MERCHANTABILITY or FITNESS FOR A PARTICULAR PURPOSE.  See the
 *  GNU General Public License for more details.
 *
 *  You should have received a copy of the GNU General Public License
 *  along with Chummer5a.  If not, see <http://www.gnu.org/licenses/>.
 *
 *  You can obtain the full source code for Chummer5a at
 *  https://github.com/chummer5a/chummer5a
 */
using System;
using System.Diagnostics;
using System.Drawing;
using System.Globalization;
using System.Windows.Forms;
using System.Xml;
using NLog;

namespace Chummer
{
    /// <summary>
    /// A Martial Art.
    /// </summary>
    [DebuggerDisplay("{DisplayName(GlobalOptions.DefaultLanguage)}")]
    public class MartialArt : IHasChildren<MartialArtTechnique>, IHasName, IHasInternalId, IHasXmlNode, IHasNotes, ICanRemove, IHasSource
    {
        private static readonly Logger Log = LogManager.GetCurrentClassLogger();
        private Guid _guiID;
        private Guid _guiSourceID;
        private string _strName = string.Empty;
        private string _strSource = string.Empty;
        private string _strPage = string.Empty;
        private int _intKarmaCost = 7;
        private int _intRating = 1;
        private readonly TaggedObservableCollection<MartialArtTechnique> _lstTechniques = new TaggedObservableCollection<MartialArtTechnique>();
        private string _strNotes = string.Empty;
        private readonly Character _objCharacter;
        private bool _blnIsQuality;

        #region Create, Save, Load, and Print Methods
        public MartialArt(Character objCharacter)
        {
            _objCharacter = objCharacter;
            _guiID = Guid.NewGuid();
        }

        /// Create a Martial Art from an XmlNode.
        /// <param name="objXmlArtNode">XmlNode to create the object from.</param>
        public void Create(XmlNode objXmlArtNode)
        {
            if (!objXmlArtNode.TryGetField("id", Guid.TryParse, out _guiSourceID))
            {
                Log.Warn(new object[] { "Missing id field for xmlnode", objXmlArtNode });
                Utils.BreakIfDebug();
            }
            if (objXmlArtNode.TryGetStringFieldQuickly("name", ref _strName))
                _objCachedMyXmlNode = null;
            objXmlArtNode.TryGetStringFieldQuickly("source", ref _strSource);
            objXmlArtNode.TryGetStringFieldQuickly("page", ref _strPage);
            objXmlArtNode.TryGetInt32FieldQuickly("cost", ref _intKarmaCost);
            if (!objXmlArtNode.TryGetStringFieldQuickly("altnotes", ref _strNotes))
                objXmlArtNode.TryGetStringFieldQuickly("notes", ref _strNotes);
            _blnIsQuality = objXmlArtNode["isquality"]?.InnerText == bool.TrueString;

            if (objXmlArtNode["bonus"] != null)
            {
                ImprovementManager.CreateImprovements(_objCharacter, Improvement.ImprovementSource.MartialArt, InternalId,
                    objXmlArtNode["bonus"], 1, DisplayNameShort(GlobalOptions.Language));
            }
            if (string.IsNullOrEmpty(Notes))
            {
                string strEnglishNameOnPage = Name;
                string strNameOnPage = string.Empty;
                // make sure we have something and not just an empty tag
                if (objXmlArtNode.TryGetStringFieldQuickly("nameonpage", ref strNameOnPage) &&
                    !string.IsNullOrEmpty(strNameOnPage))
                    strEnglishNameOnPage = strNameOnPage;

                string strQualityNotes = CommonFunctions.GetTextFromPDF($"{Source} {Page}", strEnglishNameOnPage);

                if (string.IsNullOrEmpty(strQualityNotes) && GlobalOptions.Language != GlobalOptions.DefaultLanguage)
                {
                    string strTranslatedNameOnPage = CurrentDisplayName;

                    // don't check again it is not translated
                    if (strTranslatedNameOnPage != _strName)
                    {
                        // if we found <altnameonpage>, and is not empty and not the same as english we must use that instead
                        if (objXmlArtNode.TryGetStringFieldQuickly("altnameonpage", ref strNameOnPage)
                            && !string.IsNullOrEmpty(strNameOnPage) && strNameOnPage != strEnglishNameOnPage)
                            strTranslatedNameOnPage = strNameOnPage;

                        Notes = CommonFunctions.GetTextFromPDF($"{Source} {DisplayPage(GlobalOptions.Language)}",
                            strTranslatedNameOnPage);
                    }
                }
                else
                    Notes = strQualityNotes;
            }
        }

        private SourceString _objCachedSourceDetail;
        public SourceString SourceDetail => _objCachedSourceDetail = _objCachedSourceDetail ?? new SourceString(Source, DisplayPage(GlobalOptions.Language), GlobalOptions.Language);

        /// <summary>
        /// Save the object's XML to the XmlWriter.
        /// </summary>
        /// <param name="objWriter">XmlTextWriter to write with.</param>
        public void Save(XmlTextWriter objWriter)
        {
            if (objWriter == null)
                return;
            objWriter.WriteStartElement("martialart");
            objWriter.WriteElementString("name", _strName);
            objWriter.WriteElementString("sourceid", SourceIDString);
            objWriter.WriteElementString("guid", InternalId);
            objWriter.WriteElementString("source", _strSource);
            objWriter.WriteElementString("page", _strPage);
            objWriter.WriteElementString("rating", _intRating.ToString(GlobalOptions.InvariantCultureInfo));
            objWriter.WriteElementString("cost", _intKarmaCost.ToString(GlobalOptions.InvariantCultureInfo));
            objWriter.WriteElementString("isquality", _blnIsQuality.ToString(GlobalOptions.InvariantCultureInfo));
            objWriter.WriteStartElement("martialarttechniques");
            foreach (MartialArtTechnique objTechnique in _lstTechniques)
            {
                objTechnique.Save(objWriter);
            }
            objWriter.WriteEndElement();
            objWriter.WriteElementString("notes", _strNotes);
            objWriter.WriteEndElement();

            if (!IsQuality)
                _objCharacter.SourceProcess(_strSource);
        }

        /// <summary>
        /// Load the Martial Art from the XmlNode.
        /// </summary>
        /// <param name="objNode">XmlNode to load.</param>
        public void Load(XmlNode objNode)
        {
            if (objNode == null)
                return;
            if (!objNode.TryGetField("guid", Guid.TryParse, out _guiID))
            {
                _guiID = Guid.NewGuid();
            }
            if(!objNode.TryGetGuidFieldQuickly("sourceid", ref _guiSourceID))
            {
                XmlNode node = GetNode(GlobalOptions.Language);
                node?.TryGetGuidFieldQuickly("id", ref _guiSourceID);
            }
            if (objNode.TryGetStringFieldQuickly("name", ref _strName))
                _objCachedMyXmlNode = null;
            objNode.TryGetStringFieldQuickly("source", ref _strSource);
            objNode.TryGetStringFieldQuickly("page", ref _strPage);
            objNode.TryGetInt32FieldQuickly("rating", ref _intRating);
            objNode.TryGetInt32FieldQuickly("cost", ref _intKarmaCost);
            objNode.TryGetBoolFieldQuickly("isquality", ref _blnIsQuality);

            using (XmlNodeList xmlLegacyTechniqueList = objNode.SelectNodes("martialartadvantages/martialartadvantage"))
                if (xmlLegacyTechniqueList != null)
                    foreach (XmlNode nodTechnique in xmlLegacyTechniqueList)
                    {
                        MartialArtTechnique objTechnique = new MartialArtTechnique(_objCharacter);
                        objTechnique.Load(nodTechnique);
                        _lstTechniques.Add(objTechnique);
                    }

            using (XmlNodeList xmlTechniqueList = objNode.SelectNodes("martialarttechniques/martialarttechnique"))
                if (xmlTechniqueList != null)
                    foreach (XmlNode nodTechnique in xmlTechniqueList)
                    {
                        MartialArtTechnique objTechnique = new MartialArtTechnique(_objCharacter);
                        objTechnique.Load(nodTechnique);
                        _lstTechniques.Add(objTechnique);
                    }

            objNode.TryGetStringFieldQuickly("notes", ref _strNotes);
        }

        /// <summary>
        /// Print the object's XML to the XmlWriter.
        /// </summary>
        /// <param name="objWriter">XmlTextWriter to write with.</param>
        /// <param name="objCulture">Culture in which to print.</param>
        /// <param name="strLanguageToPrint">Language in which to print</param>
        public void Print(XmlTextWriter objWriter, CultureInfo objCulture, string strLanguageToPrint)
        {
            if (objWriter == null)
                return;
            objWriter.WriteStartElement("martialart");
            objWriter.WriteElementString("name", DisplayNameShort(strLanguageToPrint));
            objWriter.WriteElementString("fullname", DisplayName(strLanguageToPrint));
            objWriter.WriteElementString("name_english", Name);
            objWriter.WriteElementString("source", CommonFunctions.LanguageBookShort(Source, strLanguageToPrint));
            objWriter.WriteElementString("page", DisplayPage(strLanguageToPrint));
            objWriter.WriteElementString("rating", Rating.ToString(objCulture));
            objWriter.WriteElementString("cost", Cost.ToString(objCulture));
            objWriter.WriteStartElement("martialarttechniques");
            foreach (MartialArtTechnique objAdvantage in Techniques)
            {
                objAdvantage.Print(objWriter, strLanguageToPrint);
            }
            objWriter.WriteEndElement();
            if (_objCharacter.Options.PrintNotes)
                objWriter.WriteElementString("notes", Notes);
            objWriter.WriteEndElement();
        }
        #endregion

        #region Properties
        /// <summary>
        /// Name.
        /// </summary>
        public string Name
        {
            get => _strName;
            set
            {
                if (_strName != value)
                    _objCachedMyXmlNode = null;
                _strName = value;
            }
        }

        /// <summary>
        /// Identifier of the object within data files.
        /// </summary>
        public Guid SourceID
        {
            get => _guiSourceID;
            set
            {
                if (_guiSourceID == value) return;
                _guiSourceID = value;
                _objCachedMyXmlNode = null;
            }
        }

        /// <summary>
        /// String-formatted identifier of the <inheritdoc cref="SourceID"/> from the data files.
        /// </summary>
        public string SourceIDString => _guiSourceID.ToString("D", GlobalOptions.InvariantCultureInfo);

        public string InternalId => _guiID.ToString("D", GlobalOptions.InvariantCultureInfo);

        /// <summary>
        /// The name of the object as it should be displayed on printouts (translated name only).
        /// </summary>
        public string DisplayNameShort(string strLanguage)
        {
            // Get the translated name if applicable.
            if (strLanguage == GlobalOptions.DefaultLanguage)
                return Name;

            return GetNode(strLanguage)?["translate"]?.InnerText ?? Name;
        }

        /// <summary>
        /// The name of the object as it should be displayed in lists. Name (Extra).
        /// </summary>
        public string DisplayName(string strLanguage)
        {
            string strReturn = DisplayNameShort(strLanguage);

            return strReturn;
        }

        public string CurrentDisplayName => DisplayName(GlobalOptions.Language);

        /// <summary>
        /// Sourcebook.
        /// </summary>
        public string Source
        {
            get => _strSource;
            set => _strSource = value;
        }


        /// <summary>
        /// Sourcebook Page Number.
        /// </summary>
        public string Page
        {
            get => _strPage;
            set => _strPage = value;
        }

        /// <summary>
        /// Sourcebook Page Number using a given language file.
        /// Returns Page if not found or the string is empty.
        /// </summary>
        /// <param name="strLanguage">Language file keyword to use.</param>
        /// <returns></returns>
        public string DisplayPage(string strLanguage)
        {
            if (strLanguage == GlobalOptions.DefaultLanguage)
                return Page;
            string s = GetNode(strLanguage)?["altpage"]?.InnerText ?? Page;
            return !string.IsNullOrWhiteSpace(s) ? s : Page;
        }

        /// <summary>
        /// Rating.
        /// </summary>
        public int Rating
        {
            get => _intRating;
            set => _intRating = value;
        }

        /// <summary>
        /// Karma Cost (usually 7).
        /// </summary>
        public int Cost
        {
            get => _intKarmaCost;
            set => _intKarmaCost = value;
        }

        /// <summary>
        /// Is from a quality.
        /// </summary>
        public bool IsQuality
        {
            get => _blnIsQuality;
            set => _blnIsQuality = value;
        }

        /// <summary>
        /// Selected Martial Arts Advantages.
        /// </summary>
        public TaggedObservableCollection<MartialArtTechnique> Techniques => _lstTechniques;
        public TaggedObservableCollection<MartialArtTechnique> Children => Techniques;

        /// <summary>
        /// Notes.
        /// </summary>
        public string Notes
        {
            get => _strNotes;
            set => _strNotes = value;
        }

        private XmlNode _objCachedMyXmlNode;
        private string _strCachedXmlNodeLanguage = string.Empty;

        public XmlNode GetNode()
        {
            return GetNode(GlobalOptions.Language);
        }

        public XmlNode GetNode(string strLanguage)
        {
            if (_objCachedMyXmlNode == null || strLanguage != _strCachedXmlNodeLanguage || GlobalOptions.LiveCustomData)
            {
                _objCachedMyXmlNode = SourceID == Guid.Empty
                    ? XmlManager.Load("martialarts.xml", _objCharacter.Options.CustomDataDictionary, strLanguage)
                        .SelectSingleNode($"/chummer/martialarts/martialart[name = \"{Name}\"]")
                    : XmlManager.Load("martialarts.xml", _objCharacter.Options.CustomDataDictionary, strLanguage)
                        .SelectSingleNode($"/chummer/martialarts/martialart[id = \"{SourceIDString}\" or id = \"{SourceIDString.ToUpperInvariant()}\"]");
                _strCachedXmlNodeLanguage = strLanguage;
            }
            return _objCachedMyXmlNode;
        }
        #endregion

        #region Methods
        public TreeNode CreateTreeNode(ContextMenuStrip cmsMartialArt, ContextMenuStrip cmsMartialArtTechnique)
        {
            if (IsQuality && !string.IsNullOrEmpty(Source) && !_objCharacter.Options.BookEnabled(Source))
                return null;

            TreeNode objNode = new TreeNode
            {
                Name = InternalId,
                Text = CurrentDisplayName,
                Tag = this,
                ContextMenuStrip = cmsMartialArt,
                ForeColor = PreferredColor,
                ToolTipText = Notes.WordWrap(100)
            };

            TreeNodeCollection lstChildNodes = objNode.Nodes;
            foreach (MartialArtTechnique objTechnique in Techniques)
            {
                TreeNode objLoopNode = objTechnique.CreateTreeNode(cmsMartialArtTechnique);
                if (objLoopNode != null)
                {
                    lstChildNodes.Add(objLoopNode);
                    objNode.Expand();
                }
            }

            return objNode;
        }

        public static bool Purchase(Character objCharacter)
        {
            if (objCharacter == null)
                throw new ArgumentNullException    (nameof(objCharacter));
            bool blnAddAgain;
            do
            {
                using (frmSelectMartialArt frmPickMartialArt = new frmSelectMartialArt(objCharacter))
                {
                    frmPickMartialArt.ShowDialog();

                    if (frmPickMartialArt.DialogResult == DialogResult.Cancel)
                        return false;

<<<<<<< HEAD
                blnAddAgain = frmPickMartialArt.AddAgain;
                // Open the Martial Arts XML file and locate the selected piece.
                XmlDocument objXmlDocument = XmlManager.Load("martialarts.xml", objCharacter.Options.CustomDataDictionary);
=======
                    blnAddAgain = frmPickMartialArt.AddAgain;
                    // Open the Martial Arts XML file and locate the selected piece.
                    XmlDocument objXmlDocument = XmlManager.Load("martialarts.xml");
>>>>>>> 4d997dd7

                    XmlNode objXmlArt = objXmlDocument.SelectSingleNode("/chummer/martialarts/martialart[id = \"" + frmPickMartialArt.SelectedMartialArt + "\"]");

                    MartialArt objMartialArt = new MartialArt(objCharacter);
                    objMartialArt.Create(objXmlArt);

                    if (objCharacter.Created)
                    {
                        int intKarmaCost = objMartialArt.Rating * objMartialArt.Cost * objCharacter.Options.KarmaQuality;
                        if (intKarmaCost > objCharacter.Karma)
                        {
                            Program.MainForm.ShowMessageBox(LanguageManager.GetString("Message_NotEnoughKarma"), LanguageManager.GetString("MessageTitle_NotEnoughKarma"), MessageBoxButtons.OK,
                                MessageBoxIcon.Information);
                            ImprovementManager.RemoveImprovements(objCharacter, Improvement.ImprovementSource.MartialArt, objMartialArt.InternalId);
                            return false;
                        }

                        // Create the Expense Log Entry.
                        ExpenseLogEntry objExpense = new ExpenseLogEntry(objCharacter);
                        objExpense.Create(intKarmaCost * -1, LanguageManager.GetString("String_ExpenseLearnMartialArt") + ' ' + objMartialArt.DisplayNameShort(GlobalOptions.Language), ExpenseType.Karma,
                            DateTime.Now);
                        objCharacter.ExpenseEntries.AddWithSort(objExpense);
                        objCharacter.Karma -= intKarmaCost;

                        ExpenseUndo objUndo = new ExpenseUndo();
                        objUndo.CreateKarma(KarmaExpenseType.AddMartialArt, objMartialArt.InternalId);
                        objExpense.Undo = objUndo;
                    }

                    objCharacter.MartialArts.Add(objMartialArt);
                }
            } while (blnAddAgain);

            return true;
        }

        public bool Remove(bool blnConfirmDelete = true)
        {
            // Delete the selected Martial Art.
            if (IsQuality) return false;
            if (blnConfirmDelete)
            {
                if (!_objCharacter.ConfirmDelete(LanguageManager.GetString("Message_DeleteMartialArt",
                    GlobalOptions.Language)))
                    return false;
            }

            ImprovementManager.RemoveImprovements(_objCharacter, Improvement.ImprovementSource.MartialArt,
                InternalId);
            // Remove the Improvements for any Advantages for the Martial Art that is being removed.
            foreach (MartialArtTechnique objAdvantage in Techniques)
            {
                ImprovementManager.RemoveImprovements(_objCharacter,
                    Improvement.ImprovementSource.MartialArtTechnique, objAdvantage.InternalId);
            }

            _objCharacter.MartialArts.Remove(this);
            return true;
        }
        public Color PreferredColor
        {
            get
            {
                if (!string.IsNullOrEmpty(Notes))
                {
                    return Color.SaddleBrown;
                }
                if (IsQuality)
                {
                    return SystemColors.GrayText;
                }
                return SystemColors.WindowText;
            }
        }
        #endregion

        public void SetSourceDetail(Control sourceControl)
        {
            if (_objCachedSourceDetail?.Language != GlobalOptions.Language)
                _objCachedSourceDetail = null;
            SourceDetail.SetControl(sourceControl);
        }
    }
}<|MERGE_RESOLUTION|>--- conflicted
+++ resolved
@@ -418,15 +418,9 @@
                     if (frmPickMartialArt.DialogResult == DialogResult.Cancel)
                         return false;
 
-<<<<<<< HEAD
-                blnAddAgain = frmPickMartialArt.AddAgain;
-                // Open the Martial Arts XML file and locate the selected piece.
-                XmlDocument objXmlDocument = XmlManager.Load("martialarts.xml", objCharacter.Options.CustomDataDictionary);
-=======
                     blnAddAgain = frmPickMartialArt.AddAgain;
                     // Open the Martial Arts XML file and locate the selected piece.
-                    XmlDocument objXmlDocument = XmlManager.Load("martialarts.xml");
->>>>>>> 4d997dd7
+                    XmlDocument objXmlDocument = XmlManager.Load("martialarts.xml", objCharacter.Options.CustomDataDictionary);
 
                     XmlNode objXmlArt = objXmlDocument.SelectSingleNode("/chummer/martialarts/martialart[id = \"" + frmPickMartialArt.SelectedMartialArt + "\"]");
 
