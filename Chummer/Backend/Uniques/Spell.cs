/*  This file is part of Chummer5a.
 *
 *  Chummer5a is free software: you can redistribute it and/or modify
 *  it under the terms of the GNU General Public License as published by
 *  the Free Software Foundation, either version 3 of the License, or
 *  (at your option) any later version.
 *
 *  Chummer5a is distributed in the hope that it will be useful,
 *  but WITHOUT ANY WARRANTY; without even the implied warranty of
 *  MERCHANTABILITY or FITNESS FOR A PARTICULAR PURPOSE.  See the
 *  GNU General Public License for more details.
 *
 *  You should have received a copy of the GNU General Public License
 *  along with Chummer5a.  If not, see <http://www.gnu.org/licenses/>.
 *
 *  You can obtain the full source code for Chummer5a at
 *  https://github.com/chummer5a/chummer5a
 */
using Chummer.Backend.Skills;
using System;
using System.Collections.Generic;
using System.Diagnostics;
using System.Drawing;
using System.Globalization;
using System.Linq;
using System.Text;
using System.Windows.Forms;
using System.Xml;
using Chummer.Backend.Attributes;
using NLog;

namespace Chummer
{
    /// <summary>
    /// A Magician Spell.
    /// </summary>
    [HubClassTag("SourceID", true, "Name", "Extra")]
    [DebuggerDisplay("{DisplayName(GlobalOptions.DefaultLanguage)}")]
    public class Spell : IHasInternalId, IHasName, IHasXmlNode, IHasNotes, ICanRemove, IHasSource
    {
        private static readonly Logger Log = LogManager.GetCurrentClassLogger();
        private Guid _guiID;
        private Guid _guiSourceID = Guid.Empty;
        private string _strName = string.Empty;
        private string _strDescriptors = string.Empty;
        private string _strCategory = string.Empty;
        private string _strType = string.Empty;
        private string _strRange = string.Empty;
        private string _strDamage = string.Empty;
        private string _strDuration = string.Empty;
        private string _strDV = string.Empty;
        private string _strSource = string.Empty;
        private string _strPage = string.Empty;
        private string _strExtra = string.Empty;
        private bool _blnLimited;
        private bool _blnExtended;
        private string _strNotes = string.Empty;
        private Color _colNotes = ColorManager.HasNotesColor;
        private readonly Character _objCharacter;
        private bool _blnAlchemical;
        private bool _blnFreeBonus;
        private bool _blnUsesUnarmed;
        private int _intGrade;

        private Improvement.ImprovementSource _objImprovementSource = Improvement.ImprovementSource.Spell;

        #region Constructor, Create, Save, Load, and Print Methods
        public Spell(Character objCharacter)
        {
            // Create the GUID for the new Spell.
            _guiID = Guid.NewGuid();
            _objCharacter = objCharacter;
        }

        /// Create a Spell from an XmlNode.
        /// <param name="objXmlSpellNode">XmlNode to create the object from.</param>
        /// <param name="strForcedValue">Value to forcefully select for any ImprovementManager prompts.</param>
        /// <param name="blnLimited">Whether or not the Spell should be marked as Limited.</param>
        /// <param name="blnExtended">Whether or not the Spell should be marked as Extended.</param>
        /// <param name="blnAlchemical">Whether or not the Spell is one for an alchemical preparation.</param>
        /// <param name="objSource">Enum representing the actual type of spell this object represents. Used for initiation benefits that would grant spells.</param>
        public void Create(XmlNode objXmlSpellNode, string strForcedValue = "", bool blnLimited = false, bool blnExtended = false, bool blnAlchemical = false, Improvement.ImprovementSource objSource = Improvement.ImprovementSource.Spell)
        {
            if (!objXmlSpellNode.TryGetField("id", Guid.TryParse, out _guiSourceID))
            {
                Log.Warn(new object[] { "Missing id field for xmlnode", objXmlSpellNode });
                Utils.BreakIfDebug();
            }
            objXmlSpellNode.TryGetStringFieldQuickly("name", ref _strName);
            _blnExtended = blnExtended;

            ImprovementManager.ForcedValue = strForcedValue;
            if (objXmlSpellNode["bonus"] != null)
            {
                if (!ImprovementManager.CreateImprovements(_objCharacter, Improvement.ImprovementSource.Spell, _guiID.ToString("D", GlobalOptions.InvariantCultureInfo), objXmlSpellNode["bonus"], 1, DisplayNameShort(GlobalOptions.Language)))
                {
                    _guiID = Guid.Empty;
                    return;
                }
                if (!string.IsNullOrEmpty(ImprovementManager.SelectedValue))
                {
                    _strExtra = ImprovementManager.SelectedValue;
                }
            }
            if (!objXmlSpellNode.TryGetMultiLineStringFieldQuickly("altnotes", ref _strNotes))
                objXmlSpellNode.TryGetMultiLineStringFieldQuickly("notes", ref _strNotes);

            String sNotesColor = ColorTranslator.ToHtml(ColorManager.HasNotesColor);
            objXmlSpellNode.TryGetStringFieldQuickly("notesColor", ref sNotesColor);
            _colNotes = ColorTranslator.FromHtml(sNotesColor);

            objXmlSpellNode.TryGetStringFieldQuickly("descriptor", ref _strDescriptors);
            objXmlSpellNode.TryGetStringFieldQuickly("category", ref _strCategory);
            objXmlSpellNode.TryGetStringFieldQuickly("type", ref _strType);
            objXmlSpellNode.TryGetStringFieldQuickly("range", ref _strRange);
            objXmlSpellNode.TryGetStringFieldQuickly("damage", ref _strDamage);
            objXmlSpellNode.TryGetStringFieldQuickly("duration", ref _strDuration);
            objXmlSpellNode.TryGetStringFieldQuickly("dv", ref _strDV);
            _blnLimited = blnLimited;
            _blnAlchemical = blnAlchemical;
            objXmlSpellNode.TryGetStringFieldQuickly("source", ref _strSource);
            objXmlSpellNode.TryGetStringFieldQuickly("page", ref _strPage);
            _objImprovementSource = objSource;

            /*
            if (string.IsNullOrEmpty(_strNotes))
            {
                _strNotes = CommonFunctions.GetText(_strSource + ' ' + _strPage, Name);
            }
            */
        }

        private SourceString _objCachedSourceDetail;
        public SourceString SourceDetail => _objCachedSourceDetail = _objCachedSourceDetail ?? new SourceString(Source, DisplayPage(GlobalOptions.Language), GlobalOptions.Language, GlobalOptions.CultureInfo, _objCharacter);

        /// <summary>
        /// Save the object's XML to the XmlWriter.
        /// </summary>
        /// <param name="objWriter">XmlTextWriter to write with.</param>
        public void Save(XmlTextWriter objWriter)
        {
            if (objWriter == null)
                return;
            objWriter.WriteStartElement("spell");
            objWriter.WriteElementString("sourceid", SourceIDString);
            objWriter.WriteElementString("guid", InternalId);
            objWriter.WriteElementString("name", _strName);
            objWriter.WriteElementString("descriptors", _strDescriptors);
            objWriter.WriteElementString("category", _strCategory);
            objWriter.WriteElementString("type", _strType);
            objWriter.WriteElementString("range", _strRange);
            objWriter.WriteElementString("damage", _strDamage);
            objWriter.WriteElementString("duration", _strDuration);
            objWriter.WriteElementString("dv", _strDV);
            objWriter.WriteElementString("limited", _blnLimited.ToString(GlobalOptions.InvariantCultureInfo));
            objWriter.WriteElementString("extended", _blnExtended.ToString(GlobalOptions.InvariantCultureInfo));
            objWriter.WriteElementString("alchemical", _blnAlchemical.ToString(GlobalOptions.InvariantCultureInfo));
            objWriter.WriteElementString("source", _strSource);
            objWriter.WriteElementString("page", _strPage);
            objWriter.WriteElementString("extra", _strExtra);
            objWriter.WriteElementString("notes", System.Text.RegularExpressions.Regex.Replace(_strNotes, @"[\u0000-\u0008\u000B\u000C\u000E-\u001F]", ""));
            objWriter.WriteElementString("notesColor", ColorTranslator.ToHtml(_colNotes));
            objWriter.WriteElementString("freebonus", _blnFreeBonus.ToString(GlobalOptions.InvariantCultureInfo));
            objWriter.WriteElementString("usesunarmed", _blnUsesUnarmed.ToString(GlobalOptions.InvariantCultureInfo));
            objWriter.WriteElementString("improvementsource", _objImprovementSource.ToString());
            objWriter.WriteElementString("grade", _intGrade.ToString(GlobalOptions.InvariantCultureInfo));
            SaveDerived(objWriter);
            objWriter.WriteEndElement();

            if (Grade >= 0)
                _objCharacter.SourceProcess(_strSource);
        }
        public virtual void SaveDerived(XmlTextWriter objWriter) { }

        /// <summary>
        /// Load the Spell from the XmlNode.
        /// </summary>
        /// <param name="objNode">XmlNode to load.</param>
        public void Load(XmlNode objNode)
        {
            if (objNode == null)
                return;
            if (!objNode.TryGetField("guid", Guid.TryParse, out _guiID))
            {
                _guiID = Guid.NewGuid();
            }
            objNode.TryGetStringFieldQuickly("name", ref _strName);
            if(!objNode.TryGetGuidFieldQuickly("sourceid", ref _guiSourceID))
            {
                XmlNode node = GetNode(GlobalOptions.Language);
                node?.TryGetGuidFieldQuickly("id", ref _guiSourceID);
            }

            objNode.TryGetStringFieldQuickly("descriptors", ref _strDescriptors);
            objNode.TryGetStringFieldQuickly("category", ref _strCategory);
            objNode.TryGetStringFieldQuickly("type", ref _strType);
            objNode.TryGetStringFieldQuickly("range", ref _strRange);
            objNode.TryGetStringFieldQuickly("damage", ref _strDamage);
            objNode.TryGetStringFieldQuickly("duration", ref _strDuration);
            if (objNode["improvementsource"] != null)
            {
                _objImprovementSource = Improvement.ConvertToImprovementSource(objNode["improvementsource"].InnerText);
            }
            objNode.TryGetInt32FieldQuickly("grade", ref _intGrade);
            objNode.TryGetStringFieldQuickly("dv", ref _strDV);
            if (objNode.TryGetBoolFieldQuickly("limited", ref _blnLimited) && _blnLimited && _objCharacter.LastSavedVersion <= new Version(5, 197, 30))
            {
                GetNode()?.TryGetStringFieldQuickly("dv", ref _strDV);
            }
            objNode.TryGetBoolFieldQuickly("extended", ref _blnExtended);
            objNode.TryGetBoolFieldQuickly("freebonus", ref _blnFreeBonus);
            objNode.TryGetBoolFieldQuickly("usesunarmed", ref _blnUsesUnarmed);
            objNode.TryGetBoolFieldQuickly("alchemical", ref _blnAlchemical);
            objNode.TryGetStringFieldQuickly("source", ref _strSource);
            objNode.TryGetStringFieldQuickly("page", ref _strPage);

            objNode.TryGetStringFieldQuickly("extra", ref _strExtra);
            objNode.TryGetMultiLineStringFieldQuickly("notes", ref _strNotes);
<<<<<<< HEAD
            LoadDerived(objNode);
=======

            String sNotesColor = ColorTranslator.ToHtml(ColorManager.HasNotesColor);
            objNode.TryGetStringFieldQuickly("notesColor", ref sNotesColor);
            _colNotes = ColorTranslator.FromHtml(sNotesColor);
>>>>>>> ab0e0dbd
        }

        public virtual void LoadDerived(XmlNode objNode) { }

        /// <summary>
        /// Print the object's XML to the XmlWriter.
        /// </summary>
        /// <param name="objWriter">XmlTextWriter to write with.</param>
        /// <param name="objCulture">Culture in which to print numbers.</param>
        /// <param name="strLanguageToPrint">Language in which to print.</param>
        public void Print(XmlTextWriter objWriter, CultureInfo objCulture, string strLanguageToPrint)
        {
            if (objWriter == null)
                return;
            objWriter.WriteStartElement("spell");
            objWriter.WriteElementString("guid", InternalId);
            objWriter.WriteElementString("sourceid", SourceIDString);
            if (Limited)
                objWriter.WriteElementString("name", string.Format(objCulture, "{0}{1}({2})",
                    DisplayNameShort(strLanguageToPrint), LanguageManager.GetString("String_Space", strLanguageToPrint), LanguageManager.GetString("String_SpellLimited", strLanguageToPrint)));
            else if (Alchemical)
                objWriter.WriteElementString("name", string.Format(objCulture, "{0}{1}({2})",
                    DisplayNameShort(strLanguageToPrint), LanguageManager.GetString("String_Space", strLanguageToPrint), LanguageManager.GetString("String_SpellAlchemical", strLanguageToPrint)));
            else
                objWriter.WriteElementString("name", DisplayNameShort(strLanguageToPrint));
            objWriter.WriteElementString("name_english", Name);
            objWriter.WriteElementString("descriptors", DisplayDescriptors(strLanguageToPrint));
            objWriter.WriteElementString("category", DisplayCategory(strLanguageToPrint));
            objWriter.WriteElementString("category_english", Category);
            objWriter.WriteElementString("type", DisplayType(strLanguageToPrint));
            objWriter.WriteElementString("range", DisplayRange(strLanguageToPrint));
            objWriter.WriteElementString("damage", DisplayDamage(strLanguageToPrint));
            objWriter.WriteElementString("duration", DisplayDuration(strLanguageToPrint));
            objWriter.WriteElementString("dv", DisplayDV(strLanguageToPrint));
            objWriter.WriteElementString("alchemy", Alchemical.ToString(GlobalOptions.InvariantCultureInfo));
            objWriter.WriteElementString("dicepool", DicePool.ToString(objCulture));
            objWriter.WriteElementString("source", _objCharacter.LanguageBookShort(Source, strLanguageToPrint));
            objWriter.WriteElementString("page", DisplayPage(strLanguageToPrint));

            objWriter.WriteElementString("extra", _objCharacter.TranslateExtra(Extra, strLanguageToPrint));
            if (GlobalOptions.PrintNotes)

                objWriter.WriteElementString("notes", Notes);
            PrintDerived(objWriter);
            objWriter.WriteEndElement();
        }

        public virtual void PrintDerived(XmlTextWriter objWriter) { }
        #endregion

        #region Properties


        /// <summary>
        /// Identifier of the object within data files.
        /// </summary>
        public Guid SourceID => _guiSourceID;

        /// <summary>
        /// String-formatted identifier of the <inheritdoc cref="SourceID"/> from the data files.
        /// </summary>
        public string SourceIDString => _guiSourceID.ToString("D", GlobalOptions.InvariantCultureInfo);

        /// <summary>
        /// Internal identifier which will be used to identify this Spell in the Improvement system.
        /// </summary>
        public string InternalId => _guiID.ToString("D", GlobalOptions.InvariantCultureInfo);

        /// <summary>
        /// Spell's name.
        /// </summary>
        public string Name
        {
            get => _strName;
            set
            {
                if (_strName != value)
                {
                    _objCachedMyXmlNode = null;
                    _strName = value;
                }
            }
        }

        /// <summary>
        /// Spell's grade.
        /// </summary>
        public int Grade
        {
            get => _intGrade;
            set => _intGrade = value;
        }

        /// <summary>
        /// Spell's descriptors.
        /// </summary>
        public string Descriptors
        {
            get => _strDescriptors;
            set
            {
                if (_strDescriptors == value)
                    return;
                _strDescriptors = value;
                HashDescriptors.Clear();
                foreach (string strDescriptor in Descriptors.SplitNoAlloc(',', StringSplitOptions.RemoveEmptyEntries))
                    HashDescriptors.Add(strDescriptor);
            }
        }

        public HashSet<string> HashDescriptors => new HashSet<string>(Descriptors.SplitNoAlloc(',', StringSplitOptions.RemoveEmptyEntries));

        /// <summary>
        /// Translated Descriptors.
        /// </summary>
        public string DisplayDescriptors(string strLanguage = "")
        {
            if (string.IsNullOrWhiteSpace(Descriptors))
                return LanguageManager.GetString("String_None", strLanguage);
            StringBuilder objReturn = new StringBuilder();
            string strSpace = LanguageManager.GetString("String_Space", strLanguage);
            bool blnExtendedFound = false;
            if (HashDescriptors.Count > 0)
            {
                foreach (string strDescriptor in HashDescriptors)
                {
                    switch (strDescriptor.Trim())
                    {
                        case "Alchemical Preparation":
                            objReturn.Append(LanguageManager.GetString("String_DescAlchemicalPreparation",
                                strLanguage));
                            break;
                        case "Extended Area":
                            blnExtendedFound = true;
                            objReturn.Append(LanguageManager.GetString("String_DescExtendedArea",
                                strLanguage));
                            break;
                        case "Material Link":
                            objReturn.Append(LanguageManager.GetString("String_DescMaterialLink", strLanguage));
                            break;
                        case "Multi-Sense":
                            objReturn.Append(LanguageManager.GetString("String_DescMultiSense", strLanguage));
                            break;
                        case "Organic Link":
                            objReturn.Append(LanguageManager.GetString("String_DescOrganicLink", strLanguage));
                            break;
                        case "Single-Sense":
                            objReturn.Append(LanguageManager.GetString("String_DescSingleSense", strLanguage));
                            break;
                        default:
                            objReturn.Append(LanguageManager.GetString("String_Desc" + strDescriptor.Trim(),
                                strLanguage));
                            break;

                    }

                    objReturn.Append(',' + strSpace);
                }
            }

            // If Extended Area was not found and the Extended flag is enabled, add Extended Area to the list of Descriptors.
            if (Extended && !blnExtendedFound)
                objReturn.Append(LanguageManager.GetString("String_DescExtendedArea", strLanguage) + ',' + strSpace);

            // Remove the trailing comma.
            if (objReturn.Length >= strSpace.Length + 1)
                objReturn.Length -= strSpace.Length + 1;

            return objReturn.ToString();
        }

        /// <summary>
        /// Translated Category.
        /// </summary>
        public string DisplayCategory(string strLanguage)
        {
            if (strLanguage.Equals(GlobalOptions.DefaultLanguage, StringComparison.OrdinalIgnoreCase))
                return Category;

            return _objCharacter.LoadDataXPath("spells.xml", strLanguage).SelectSingleNode("/chummer/categories/category[. = " + Category.CleanXPath() + "]/@translate")?.Value ?? Category;
        }

        /// <summary>
        /// Spell's category.
        /// </summary>
        public string Category
        {
            get => _strCategory;
            set => _strCategory = value;
        }

        /// <summary>
        /// Spell's type.
        /// </summary>
        public string Type
        {
            get => _strType;
            set => _strType = value;
        }

        /// <summary>
        /// Translated Type.
        /// </summary>
        public string DisplayType(string strLanguage)
        {
            switch (Type)
            {
                case "M":
                    return LanguageManager.GetString("String_SpellTypeMana", strLanguage);
                default:
                    return LanguageManager.GetString("String_SpellTypePhysical", strLanguage);
            }
        }

        /// <summary>
        /// Translated Drain Value.
        /// </summary>
        public string DisplayDV(string strLanguage)
        {
            string strReturn = DV.Replace('/', '÷');
            if (!strLanguage.Equals(GlobalOptions.DefaultLanguage, StringComparison.OrdinalIgnoreCase))
            {
                strReturn = strReturn.CheapReplace("F", () => LanguageManager.GetString("String_SpellForce", strLanguage))
                    .CheapReplace("Overflow damage", () => LanguageManager.GetString("String_SpellOverflowDamage", strLanguage))
                    .CheapReplace("Damage Value", () => LanguageManager.GetString("String_SpellDamageValue", strLanguage))
                    .CheapReplace("Toxin DV", () => LanguageManager.GetString("String_SpellToxinDV", strLanguage))
                    .CheapReplace("Disease DV", () => LanguageManager.GetString("String_SpellDiseaseDV", strLanguage))
                    .CheapReplace("Radiation Power", () => LanguageManager.GetString("String_SpellRadiationPower", strLanguage))
                    .CheapReplace("Special", () => LanguageManager.GetString("String_Special", strLanguage));
            }

            return strReturn;
        }

        /// <summary>
        /// Drain Tooltip.
        /// </summary>
        public string DVTooltip
        {
            get
            {
                StringBuilder sbdTip = new StringBuilder(LanguageManager.GetString("Tip_SpellDrainBase"));
                string strSpace = LanguageManager.GetString("String_Space");
                int intMAG = _objCharacter.MAG.TotalValue;
                string strDV = DV;
                for (int i = 1; i <= intMAG * 2; i++)
                {
                    // Calculate the Spell's Drain for the current Force.
                    object xprResult = CommonFunctions.EvaluateInvariantXPath(strDV.Replace("F", i.ToString(GlobalOptions.InvariantCultureInfo)).Replace("/", " div "), out bool blnIsSuccess);

                    if (blnIsSuccess && strDV != "Special")
                    {
                        int intDV = ((double)xprResult).StandardRound();

                        // Drain cannot be lower than 2.
                        if (intDV < 2)
                            intDV = 2;
                        sbdTip.Append(Environment.NewLine + LanguageManager.GetString("String_Force") + strSpace + i.ToString(GlobalOptions.CultureInfo) + LanguageManager.GetString("String_Colon") + strSpace + intDV.ToString(GlobalOptions.CultureInfo));

                        string strLabelFormat = strSpace + "({0}" + LanguageManager.GetString("String_Colon") + strSpace + "{1})";
                        if (Limited)
                        {
                            sbdTip.AppendFormat(GlobalOptions.CultureInfo, strLabelFormat, LanguageManager.GetString("String_SpellLimited"), -2);
                        }
                        if (Extended && !Name.EndsWith("Extended", StringComparison.Ordinal))
                        {
                            sbdTip.AppendFormat(GlobalOptions.CultureInfo, strLabelFormat, LanguageManager.GetString("String_SpellExtended"), '+' + 2.ToString(GlobalOptions.CultureInfo));
                        }
                    }
                    else
                    {
                        sbdTip.Clear();
                        sbdTip.Append(LanguageManager.GetString("Tip_SpellDrainSeeDescription"));
                        break;
                    }
                }

                List<Improvement> lstDrainImprovements = RelevantImprovements(o => o.ImproveType == Improvement.ImprovementType.DrainValue || o.ImproveType == Improvement.ImprovementType.SpellCategoryDrain || o.ImproveType == Improvement.ImprovementType.SpellDescriptorDrain).ToList();
                if (lstDrainImprovements.Count <= 0)
                    return sbdTip.ToString();
                sbdTip.Append(Environment.NewLine + LanguageManager.GetString("Label_Bonus"));
                foreach (Improvement objLoopImprovement in lstDrainImprovements)
                {
                    sbdTip.Append(Environment.NewLine + _objCharacter.GetObjectName(objLoopImprovement) + strSpace + '(' + objLoopImprovement.Value.ToString("0;-0;0") + ')');
                }

                return sbdTip.ToString();
            }
        }

        /// <summary>
        /// Spell's range.
        /// </summary>
        public string Range
        {
            get => _strRange;
            set => _strRange = value;
        }

        /// <summary>
        /// Translated Range.
        /// </summary>
        public string DisplayRange(string strLanguage)
        {
            string strReturn = Range;
            if (!strLanguage.Equals(GlobalOptions.DefaultLanguage, StringComparison.OrdinalIgnoreCase))
            {
                strReturn = strReturn.CheapReplace("Self", () => LanguageManager.GetString("String_SpellRangeSelf", strLanguage))
                    .CheapReplace("LOS", () => LanguageManager.GetString("String_SpellRangeLineOfSight", strLanguage))
                    .CheapReplace("LOI", () => LanguageManager.GetString("String_SpellRangeLineOfInfluence", strLanguage))
                    .CheapReplace("T", () => LanguageManager.GetString("String_SpellRangeTouch", strLanguage))
                    .CheapReplace("(A)", () => "(" + LanguageManager.GetString("String_SpellRangeArea", strLanguage) + ')')
                    .CheapReplace("MAG", () => LanguageManager.GetString("String_AttributeMAGShort", strLanguage))
                    .CheapReplace("Special", () => LanguageManager.GetString("String_Special", strLanguage));
            }

            return strReturn;
        }

        /// <summary>
        /// Spell's damage.
        /// </summary>
        public string Damage
        {
            get => _strDamage;
            set => _strDamage = value;
        }

        /// <summary>
        /// Translated Damage.
        /// </summary>
        public string DisplayDamage(string strLanguage)
        {
            if (Damage != "S" && Damage != "P")
                return LanguageManager.GetString("String_None", strLanguage);
            StringBuilder sBld = new StringBuilder("0");

            foreach (var improvement in RelevantImprovements(i =>
                i.ImproveType == Improvement.ImprovementType.SpellDescriptorDamage ||
                i.ImproveType == Improvement.ImprovementType.SpellCategoryDamage))
                sBld.AppendFormat(GlobalOptions.InvariantCultureInfo, " + {0:0;-0;0}", improvement.Value);
            string output = sBld.ToString();

            object xprResult = CommonFunctions.EvaluateInvariantXPath(output.TrimStart('+'), out bool blnIsSuccess);
            sBld = blnIsSuccess ? new StringBuilder(xprResult.ToString()) : new StringBuilder();

            switch (Damage)
            {
                case "P":
                    sBld.Append(LanguageManager.GetString("String_DamagePhysical", strLanguage));
                    break;
                case "S":
                    sBld.Append(LanguageManager.GetString("String_DamageStun", strLanguage));
                    break;
            }


            return sBld.ToString();

        }

        /// <summary>
        /// Spell's duration.
        /// </summary>
        public string Duration
        {
            get => _strDuration;
            set => _strDuration = value;
        }

        /// <summary>
        /// Translated Duration.
        /// </summary>
        public string DisplayDuration(string strLanguage)
        {
            switch (Duration)
            {
                case "P":
                    return LanguageManager.GetString("String_SpellDurationPermanent", strLanguage);
                case "S":
                    return LanguageManager.GetString("String_SpellDurationSustained", strLanguage);
                case "I":
                    return LanguageManager.GetString("String_SpellDurationInstant", strLanguage);
                case "Special":
                    return LanguageManager.GetString("String_SpellDurationSpecial", strLanguage);
                default:
                    return LanguageManager.GetString("String_None", strLanguage);
            }
        }

        /// <summary>
        /// Spell's drain value.
        /// </summary>
        public string DV
        {
            get
            {
                string strReturn = _strDV;
                if (!Limited && (!Extended || Name.EndsWith("Extended", StringComparison.Ordinal)) && !RelevantImprovements(o =>
                        o.ImproveType == Improvement.ImprovementType.DrainValue
                        || o.ImproveType == Improvement.ImprovementType.SpellCategoryDrain
                        || o.ImproveType == Improvement.ImprovementType.SpellDescriptorDrain, true).Any())
                    return strReturn;
                bool force = strReturn.StartsWith('F');
                string strDV = strReturn.TrimStartOnce('F');
                //Navigator can't do math on a single value, so inject a mathable value.
                if (string.IsNullOrEmpty(strDV))
                {
                    strDV = "0";
                }
                else
                {
                    int intPos = strReturn.IndexOf('-');
                    if (intPos != -1)
                    {
                        strDV = strReturn.Substring(intPos);
                    }
                    else
                    {
                        intPos = strReturn.IndexOf('+');
                        if (intPos != -1)
                        {
                            strDV = strReturn.Substring(intPos);
                        }
                    }
                }

                foreach (var improvement in RelevantImprovements(i =>
                    i.ImproveType == Improvement.ImprovementType.DrainValue
                    || i.ImproveType == Improvement.ImprovementType.SpellCategoryDrain
                    || i.ImproveType == Improvement.ImprovementType.SpellDescriptorDrain))
                    strDV += string.Format(GlobalOptions.CultureInfo, " + {0:0;-0;0}", improvement.Value);
                if (Limited)
                {
                    strDV += " + -2";
                }
                if (Extended && !Name.EndsWith("Extended", StringComparison.Ordinal))
                {
                    strDV += " + 2";
                }
                object xprResult = CommonFunctions.EvaluateInvariantXPath(strDV.TrimStart('+'), out bool blnIsSuccess);
                if (!blnIsSuccess)
                    return strReturn;
                if (force)
                {
                    strReturn = string.Format(GlobalOptions.InvariantCultureInfo, "F{0:+0;-0;}", xprResult);
                }
                else if (xprResult.ToString() != "0")
                {
                    strReturn += xprResult;
                }
                return strReturn;
            }
            set => _strDV = value;
        }

        /// <summary>
        /// Spell's Source.
        /// </summary>
        public string Source
        {
            get => _strSource;
            set => _strSource = value;
        }

        /// <summary>
        /// Sourcebook Page Number.
        /// </summary>
        public string Page
        {
            get => _strPage;
            set => _strPage = value;
        }

        /// <summary>
        /// Sourcebook Page Number using a given language file.
        /// Returns Page if not found or the string is empty.
        /// </summary>
        /// <param name="strLanguage">Language file keyword to use.</param>
        /// <returns></returns>
        public string DisplayPage(string strLanguage)
        {
            if (strLanguage.Equals(GlobalOptions.DefaultLanguage, StringComparison.OrdinalIgnoreCase))
                return Page;
            string s = GetNode(strLanguage)?["altpage"]?.InnerText ?? Page;
            return !string.IsNullOrWhiteSpace(s) ? s : Page;
        }

        /// <summary>
        /// Extra information from Improvement dialogues.
        /// </summary>
        public string Extra
        {
            get => _strExtra;
            set => _strExtra = _objCharacter.ReverseTranslateExtra(value);
        }

        /// <summary>
        /// Whether or not the Spell is Limited.
        /// </summary>
        public bool Limited
        {
            get => _blnLimited;
            set => _blnLimited = value;
        }

        /// <summary>
        /// Whether or not the Spell is Extended.
        /// </summary>
        public bool Extended
        {
            get => _blnExtended;
            set => _blnExtended = value;
        }

        /// <summary>
        /// Whether or not the Spell is Alchemical.
        /// </summary>
        public bool Alchemical
        {
            get => _blnAlchemical;
            set => _blnAlchemical = value;
        }

        /// <summary>
        /// Notes.
        /// </summary>
        public string Notes
        {
            get => _strNotes;
            set => _strNotes = value;
        }

        /// <summary>
        /// Forecolor to use for Notes in treeviews.
        /// </summary>
        public Color NotesColor
        {
            get => _colNotes;
            set => _colNotes = value;
        }

        /// <summary>
        /// The name of the object as it should be displayed on printouts (translated name only).
        /// </summary>
        public string DisplayNameShort(string strLanguage)
        {
            string strReturn = !strLanguage.Equals(GlobalOptions.DefaultLanguage, StringComparison.OrdinalIgnoreCase) ? GetNode(strLanguage)?["translate"]?.InnerText ?? Name : Name;
            if (Extended && !Name.EndsWith("Extended", StringComparison.Ordinal))
                strReturn += ',' + LanguageManager.GetString("String_Space", strLanguage) + LanguageManager.GetString("String_SpellExtended", strLanguage);

            return strReturn;
        }

        /// <summary>
        /// The name of the object as it should be displayed in lists.
        /// </summary>
        public string DisplayName(string strLanguage)
        {
            string strReturn = DisplayNameShort(strLanguage);

            if (Limited)
                strReturn += LanguageManager.GetString("String_Space", strLanguage) + '(' + LanguageManager.GetString("String_SpellLimited", strLanguage) + ')';
            if (Alchemical)
                strReturn += LanguageManager.GetString("String_Space", strLanguage) + '(' + LanguageManager.GetString("String_SpellAlchemical", strLanguage) + ')';
            if (!string.IsNullOrEmpty(Extra))
            {
                // Attempt to retrieve the CharacterAttribute name.
                strReturn += LanguageManager.GetString("String_Space", strLanguage) + '(' + _objCharacter.TranslateExtra(Extra, strLanguage) + ')';
            }
            return strReturn;
        }

        public string CurrentDisplayName => DisplayName(GlobalOptions.Language);

        /// <summary>
        /// Does the spell cost Karma? Typically provided by improvements.
        /// </summary>
        public bool FreeBonus
        {
            get => _blnFreeBonus;
            set => _blnFreeBonus = value;
        }

        /// <summary>
        /// Does the spell use Unarmed in place of Spellcasting for its casting test?
        /// </summary>
        public bool UsesUnarmed
        {
            get => _blnUsesUnarmed;
            set => _blnUsesUnarmed = value;
        }
        #endregion

        #region ComplexProperties
        /// <summary>
        /// Skill used by this spell
        /// </summary>
        public Skill Skill
        {
            get
            {
                if (Alchemical)
                {
                    return _objCharacter.SkillsSection.GetActiveSkill("Alchemy");
                }
                if (Category == "Enchantments")
                {
                    return _objCharacter.SkillsSection.GetActiveSkill("Artificing");
                }
                if (Category == "Rituals")
                {
                    return _objCharacter.SkillsSection.GetActiveSkill("Ritual Spellcasting");
                }
                return _objCharacter.SkillsSection.GetActiveSkill(UsesUnarmed ? "Unarmed Combat" : "Spellcasting");
            }
        }

        /// <summary>
        /// The Dice Pool size for the Active Skill required to cast the Spell.
        /// </summary>
        public int DicePool
        {
            get
            {
                int intReturn = 0;
                Skill objSkill = Skill;
                if (objSkill != null)
                {
                    intReturn = UsesUnarmed ? objSkill.PoolOtherAttribute("MAG") : objSkill.Pool;
                    // Add any Specialization bonus if applicable.
                    intReturn += Skill.GetSpecializationBonus(Category);
                }

                // Include any Improvements to the Spell's dicepool.
                intReturn += RelevantImprovements(x =>
                    x.ImproveType == Improvement.ImprovementType.SpellCategory
                    || x.ImproveType == Improvement.ImprovementType.SpellDicePool).Sum(x => x.Value).StandardRound();

                return intReturn;
            }
        }

        /// <summary>
        /// Tooltip information for the Dice Pool.
        /// </summary>
        public string DicePoolTooltip
        {
            get
            {
                string strSpace = LanguageManager.GetString("String_Space");
                string strReturn = string.Empty;
                string strFormat = strSpace + "{0}" + strSpace + "({1})";
                Skill objSkill = Skill;
                CharacterAttrib objAttrib = _objCharacter.GetAttribute(UsesUnarmed ? "MAG" : (objSkill?.Attribute ?? "MAG"));
                if (objAttrib != null)
                {
                    strReturn += string.Format(GlobalOptions.CultureInfo, strFormat,
                        objAttrib.DisplayNameFormatted, objAttrib.DisplayValue);
                }
                if (objSkill != null)
                {
                    int intPool = UsesUnarmed ? objSkill.PoolOtherAttribute("MAG") : objSkill.Pool;
                    if (objAttrib != null)
                        intPool -= objAttrib.TotalValue;
                    if (!string.IsNullOrEmpty(strReturn))
                        strReturn += strSpace + '+' + strSpace;
                    strReturn += objSkill.FormattedDicePool(intPool, Category);
                }

                // Include any Improvements to the Spell Category or Spell Name.
                string result = strReturn;
                foreach (Improvement objImprovement in RelevantImprovements(x => x.ImproveType == Improvement.ImprovementType.SpellCategory || x.ImproveType == Improvement.ImprovementType.SpellDicePool))
                {
                    if (!string.IsNullOrEmpty(strReturn))
                        strReturn += strSpace + '+' + strSpace;
                    strReturn += string.Format(GlobalOptions.CultureInfo, strFormat,
                        _objCharacter.GetObjectName(objImprovement), objImprovement.Value);
                }

                return result;
            }
        }

        private XmlNode _objCachedMyXmlNode;
        private string _strCachedXmlNodeLanguage = string.Empty;

        public XmlNode GetNode()
        {
            return GetNode(GlobalOptions.Language);
        }

        public XmlNode GetNode(string strLanguage)
        {
            if (_objCachedMyXmlNode == null || strLanguage != _strCachedXmlNodeLanguage || GlobalOptions.LiveCustomData)
            {
                _objCachedMyXmlNode = _objCharacter.LoadData("spells.xml", strLanguage)
                    .SelectSingleNode(SourceID == Guid.Empty
                        ? "/chummer/spells/spell[name = " + Name.CleanXPath() + ']'
                        : string.Format(GlobalOptions.InvariantCultureInfo,
                            "/chummer/spells/spell[id = {0} or id = {1}]",
                            SourceIDString.CleanXPath(), SourceIDString.ToUpperInvariant().CleanXPath()));
                _strCachedXmlNodeLanguage = strLanguage;
            }
            return _objCachedMyXmlNode;
        }



        private IEnumerable<Improvement> RelevantImprovements(Func<Improvement, bool> funcWherePredicate = null, bool blnExitAfterFirst = false)
        {
            foreach (Improvement objImprovement in _objCharacter.Improvements.Where(i => i.Enabled && funcWherePredicate?.Invoke(i) == true))
            {
                switch (objImprovement.ImproveType)
                {
                    case Improvement.ImprovementType.SpellDicePool:
                        if (objImprovement.ImprovedName == Name || objImprovement.ImprovedName == SourceID.ToString())
                        {
                            yield return objImprovement;
                            if (blnExitAfterFirst)
                                yield break;
                        }
                        break;
                    case Improvement.ImprovementType.SpellCategory:
                        if (objImprovement.ImprovedName == Category)
                        {
                            // SR5 318: Regardless of the number of bonded foci you have,
                            // only one focus may add its Force to a dicepool for any given test.
                            // We need to do some checking to make sure this is the most powerful focus before we add it in
                            if (objImprovement.ImproveSource == Improvement.ImprovementSource.Gear)
                            {
                                //TODO: THIS IS NOT SAFE. While we can mostly assume that Gear that add to SpellCategory are Foci, it's not reliable.
                                // we are returning either the original improvement, null or a newly instantiated improvement
                                Improvement bestFocus = CompareFocusPower(objImprovement);
                                if (bestFocus != null)
                                {
                                    yield return bestFocus;
                                    if (blnExitAfterFirst)
                                        yield break;
                                }

                                break;
                            }

                            yield return objImprovement;
                            if (blnExitAfterFirst)
                                yield break;
                        }
                        break;
                    case Improvement.ImprovementType.SpellCategoryDamage:
                    case Improvement.ImprovementType.SpellCategoryDrain:
                        if (objImprovement.ImprovedName == Category)
                        {
                            yield return objImprovement;
                            if (blnExitAfterFirst)
                                yield break;
                        }
                        break;
                    case Improvement.ImprovementType.SpellDescriptorDrain:
                    case Improvement.ImprovementType.SpellDescriptorDamage:
                        if (HashDescriptors.Count > 0)
                        {
                            bool blnAllow = false;
                            foreach (string strDescriptor in objImprovement.ImprovedName.SplitNoAlloc(',', StringSplitOptions.RemoveEmptyEntries))
                            {
                                if (strDescriptor.StartsWith("NOT", StringComparison.Ordinal))
                                {
                                    if (HashDescriptors.Contains(strDescriptor.TrimStartOnce("NOT(").TrimEndOnce(')')))
                                    {
                                        blnAllow = false;
                                        break;
                                    }
                                }
                                else
                                {
                                    blnAllow = HashDescriptors.Contains(strDescriptor);
                                }
                            }

                            if (blnAllow)
                            {
                                yield return objImprovement;
                                if (blnExitAfterFirst)
                                    yield break;
                            }
                        }
                        break;
                    case Improvement.ImprovementType.DrainValue:
                    {
                        yield return objImprovement;
                        if (blnExitAfterFirst)
                            yield break;
                    }
                        break;
                }
            }
        }

        /// <summary>
        /// Method to check we are only applying the highest focus to the spell dicepool
        /// </summary>
        private Improvement CompareFocusPower(Improvement objImprovement)
        {
            var list = _objCharacter.Foci
                .Where(x => x.GearObject.Bonus.InnerText == "MAGRating" && x.GearObject.Bonded).ToList();
            if (list.Count > 0)
            {
                // get any bonded foci that add to the base magic stat and return the highest rated one's rating
                var powerFocusRating = list.Select(x => x.Rating).Max();

                // If our focus is higher, add in a partial bonus
                if (powerFocusRating > 0 && powerFocusRating < objImprovement.Value)
                {
                    // This is hackz -- because we don't want to lose the original improvement's value
                    // we instantiate a fake version of the improvement that isn't saved to represent the diff
                    return new Improvement(_objCharacter)
                    {
                        Value = objImprovement.Value - powerFocusRating,
                        SourceName = objImprovement.SourceName,
                        ImprovedName = objImprovement.ImprovedName,
                        ImproveSource = objImprovement.ImproveSource,
                        ImproveType = objImprovement.ImproveType,
                    };
                }
                return powerFocusRating > 0 ? null : objImprovement;
            }

            return objImprovement;
        }

        #endregion

        #region UI Methods
        public TreeNode CreateTreeNode(ContextMenuStrip cmsSpell, bool blnAddCategory = false)
        {
            if (Grade != 0 && !string.IsNullOrEmpty(Source) && !_objCharacter.Options.BookEnabled(Source))
                return null;

            string strText = CurrentDisplayName;
            if (blnAddCategory)
            {
                if (Category == "Rituals")
                    strText = LanguageManager.GetString("Label_Ritual") + LanguageManager.GetString("String_Space") + strText;
                else if (Category == "Enchantments")
                    strText = LanguageManager.GetString("Label_Enchantment") + LanguageManager.GetString("String_Space") + strText;
            }
            TreeNode objNode = new TreeNode
            {
                Name = InternalId,
                Text = strText,
                Tag = this,
                ContextMenuStrip = cmsSpell,
                ForeColor = PreferredColor,
                ToolTipText = Notes.WordWrap()
            };

            return objNode;
        }

        public Color PreferredColor
        {
            get
            {
                if (!string.IsNullOrEmpty(Notes))
                {
                    return Grade != 0
                        ? ColorManager.GenerateCurrentModeDimmedColor(NotesColor)
                        : ColorManager.GenerateCurrentModeColor(NotesColor);
                }
                return Grade != 0
                    ? ColorManager.GrayText
                    : ColorManager.WindowText;
            }
        }
        #endregion

        public bool Remove(bool blnConfirmDelete = true)
        {
            if (blnConfirmDelete)
            {
                string strMessage = LanguageManager.GetString("Message_DeleteSpell");
                if (!CommonFunctions.ConfirmDelete(strMessage))
                    return false;
            }

            _objCharacter.Spells.Remove(this);
            ImprovementManager.RemoveImprovements(_objCharacter, Improvement.ImprovementSource.Spell, InternalId);
            return true;
        }

        public void SetSourceDetail(Control sourceControl)
        {
            if (_objCachedSourceDetail?.Language != GlobalOptions.Language)
                _objCachedSourceDetail = null;
            SourceDetail.SetControl(sourceControl);
        }
    }
}<|MERGE_RESOLUTION|>--- conflicted
+++ resolved
@@ -216,14 +216,11 @@
 
             objNode.TryGetStringFieldQuickly("extra", ref _strExtra);
             objNode.TryGetMultiLineStringFieldQuickly("notes", ref _strNotes);
-<<<<<<< HEAD
             LoadDerived(objNode);
-=======
 
             String sNotesColor = ColorTranslator.ToHtml(ColorManager.HasNotesColor);
             objNode.TryGetStringFieldQuickly("notesColor", ref sNotesColor);
             _colNotes = ColorTranslator.FromHtml(sNotesColor);
->>>>>>> ab0e0dbd
         }
 
         public virtual void LoadDerived(XmlNode objNode) { }
