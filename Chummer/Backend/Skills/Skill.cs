--- conflicted
+++ resolved
@@ -1043,19 +1043,14 @@
             {
                 if (_lstCachedSuggestedSpecializations == null)
                 {
-<<<<<<< HEAD
-                    string strSpecializationName = objImprovement.UniqueName;
-                    lstSuggestedSpecializations.Add(new ListItem(strSpecializationName, CharacterObject.TranslateExtra(strSpecializationName)));
-=======
                     _lstCachedSuggestedSpecializations = new List<ListItem>(SuggestedSpecializations);
                     foreach (Improvement objImprovement in CharacterObject.Improvements.Where(x =>
                         x.ImprovedName == Name && x.ImproveType == Improvement.ImprovementType.SkillSpecializationOption &&
                         _lstCachedSuggestedSpecializations.All(y => y.Value?.ToString() != x.UniqueName) && x.Enabled))
                     {
                         string strSpecializationName = objImprovement.UniqueName;
-                        _lstCachedSuggestedSpecializations.Add(new ListItem(strSpecializationName, LanguageManager.TranslateExtra(strSpecializationName)));
-                    }
->>>>>>> 1f06ece3
+                        _lstCachedSuggestedSpecializations.Add(new ListItem(strSpecializationName, CharacterObject.TranslateExtra(strSpecializationName)));
+                    }
                 }
 
                 return _lstCachedSuggestedSpecializations;
