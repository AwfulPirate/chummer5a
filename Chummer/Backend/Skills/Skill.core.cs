--- conflicted
+++ resolved
@@ -65,16 +65,12 @@
         /// <summary>
         /// Is it possible to place points in Base or is it prevented? (Build method or skill group)
         /// </summary>
-<<<<<<< HEAD
-        public bool BaseUnlocked => CharacterObject.EffectiveBuildMethodUsesPriorityTables && (SkillGroupObject == null || SkillGroupObject.Base <= 0 || (!CharacterObject.Options.StrictSkillGroupsInCreateMode && CharacterObject.Options.UsePointsOnBrokenGroups));
-=======
-        public bool BaseUnlocked => CharacterObject.BuildMethodHasSkillPoints
+        public bool BaseUnlocked => CharacterObject.EffectiveBuildMethodUsesPriorityTables
                                     && (SkillGroupObject == null
                                         || SkillGroupObject.Base <= 0
                                         || (CharacterObject.Options.UsePointsOnBrokenGroups
                                             && (!CharacterObject.Options.StrictSkillGroupsInCreateMode
                                                 || CharacterObject.Created)));
->>>>>>> ca623300
 
         /// <summary>
         /// Is it possible to place points in Karma or is it prevented a stricter interpretation of the rules
