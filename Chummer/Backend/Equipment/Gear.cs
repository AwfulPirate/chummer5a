/*  This file is part of Chummer5a.
 *
 *  Chummer5a is free software: you can redistribute it and/or modify
 *  it under the terms of the GNU General Public License as published by
 *  the Free Software Foundation, either version 3 of the License, or
 *  (at your option) any later version.
 *
 *  Chummer5a is distributed in the hope that it will be useful,
 *  but WITHOUT ANY WARRANTY; without even the implied warranty of
 *  MERCHANTABILITY or FITNESS FOR A PARTICULAR PURPOSE.  See the
 *  GNU General Public License for more details.
 *
 *  You should have received a copy of the GNU General Public License
 *  along with Chummer5a.  If not, see <http://www.gnu.org/licenses/>.
 *
 *  You can obtain the full source code for Chummer5a at
 *  https://github.com/chummer5a/chummer5a
 */
using Chummer.Backend.Attributes;
using System;
using System.Collections.Generic;
using System.Collections.Specialized;
using System.ComponentModel;
using System.Diagnostics;
using System.Drawing;
using System.Globalization;
using System.Linq;
using System.Runtime.CompilerServices;
using System.Text;
using System.Threading.Tasks;
using System.Windows.Forms;
using System.Xml;
using Chummer.Annotations;
using NLog;

namespace Chummer.Backend.Equipment
{
    /// <summary>
    /// Standard Character Gear.
    /// </summary>
    [HubClassTag("SourceID", true, "Name", "Extra")]
    [DebuggerDisplay("{DisplayName(GlobalOptions.InvariantCultureInfo, GlobalOptions.DefaultLanguage)}")]
    public class Gear : IHasChildrenAndCost<Gear>, IHasName, IHasInternalId, IHasXmlNode, IHasMatrixAttributes, IHasNotes, ICanSell, IHasLocation, ICanEquip, IHasSource, IHasRating, INotifyMultiplePropertyChanged, ICanSort, IHasStolenProperty, ICanPaste
    {
        private static readonly Logger Log = LogManager.GetCurrentClassLogger();
        private Guid _guiID;
        private Guid _guiSourceID;
        private string _strName = string.Empty;
        private string _strCategory = string.Empty;
        private string _strMaxRating = string.Empty;
        private string _strMinRating = string.Empty;
        private string _strRatingLabel = "String_Rating";
        private int _intRating;
        private decimal _decQty = 1.0m;
        private string _strCapacity = string.Empty;
        private string _strArmorCapacity = string.Empty;
        private string _strAvail = string.Empty;
        private decimal _decCostFor = 1.0m;
        private string _strDeviceRating = string.Empty;
        private string _strCost = string.Empty;
        private string _strSource = string.Empty;
        private string _strPage = string.Empty;
        private string _strExtra = string.Empty;
        private string _strCanFormPersona = string.Empty;
        private bool _blnBonded;
        private bool _blnEquipped = true;
        private bool _blnWirelessOn;
        private XmlNode _nodBonus;
        private XmlNode _nodWirelessBonus;
        private XmlNode _nodWeaponBonus;
        private Guid _guiWeaponID = Guid.Empty;
        private readonly TaggedObservableCollection<Gear> _lstChildren = new TaggedObservableCollection<Gear>();
        private string _strNotes = string.Empty;
        private Location _objLocation;
        private readonly Character _objCharacter;
        private int _intChildCostMultiplier = 1;
        private int _intChildAvailModifier;
        private bool _blnDiscountCost;
        private string _strGearName = string.Empty;
        private string _strParentID = string.Empty;
        private int _intMatrixCMBonus;
        private int _intMatrixCMFilled;
        private string _strForcedValue = string.Empty;
        private bool _blnAllowRename;
        private string _strAttack = string.Empty;
        private string _strSleaze = string.Empty;
        private string _strDataProcessing = string.Empty;
        private string _strFirewall = string.Empty;
        private string _strAttributeArray = string.Empty;
        private string _strModAttack = string.Empty;
        private string _strModSleaze = string.Empty;
        private string _strModDataProcessing = string.Empty;
        private string _strModFirewall = string.Empty;
        private string _strModAttributeArray = string.Empty;
        private string _strProgramLimit = string.Empty;
        private string _strOverclocked = "None";
        private bool _blnCanSwapAttributes;
        private int _intSortOrder;
        private bool _blnStolen;

        #region Constructor, Create, Save, Load, and Print Methods
        public Gear(Character objCharacter)
        {
            // Create the GUID for the new piece of Gear.
            _guiID = Guid.NewGuid();
            _objCharacter = objCharacter;

            _lstChildren.CollectionChanged += ChildrenOnCollectionChanged;
        }

        private void ChildrenOnCollectionChanged(object sender, NotifyCollectionChangedEventArgs e)
        {
            switch (e.Action)
            {
                case NotifyCollectionChangedAction.Add:
                    foreach (Gear objNewItem in e.NewItems)
                        objNewItem.Parent = this;
                    this.RefreshMatrixAttributeArray();
                    break;
                case NotifyCollectionChangedAction.Remove:
                    foreach (Gear objOldItem in e.OldItems)
                        objOldItem.Parent = null;
                    this.RefreshMatrixAttributeArray();
                    break;
                case NotifyCollectionChangedAction.Replace:
                    foreach (Gear objOldItem in e.OldItems)
                        objOldItem.Parent = null;
                    foreach (Gear objNewItem in e.NewItems)
                        objNewItem.Parent = this;
                    this.RefreshMatrixAttributeArray();
                    break;
                case NotifyCollectionChangedAction.Reset:
                    this.RefreshMatrixAttributeArray();
                    break;
            }
        }

        /// Create a Gear from an XmlNode and return the TreeNodes for it.
        /// <param name="objXmlGear">XmlNode to create the object from.</param>
        /// <param name="intRating">Selected Rating for the Gear.</param>
        /// <param name="lstWeapons">List of Weapons that should be added to the character.</param>
        /// <param name="strForceValue">Value to forcefully select for any ImprovementManager prompts.</param>
        /// <param name="blnAddImprovements">Whether or not Improvements should be added to the character.</param>
        /// <param name="blnCreateChildren">Whether or not child Gear should be created.</param>
        public void Create(XmlNode objXmlGear, int intRating, IList<Weapon> lstWeapons, string strForceValue = "",
            bool blnAddImprovements = true, bool blnCreateChildren = true)
        {
            if (objXmlGear == null)
                return;
            _strForcedValue = strForceValue;
            if (!objXmlGear.TryGetField("id", Guid.TryParse, out _guiSourceID))
            {
                Log.Warn(new object[] {"Missing id field for armor xmlnode", objXmlGear});
                Utils.BreakIfDebug();
            }
            else
                _objCachedMyXmlNode = null;

            if (objXmlGear.TryGetStringFieldQuickly("name", ref _strName))
                _objCachedMyXmlNode = null;
            if (objXmlGear.TryGetStringFieldQuickly("category", ref _strCategory))
                _objCachedMyXmlNode = null;
            objXmlGear.TryGetStringFieldQuickly("avail", ref _strAvail);
            objXmlGear.TryGetStringFieldQuickly("capacity", ref _strCapacity);
            objXmlGear.TryGetStringFieldQuickly("armorcapacity", ref _strArmorCapacity);
            objXmlGear.TryGetDecFieldQuickly("costfor", ref _decCostFor);
            _decQty = _decCostFor;
            objXmlGear.TryGetStringFieldQuickly("cost", ref _strCost);
            _nodBonus = objXmlGear["bonus"];
            _nodWirelessBonus = objXmlGear["wirelessbonus"];
            _blnWirelessOn = false;
            objXmlGear.TryGetStringFieldQuickly("ratinglabel", ref _strRatingLabel);
            objXmlGear.TryGetStringFieldQuickly("rating", ref _strMaxRating);
            if (_strMaxRating == "0")
                _strMaxRating = string.Empty;
            objXmlGear.TryGetStringFieldQuickly("minrating", ref _strMinRating);
            if (!objXmlGear.TryGetStringFieldQuickly("altnotes", ref _strNotes))
                objXmlGear.TryGetStringFieldQuickly("notes", ref _strNotes);

            if (string.IsNullOrEmpty(Notes))
            {
                string strEnglishNameOnPage = Name;
                string strNameOnPage = string.Empty;
                // make sure we have something and not just an empty tag
                if (objXmlGear.TryGetStringFieldQuickly("nameonpage", ref strNameOnPage) &&
                    !string.IsNullOrEmpty(strNameOnPage))
                    strEnglishNameOnPage = strNameOnPage;

<<<<<<< HEAD
                string strGearNotes = CommonFunctions.GetTextFromPDF($"{Source} {Page}", strEnglishNameOnPage, _objCharacter);
=======
                string strGearNotes = CommonFunctions.GetTextFromPDF(Source + ' ' + Page, strEnglishNameOnPage);
>>>>>>> 1161a64b

                if (string.IsNullOrEmpty(strGearNotes) && GlobalOptions.Language != GlobalOptions.DefaultLanguage)
                {
                    string strTranslatedNameOnPage = CurrentDisplayName;

                    // don't check again it is not translated
                    if (strTranslatedNameOnPage != _strName)
                    {
                        // if we found <altnameonpage>, and is not empty and not the same as english we must use that instead
                        if (objXmlGear.TryGetStringFieldQuickly("altnameonpage", ref strNameOnPage)
                            && !string.IsNullOrEmpty(strNameOnPage) && strNameOnPage != strEnglishNameOnPage)
                            strTranslatedNameOnPage = strNameOnPage;

<<<<<<< HEAD
                        Notes = CommonFunctions.GetTextFromPDF($"{Source} {DisplayPage(GlobalOptions.Language)}",
                            strTranslatedNameOnPage, _objCharacter);
=======
                        Notes = CommonFunctions.GetTextFromPDF(Source + ' ' + DisplayPage(GlobalOptions.Language),
                            strTranslatedNameOnPage);
>>>>>>> 1161a64b
                    }
                }
                else
                    Notes = strGearNotes;
            }

            _intRating = Math.Max(Math.Min(intRating, MaxRatingValue), MinRatingValue);
            objXmlGear.TryGetStringFieldQuickly("devicerating", ref _strDeviceRating);
            objXmlGear.TryGetInt32FieldQuickly("matrixcmbonus", ref _intMatrixCMBonus);
            objXmlGear.TryGetStringFieldQuickly("source", ref _strSource);
            objXmlGear.TryGetStringFieldQuickly("page", ref _strPage);
            objXmlGear.TryGetStringFieldQuickly("canformpersona", ref _strCanFormPersona);
            objXmlGear.TryGetInt32FieldQuickly("childcostmultiplier", ref _intChildCostMultiplier);
            objXmlGear.TryGetInt32FieldQuickly("childavailmodifier", ref _intChildAvailModifier);
            objXmlGear.TryGetBoolFieldQuickly("allowrename", ref _blnAllowRename);
            objXmlGear.TryGetBoolFieldQuickly("stolen", ref _blnStolen);

            // Check for a Custom name
            if (_strName == "Custom Item")
            {
                if (string.IsNullOrEmpty(_strForcedValue))
                {
                    using (frmSelectText frmPickText = new frmSelectText
                    {
                        PreventXPathErrors = true,
                        Description = LanguageManager.GetString("String_CustomItem_SelectText")
                    })
                    {
                        frmPickText.ShowDialog();

                        // Make sure the dialogue window was not canceled.
                        if (frmPickText.DialogResult != DialogResult.Cancel)
                        {
                            string strCustomName = LanguageManager.GetString(frmPickText.SelectedValue,
                                GlobalOptions.DefaultLanguage, false);
                            if (string.IsNullOrEmpty(strCustomName))
                                strCustomName =
                                    LanguageManager.ReverseTranslateExtra(frmPickText.SelectedValue,
                                        _objCharacter);
                            _strName = strCustomName;
                            _objCachedMyXmlNode = null;
                        }
                    }
                }
                else
                {
                    string strCustomName =
                        LanguageManager.GetString(_strForcedValue, GlobalOptions.DefaultLanguage, false);
                    if (string.IsNullOrEmpty(strCustomName))
                        strCustomName = _strForcedValue;
                    _strName = strCustomName;
                    _objCachedMyXmlNode = null;
                }
            }

            // Check for a Variable Cost.
            if (!string.IsNullOrEmpty(_strCost))
            {
                if (_strCost.StartsWith("Variable(", StringComparison.Ordinal) && string.IsNullOrEmpty(_strForcedValue))
                {
                    decimal decMin;
                    decimal decMax = decimal.MaxValue;
                    string strCost = _strCost.TrimStartOnce("Variable(", true).TrimEndOnce(')');
                    if (strCost.Contains('-'))
                    {
                        string[] strValues = strCost.Split('-');
                        decMin = Convert.ToDecimal(strValues[0], GlobalOptions.InvariantCultureInfo);
                        decMax = Convert.ToDecimal(strValues[1], GlobalOptions.InvariantCultureInfo);
                    }
                    else
                        decMin = Convert.ToDecimal(strCost.FastEscape('+'), GlobalOptions.InvariantCultureInfo);

                    if (decMin != 0 || decMax != decimal.MaxValue)
                    {
                        if (decMax > 1000000)
                            decMax = 1000000;
                        using (frmSelectNumber frmPickNumber = new frmSelectNumber(_objCharacter.Options.NuyenDecimals)
                        {
                            Minimum = decMin,
                            Maximum = decMax,
                            Description = string.Format(GlobalOptions.CultureInfo,
                                LanguageManager.GetString("String_SelectVariableCost"),
                                DisplayNameShort(GlobalOptions.Language)),
                            AllowCancel = false
                        })
                        {
                            frmPickNumber.ShowDialog();
                            _strCost = frmPickNumber.SelectedValue.ToString(GlobalOptions.InvariantCultureInfo);
                        }
                    }
                }
            }

            string strSource = _guiID.ToString("D", GlobalOptions.InvariantCultureInfo);

            // If the Gear is Ammunition, ask the user to select a Weapon Category for it to be limited to.
            if (_strCategory == "Ammunition" && (_strName.StartsWith("Ammo:", StringComparison.Ordinal)
                                                 || _strName.StartsWith("Arrow:", StringComparison.Ordinal)
                                                 || _strName.StartsWith("Bolt:", StringComparison.Ordinal)))
            {
                frmSelectWeaponCategory frmPickWeaponCategory = new frmSelectWeaponCategory(_objCharacter)
                {
                    Description = LanguageManager.GetString("String_SelectWeaponCategoryAmmo")
                };
                if (!string.IsNullOrEmpty(_strForcedValue) && !_strForcedValue.Equals(_strName, StringComparison.Ordinal))
                    frmPickWeaponCategory.OnlyCategory = _strForcedValue;

                //should really go in a data file
                if (_strName.StartsWith("Ammo:", StringComparison.Ordinal))
                {
                    if (_strName.StartsWith("Ammo: Assault Cannon", StringComparison.Ordinal)
                        || _strName.StartsWith("Ammo: Gauss", StringComparison.Ordinal))
                    {
                        frmPickWeaponCategory.WeaponType = "cannon";
                    }
                    else if (_strName.StartsWith("Ammo: Taser Dart", StringComparison.Ordinal))
                    {
                        frmPickWeaponCategory.WeaponType = "taser";
                    }
                    else if (_strName.StartsWith("Ammo: Fuel Canister", StringComparison.Ordinal))
                    {
                        frmPickWeaponCategory.WeaponType = "flame";
                    }
                    else if (_strName.StartsWith("Ammo: Injection Dart", StringComparison.Ordinal))
                    {
                        frmPickWeaponCategory.WeaponType = "exotic";
                    }
                    else if (_strName.StartsWith("Ammo: DMSO Rounds", StringComparison.Ordinal))
                    {
                        frmPickWeaponCategory.WeaponType = "exotic";
                    }
                    else if (_strName.StartsWith("Ammo: Peak-Discharge", StringComparison.Ordinal))
                    {
                        frmPickWeaponCategory.WeaponType = "laser";
                    }
                    else
                    {
                        frmPickWeaponCategory.WeaponType = "gun";
                    }
                }
                else if (_strName.StartsWith("Arrow:", StringComparison.Ordinal))
                {
                    frmPickWeaponCategory.WeaponType = "bow";
                }
                else if (_strName.StartsWith("Bolt:", StringComparison.Ordinal))
                {
                    frmPickWeaponCategory.WeaponType = "crossbow";
                }

                frmPickWeaponCategory.ShowDialog();

                _strExtra = frmPickWeaponCategory.SelectedCategory;
            }

            // Add Gear Weapons if applicable.
            using (XmlNodeList xmlWeaponList = objXmlGear.SelectNodes("addweapon"))
            {
                if (xmlWeaponList != null)
                {
                    XmlDocument objXmlWeaponDocument = _objCharacter.LoadData("weapons.xml");

                    // More than one Weapon can be added, so loop through all occurrences.
                    foreach (XmlNode objXmlAddWeapon in xmlWeaponList)
                    {
                        string strLoopID = objXmlAddWeapon.InnerText;
                        XmlNode objXmlWeapon = strLoopID.IsGuid()
                            ? objXmlWeaponDocument.SelectSingleNode(
                                "/chummer/weapons/weapon[id = " + strLoopID.CleanXPath() + "]")
                            : objXmlWeaponDocument.SelectSingleNode(
                                "/chummer/weapons/weapon[name = " + strLoopID.CleanXPath() + "]");

                        if (objXmlWeapon != null)
                        {
                            int intAddWeaponRating = 0;
                            if (objXmlAddWeapon.Attributes["rating"]?.InnerText != null)
                            {
                                intAddWeaponRating = Convert.ToInt32(objXmlAddWeapon.Attributes["rating"]?.InnerText
                                    .CheapReplace("{Rating}", () => Rating.ToString(GlobalOptions.InvariantCultureInfo)), GlobalOptions.InvariantCultureInfo);
                            }

                            Weapon objGearWeapon = new Weapon(_objCharacter);
                            objGearWeapon.Create(objXmlWeapon, lstWeapons, true, blnAddImprovements,
                                !blnAddImprovements, intAddWeaponRating);
                            objGearWeapon.ParentID = InternalId;
                            objGearWeapon.Cost = "0";
                            if (Guid.TryParse(objGearWeapon.InternalId, out _guiWeaponID))
                                lstWeapons.Add(objGearWeapon);
                            else
                                _guiWeaponID = Guid.Empty;
                        }
                    }
                }
            }

            // If the item grants a bonus, pass the information to the Improvement Manager.
            if (Bonus != null && (blnAddImprovements || Bonus.ChildNodes.Count == 1 && Bonus["selecttext"] != null))
            {
                // Do not apply the Improvements if this is a Focus, unless we're specifically creating a Weapon Focus. This is to avoid creating the Foci's Improvements twice (once when it's first added
                // to the character which is incorrect, and once when the Focus is actually Bonded).
                bool blnApply = !((_strCategory == "Foci" || _strCategory == "Metamagic Foci") &&
                                  !_nodBonus.InnerXml.Contains("selectweapon"));

                if (blnApply)
                {
                    ImprovementManager.ForcedValue = _strForcedValue;
                    if (!ImprovementManager.CreateImprovements(_objCharacter, Improvement.ImprovementSource.Gear,
                        strSource, Bonus, intRating, DisplayNameShort(GlobalOptions.Language)))
                    {
                        _guiID = Guid.Empty;
                        return;
                    }

                    if (!string.IsNullOrEmpty(ImprovementManager.SelectedValue))
                    {
                        _strExtra = ImprovementManager.SelectedValue;
                    }
                }
            }
            else if (!string.IsNullOrEmpty(_strForcedValue) && string.IsNullOrEmpty(_strExtra))
            {
                _strExtra = _strForcedValue;
            }

            // Add the Copy Protection and Registration plugins to the Matrix program. This does not apply if Unwired is not enabled, Hacked is selected, or this is a Suite being added (individual programs will add it to themselves).
            if (blnCreateChildren)
            {
                // Check to see if there are any child elements.
                CreateChildren(objXmlGear, blnAddImprovements);
            }

            // If the item grants a Weapon bonus (Ammunition), just fill the WeaponBonus XmlNode.
            _nodWeaponBonus = objXmlGear["weaponbonus"];

            if (!objXmlGear.TryGetStringFieldQuickly("attributearray", ref _strAttributeArray))
            {
                objXmlGear.TryGetStringFieldQuickly("attack", ref _strAttack);
                objXmlGear.TryGetStringFieldQuickly("sleaze", ref _strSleaze);
                objXmlGear.TryGetStringFieldQuickly("dataprocessing", ref _strDataProcessing);
                objXmlGear.TryGetStringFieldQuickly("firewall", ref _strFirewall);
            }
            else
            {
                _blnCanSwapAttributes = true;
                string[] strArray = _strAttributeArray.Split(',');
                _strAttack = strArray[0];
                _strSleaze = strArray[1];
                _strDataProcessing = strArray[2];
                _strFirewall = strArray[3];
            }

            objXmlGear.TryGetStringFieldQuickly("modattack", ref _strModAttack);
            objXmlGear.TryGetStringFieldQuickly("modsleaze", ref _strModSleaze);
            objXmlGear.TryGetStringFieldQuickly("moddataprocessing", ref _strModDataProcessing);
            objXmlGear.TryGetStringFieldQuickly("modfirewall", ref _strModFirewall);
            objXmlGear.TryGetStringFieldQuickly("modattributearray", ref _strModAttributeArray);

            objXmlGear.TryGetStringFieldQuickly("programs", ref _strProgramLimit);
        }

        private SourceString _objCachedSourceDetail;
        public SourceString SourceDetail => _objCachedSourceDetail = _objCachedSourceDetail
                                                                     ?? new SourceString(Source, DisplayPage(GlobalOptions.Language), GlobalOptions.Language, _objCharacter);

        public void CreateChildren(XmlNode xmlParentGearNode, bool blnAddImprovements)
        {
            if (xmlParentGearNode == null)
                return;
            XmlNode objGearsNode = xmlParentGearNode["gears"];
            if (objGearsNode != null)
            {
                // Create Gear by looking up the name of the item we're provided with.
                using (XmlNodeList xmlUseGearList = objGearsNode.SelectNodes("usegear"))
                {
                    if (xmlUseGearList != null && xmlUseGearList.Count > 0)
                    {
                        foreach (XmlNode objXmlChild in xmlUseGearList)
                        {
                            CreateChild(objXmlChild, blnAddImprovements);
                        }
                    }
                }

                // Create Gear by choosing from pre-determined lists.
                using (XmlNodeList xmlChooseGearList = objGearsNode.SelectNodes("choosegear"))
                {
                    if (xmlChooseGearList != null && xmlChooseGearList.Count > 0)
                    {
                        XmlDocument xmlDocument = xmlParentGearNode.OwnerDocument ?? _objCharacter.LoadData("gear.xml");
                        bool blnCancelledDialog = false;
                        List<XmlNode> lstChildrenToCreate = new List<XmlNode>();
                        foreach (XmlNode objXmlChooseGearNode in xmlChooseGearList)
                        {
                            // Each list is processed on its own and has usegear members
                            XmlNodeList objXmlNodeList = objXmlChooseGearNode.SelectNodes("usegear");
                            if (objXmlNodeList == null)
                                continue;
                            List<ListItem> lstGears = new List<ListItem>();
                            foreach (XmlNode objChoiceNode in objXmlNodeList)
                            {
                                XmlNode objXmlLoopGear =
                                    xmlDocument.SelectSingleNode("/chummer/gears/gear[name = " + objChoiceNode["name"]?.InnerText.CleanXPath() + " and category = " + objChoiceNode["category"]?.InnerText.CleanXPath() + "]");
                                if (objXmlLoopGear == null)
                                    continue;
                                XmlNode xmlTestNode = objXmlLoopGear.SelectSingleNode("forbidden/geardetails");
                                if (xmlTestNode != null)
                                {
                                    // Assumes topmost parent is an AND node
                                    if (xmlParentGearNode.ProcessFilterOperationNode(xmlTestNode, false))
                                    {
                                        continue;
                                    }
                                }

                                xmlTestNode = objXmlLoopGear.SelectSingleNode("required/geardetails");
                                if (xmlTestNode != null)
                                {
                                    // Assumes topmost parent is an AND node
                                    if (!xmlParentGearNode.ProcessFilterOperationNode(xmlTestNode, false))
                                    {
                                        continue;
                                    }
                                }

                                string strName = objChoiceNode["name"]?.InnerText ?? string.Empty;
                                string strDisplayName = LanguageManager.GetString(strName, false);
                                if (string.IsNullOrEmpty(strDisplayName))
                                    strDisplayName = LanguageManager.TranslateExtra(strName, _objCharacter);
                                lstGears.Add(new ListItem(strName, strDisplayName));
                            }

                            if (lstGears.Count <= 0)
                            {
                                if (objXmlChooseGearNode["required"]?.InnerText == bool.TrueString)
                                {
                                    blnCancelledDialog = true;
                                    break;
                                }

                                continue;
                            }

                            string strChooseGearNodeName = objXmlChooseGearNode["name"]?.InnerText ?? string.Empty;
                            string strFriendlyName = LanguageManager.GetString(strChooseGearNodeName, false);
                            if (string.IsNullOrEmpty(strFriendlyName))
                                strFriendlyName = LanguageManager.TranslateExtra(strChooseGearNodeName, _objCharacter);
                            using (frmSelectItem frmPickItem = new frmSelectItem
                            {
                                Description = string.Format(GlobalOptions.CultureInfo, LanguageManager.GetString("String_Improvement_SelectText"), strFriendlyName)
                            })
                            {
                                frmPickItem.SetGeneralItemsMode(lstGears);
                                frmPickItem.ShowDialog();

                                // Make sure the dialogue window was not canceled.
                                if (frmPickItem.DialogResult == DialogResult.Cancel)
                                {
                                    if (objXmlChooseGearNode["required"]?.InnerText == bool.TrueString)
                                    {
                                        blnCancelledDialog = true;
                                        break;
                                    }

                                    continue;
                                }

                                XmlNode objXmlChosenGear = objXmlChooseGearNode.SelectSingleNode("usegear[name = " + frmPickItem.SelectedItem.CleanXPath() + "]");

                                if (objXmlChosenGear == null)
                                {
                                    if (objXmlChooseGearNode["required"]?.InnerText == bool.TrueString)
                                    {
                                        blnCancelledDialog = true;
                                        break;
                                    }

                                    continue;
                                }

                                lstChildrenToCreate.Add(objXmlChosenGear);
                            }
                        }
                        if (!blnCancelledDialog)
                        {
                            foreach (XmlNode objXmlChild in lstChildrenToCreate)
                            {
                                CreateChild(objXmlChild, blnAddImprovements);
                            }
                        }
                    }
                }
            }
        }

        protected void CreateChild(XmlNode xmlChildNode, bool blnAddImprovements)
        {
            if (xmlChildNode == null)
                return;
            XmlNode xmlChildName = xmlChildNode["name"];
            XmlAttributeCollection xmlChildNameAttributes = xmlChildName?.Attributes;
            XmlDocument xmlDocument = xmlChildNode.OwnerDocument ?? _objCharacter.LoadData("gear.xml");
            XmlNode xmlChildDataNode = xmlDocument.SelectSingleNode("/chummer/gears/gear[name = " + xmlChildName?.InnerText.CleanXPath() + " and category = " + xmlChildNode["category"]?.InnerText.CleanXPath() + "]");
            if (xmlChildDataNode == null)
                return;
            int intChildRating = Convert.ToInt32(xmlChildNode["rating"]?.InnerText, GlobalOptions.InvariantCultureInfo);
            decimal decChildQty = 1;
            string strChildForceSource = xmlChildNode["source"]?.InnerText ?? string.Empty;
            string strChildForcePage = xmlChildNode["page"]?.InnerText ?? string.Empty;
            string strChildForceValue = xmlChildNameAttributes?["select"]?.InnerText ?? string.Empty;
            bool blnCreateChildren = xmlChildNameAttributes?["createchildren"]?.InnerText != bool.FalseString;
            bool blnAddChildImprovements = xmlChildNameAttributes?["addimprovements"]?.InnerText != bool.FalseString && blnAddImprovements;
            if (xmlChildNameAttributes?["qty"] != null)
                decChildQty = Convert.ToDecimal(xmlChildNameAttributes["qty"].InnerText, GlobalOptions.InvariantCultureInfo);

            Gear objChild = new Gear(_objCharacter);
            List<Weapon> lstChildWeapons = new List<Weapon>();
            objChild.Create(xmlChildDataNode, intChildRating, lstChildWeapons, strChildForceValue, blnAddChildImprovements, blnCreateChildren);
            objChild.Quantity = decChildQty;
            objChild.Cost = "0";
            objChild.ParentID = InternalId;
            if (!string.IsNullOrEmpty(strChildForceSource))
                objChild.Source = strChildForceSource;
            if (!string.IsNullOrEmpty(strChildForcePage))
                objChild.Page = strChildForcePage;
            Children.Add(objChild);
            this.RefreshMatrixAttributeArray();

            // Change the Capacity of the child if necessary.
            if (xmlChildNode["capacity"] != null)
                objChild.Capacity = '[' + xmlChildNode["capacity"].InnerText + ']';

            objChild.CreateChildren(xmlChildNode, blnAddChildImprovements);
        }

        /// <summary>
        /// Create a gear from an XmlNode attached to another object type.
        /// </summary>
        /// <param name="xmlGearsDocument">XmlDocument containing information about all possible gear items.</param>
        /// <param name="xmlGearNode">XmlNode containing information about the child gear that needs to be created.</param>
        /// <param name="lstWeapons">List of weapons that this (and other children) gear creates.</param>
        /// <param name="blnAddImprovements">Whether to create improvements for the gear or not (for Selection Windows, set to False).</param>
        /// <returns></returns>
        public bool CreateFromNode(XmlDocument xmlGearsDocument, XmlNode xmlGearNode, IList<Weapon> lstWeapons, bool blnAddImprovements = true)
        {
            if (xmlGearsDocument == null)
                throw new ArgumentNullException(nameof(xmlGearsDocument));
            if (xmlGearNode == null)
                throw new ArgumentNullException(nameof(xmlGearNode));
            XmlNode xmlGearDataNode;
            List<Gear> lstChildGears = new List<Gear>();
            XmlAttributeCollection lstGearAttributes = xmlGearNode.Attributes;
            int intRating = Convert.ToInt32(lstGearAttributes?["rating"]?.InnerText, GlobalOptions.InvariantCultureInfo);
            string strMaxRating = lstGearAttributes?["maxrating"]?.InnerText ?? string.Empty;
            decimal decQty = Convert.ToDecimal(lstGearAttributes?["qty"]?.InnerText ?? "1", GlobalOptions.InvariantCultureInfo);
            string strForceValue = lstGearAttributes?["select"]?.InnerText ?? string.Empty;
            if (xmlGearNode["name"] != null)
            {
                xmlGearDataNode = xmlGearsDocument.SelectSingleNode("/chummer/gears/gear[name = " + xmlGearNode["name"].InnerText.CleanXPath() + "]");
                XmlNodeList xmlInnerGears = xmlGearNode.SelectNodes("gears/gear");
                if (xmlInnerGears?.Count > 0)
                {
                    foreach (XmlNode xmlChildGearNode in xmlInnerGears)
                    {
                        Gear objChildGear = new Gear(_objCharacter);
                        if (objChildGear.CreateFromNode(xmlGearsDocument, xmlChildGearNode, lstWeapons, blnAddImprovements))
                        {
                            objChildGear.ParentID = InternalId;
                            objChildGear.Parent = this;
                            lstChildGears.Add(objChildGear);
                        }
                        else
                            Utils.BreakIfDebug();
                    }
                }
            }
            else
            {
                xmlGearDataNode = xmlGearsDocument.SelectSingleNode("/chummer/gears/gear[name = " + xmlGearNode.InnerText.CleanXPath() + "]");
            }

            if (xmlGearDataNode != null)
            {
                Create(xmlGearDataNode, intRating, lstWeapons, strForceValue, blnAddImprovements);

                string strOldCapacity = Capacity;
                int intSlashIndex = strOldCapacity?.IndexOf("/[", StringComparison.Ordinal) ?? -1;
                if (intSlashIndex == -1)
                    Capacity = "[0]";
                else
                    Capacity = (strOldCapacity?.Substring(0, intSlashIndex) ?? "0") + "/[0]";
                strOldCapacity = ArmorCapacity;
                intSlashIndex = strOldCapacity?.IndexOf("/[", StringComparison.Ordinal) ?? -1;
                if (intSlashIndex == -1)
                    ArmorCapacity = "[0]";
                else
                    ArmorCapacity = (strOldCapacity?.Substring(0, intSlashIndex) ?? "0") + "/[0]";
                Cost = "0";
                Quantity = decQty;
                if (!string.IsNullOrEmpty(strMaxRating))
                    MaxRating = strMaxRating;

                foreach (Gear objGearChild in lstChildGears)
                {
                    objGearChild.ParentID = InternalId;
                    Children.Add(objGearChild);
                }
            }
            else
            {
                return false;
            }

            return true;
        }

        /// <summary>
        /// Copy a piece of Gear.
        /// </summary>
        /// <param name="objGear">Gear object to copy.</param>
        public void Copy(Gear objGear)
        {
            if (objGear == null)
                return;
            _objCachedMyXmlNode = objGear.GetNode();
            SourceID = objGear.SourceID;
            _blnAllowRename = objGear.AllowRename;
            _strName = objGear.Name;
            _strCategory = objGear.Category;
            _strMaxRating = objGear.MaxRating;
            _strMinRating = objGear.MinRating;
            Rating = objGear.Rating;
            _decQty = objGear.Quantity;
            _strCapacity = objGear.Capacity;
            _strArmorCapacity = objGear.ArmorCapacity;
            _strAvail = objGear.Avail;
            _decCostFor = objGear.CostFor;
            _strDeviceRating = objGear.DeviceRating;
            _strCost = objGear.Cost;
            _strSource = objGear.Source;
            _strPage = objGear.Page;
            _strCanFormPersona = objGear.CanFormPersona;
            _strExtra = objGear.Extra;
            _blnBonded = objGear.Bonded;
            _blnEquipped = objGear.Equipped;
            _blnWirelessOn = objGear.WirelessOn;
            _nodBonus = objGear.Bonus;
            _nodWirelessBonus = objGear.WirelessBonus;
            _nodWeaponBonus = objGear.WeaponBonus;
            if (!Guid.TryParse(objGear.WeaponID, out _guiWeaponID))
                _guiWeaponID = Guid.Empty;
            _strNotes = objGear.Notes;
            _objLocation = objGear.Location;
            _intChildAvailModifier = objGear.ChildAvailModifier;
            _intChildCostMultiplier = objGear.ChildCostMultiplier;
            _strGearName = objGear.GearName;
            _strForcedValue = objGear._strForcedValue;

            foreach (Gear objGearChild in objGear.Children)
            {
                Gear objChild = new Gear(_objCharacter);
                objChild.Copy(objGearChild);
                _lstChildren.Add(objChild);
            }

            _strOverclocked = objGear.Overclocked;
            _strAttack = objGear.Attack;
            _strSleaze = objGear.Sleaze;
            _strDataProcessing = objGear.DataProcessing;
            _strFirewall = objGear.Firewall;
            _strAttributeArray = objGear.AttributeArray;
            _strModAttack = objGear.ModAttack;
            _strModSleaze = objGear.ModSleaze;
            _strModDataProcessing = objGear.ModDataProcessing;
            _strModFirewall = objGear.ModFirewall;
            _strModAttributeArray = objGear.ModAttributeArray;
        }

        /// <summary>
        /// Save the object's XML to the XmlWriter.
        /// </summary>
        /// <param name="objWriter">XmlTextWriter to write with.</param>
        public void Save(XmlTextWriter objWriter)
        {
            if (objWriter == null)
                return;
            objWriter.WriteStartElement("gear");

            objWriter.WriteElementString("sourceid", SourceIDString);
            objWriter.WriteElementString("guid", InternalId);
            objWriter.WriteElementString("name", _strName);
            objWriter.WriteElementString("category", _strCategory);
            objWriter.WriteElementString("capacity", _strCapacity);
            objWriter.WriteElementString("armorcapacity", _strArmorCapacity);
            objWriter.WriteElementString("minrating", _strMinRating);
            objWriter.WriteElementString("maxrating", _strMaxRating);
            objWriter.WriteElementString("rating", Rating.ToString(GlobalOptions.InvariantCultureInfo));
            objWriter.WriteElementString("qty", _decQty.ToString(GlobalOptions.InvariantCultureInfo));
            objWriter.WriteElementString("avail", _strAvail);
            if (_decCostFor > 1)
                objWriter.WriteElementString("costfor", _decCostFor.ToString(GlobalOptions.InvariantCultureInfo));
            objWriter.WriteElementString("cost", _strCost);
            objWriter.WriteElementString("extra", _strExtra);
            objWriter.WriteElementString("bonded", _blnBonded.ToString(GlobalOptions.InvariantCultureInfo));
            objWriter.WriteElementString("equipped", _blnEquipped.ToString(GlobalOptions.InvariantCultureInfo));
            objWriter.WriteElementString("wirelesson", _blnWirelessOn.ToString(GlobalOptions.InvariantCultureInfo));
            objWriter.WriteElementString("stolen", _blnStolen.ToString(GlobalOptions.InvariantCultureInfo));
            if (_guiWeaponID != Guid.Empty)
                objWriter.WriteElementString("weaponguid", _guiWeaponID.ToString("D", GlobalOptions.InvariantCultureInfo));
            if (!string.IsNullOrEmpty(_nodBonus?.InnerXml))
                objWriter.WriteRaw("<bonus>" + _nodBonus.InnerXml + "</bonus>");
            else
                objWriter.WriteElementString("bonus", string.Empty);
            if (!string.IsNullOrEmpty(_nodWirelessBonus?.InnerXml))
                objWriter.WriteRaw("<wirelessbonus>" + _nodWirelessBonus.InnerXml + "</wirelessbonus>");
            else
                objWriter.WriteElementString("wirelessbonus", string.Empty);
            if (!string.IsNullOrEmpty(_nodWeaponBonus?.InnerXml))
                objWriter.WriteRaw("<weaponbonus>" + _nodWeaponBonus.InnerXml + "</weaponbonus>");
            else
                objWriter.WriteElementString("weaponbonus", string.Empty);
            objWriter.WriteElementString("source", _strSource);
            objWriter.WriteElementString("page", _strPage);
            objWriter.WriteElementString("canformpersona", _strCanFormPersona);
            objWriter.WriteElementString("devicerating", _strDeviceRating);
            objWriter.WriteElementString("gearname", _strGearName);
            objWriter.WriteElementString("forcedvalue", _strForcedValue);
            objWriter.WriteElementString("matrixcmfilled", _intMatrixCMFilled.ToString(GlobalOptions.InvariantCultureInfo));
            objWriter.WriteElementString("matrixcmbonus", _intMatrixCMBonus.ToString(GlobalOptions.InvariantCultureInfo));
            objWriter.WriteElementString("parentid", _strParentID);
            objWriter.WriteElementString("allowrename", _blnAllowRename.ToString(GlobalOptions.InvariantCultureInfo));
            if (_intChildCostMultiplier != 1)
                objWriter.WriteElementString("childcostmultiplier", _intChildCostMultiplier.ToString(GlobalOptions.InvariantCultureInfo));
            if (_intChildAvailModifier != 0)
                objWriter.WriteElementString("childavailmodifier", _intChildAvailModifier.ToString(GlobalOptions.InvariantCultureInfo));
            objWriter.WriteStartElement("children");
            foreach (Gear objGear in _lstChildren)
            {
                objGear.Save(objWriter);
            }
            objWriter.WriteEndElement();
            objWriter.WriteElementString("location", Location?.InternalId ?? string.Empty);
            objWriter.WriteElementString("notes", _strNotes);
            objWriter.WriteElementString("discountedcost", _blnDiscountCost.ToString(GlobalOptions.InvariantCultureInfo));

            objWriter.WriteElementString("programlimit", _strProgramLimit);
            objWriter.WriteElementString("overclocked", _strOverclocked);
            objWriter.WriteElementString("attack", _strAttack);
            objWriter.WriteElementString("sleaze", _strSleaze);
            objWriter.WriteElementString("dataprocessing", _strDataProcessing);
            objWriter.WriteElementString("firewall", _strFirewall);
            objWriter.WriteElementString("attributearray", _strAttributeArray);
            objWriter.WriteElementString("modattack", _strModAttack);
            objWriter.WriteElementString("modsleaze", _strModSleaze);
            objWriter.WriteElementString("moddataprocessing", _strModDataProcessing);
            objWriter.WriteElementString("modfirewall", _strModFirewall);
            objWriter.WriteElementString("modattributearray", _strModAttributeArray);
            objWriter.WriteElementString("canswapattributes", _blnCanSwapAttributes.ToString(GlobalOptions.InvariantCultureInfo));
            objWriter.WriteElementString("active", this.IsActiveCommlink(_objCharacter).ToString(GlobalOptions.InvariantCultureInfo));
            objWriter.WriteElementString("homenode", this.IsHomeNode(_objCharacter).ToString(GlobalOptions.InvariantCultureInfo));
            objWriter.WriteElementString("sortorder", _intSortOrder.ToString(GlobalOptions.InvariantCultureInfo));

            objWriter.WriteEndElement();

            if (!IncludedInParent)
                _objCharacter.SourceProcess(_strSource);
        }

        /// <summary>
        /// Load the Gear from the XmlNode.
        /// </summary>
        /// <param name="objNode">XmlNode to load.</param>
        /// <param name="blnCopy">Whether or not we are loading a copy of an existing gear.</param>
        public void Load(XmlNode objNode, bool blnCopy = false)
        {
            if (blnCopy || !objNode.TryGetField("guid", Guid.TryParse, out _guiID))
            {
                _guiID = Guid.NewGuid();
            }
            objNode.TryGetStringFieldQuickly("name", ref _strName);
            objNode.TryGetStringFieldQuickly("category", ref _strCategory);
            if(!objNode.TryGetGuidFieldQuickly("sourceid", ref _guiSourceID))
            {
                if (!objNode.TryGetGuidFieldQuickly("id", ref _guiSourceID))
                {
                    XmlNode node = GetNode(GlobalOptions.Language, objNode["name"]?.InnerText, objNode["category"]?.InnerText);
                    node?.TryGetGuidFieldQuickly("id", ref _guiSourceID);
                }
            }
            _objCachedMyXmlNode = null;
            objNode.TryGetInt32FieldQuickly("matrixcmfilled", ref _intMatrixCMFilled);
            objNode.TryGetInt32FieldQuickly("matrixcmbonus", ref _intMatrixCMBonus);
            objNode.TryGetStringFieldQuickly("capacity", ref _strCapacity);
            objNode.TryGetStringFieldQuickly("armorcapacity", ref _strArmorCapacity);
            objNode.TryGetStringFieldQuickly("minrating", ref _strMinRating);
            objNode.TryGetStringFieldQuickly("maxrating", ref _strMaxRating);
            if (_strMaxRating == "0")
                _strMaxRating = string.Empty;
            objNode.TryGetInt32FieldQuickly("rating", ref _intRating);
            objNode.TryGetDecFieldQuickly("qty", ref _decQty);
            objNode.TryGetStringFieldQuickly("avail", ref _strAvail);
            // Legacy shim
            if (string.IsNullOrEmpty(_strAvail) && (objNode["avail3"] != null || objNode["avail6"] != null || objNode["avail10"] != null))
            {
                GetNode()?.TryGetStringFieldQuickly("avail", ref _strAvail);
            }
            objNode.TryGetDecFieldQuickly("costfor", ref _decCostFor);
            objNode.TryGetStringFieldQuickly("cost", ref _strCost);
            // Legacy shim
            if (string.IsNullOrEmpty(_strCost) && (objNode["cost3"] != null || objNode["cost6"] != null || objNode["cost10"] != null))
            {
                GetNode()?.TryGetStringFieldQuickly("cost", ref _strCost);
            }
            objNode.TryGetStringFieldQuickly("extra", ref _strExtra);
            if (_strExtra == "Hold-Outs")
                _strExtra = "Holdouts";
            objNode.TryGetBoolFieldQuickly("bonded", ref _blnBonded);
            objNode.TryGetBoolFieldQuickly("equipped", ref _blnEquipped);
            _nodBonus = objNode["bonus"];
            _nodWirelessBonus = objNode["wirelessbonus"];
            if (!objNode.TryGetBoolFieldQuickly("wirelesson", ref _blnWirelessOn))
                _blnWirelessOn = false;
            _nodWeaponBonus = objNode["weaponbonus"];
            objNode.TryGetStringFieldQuickly("source", ref _strSource);
            objNode.TryGetStringFieldQuickly("page", ref _strPage);
            objNode.TryGetBoolFieldQuickly("stolen", ref _blnStolen);
            bool blnNeedCommlinkLegacyShim = !objNode.TryGetStringFieldQuickly("canformpersona", ref _strCanFormPersona);
            if (!objNode.TryGetStringFieldQuickly("devicerating", ref _strDeviceRating))
                GetNode()?.TryGetStringFieldQuickly("devicerating", ref _strDeviceRating);
            string strWeaponID = string.Empty;
            if (objNode.TryGetStringFieldQuickly("weaponguid", ref strWeaponID))
            {
                if (!Guid.TryParse(strWeaponID, out _guiWeaponID))
                    _guiWeaponID = Guid.Empty;
            }
            objNode.TryGetInt32FieldQuickly("childcostmultiplier", ref _intChildCostMultiplier);
            objNode.TryGetInt32FieldQuickly("childavailmodifier", ref _intChildAvailModifier);

            objNode.TryGetStringFieldQuickly("gearname", ref _strGearName);
            objNode.TryGetStringFieldQuickly("forcedvalue", ref _strForcedValue);
            objNode.TryGetBoolFieldQuickly("allowrename", ref _blnAllowRename);
            if (!objNode.TryGetStringFieldQuickly("parentid", ref _strParentID))
            {
                // Legacy Shim
                bool blnIncludedInParent = false;
                if (objNode.TryGetBoolFieldQuickly("includedinparent", ref blnIncludedInParent) && blnIncludedInParent)
                {
                    // ParentIDs were only added when improvements were added that could allow for the adding of gear by something that would not become the gear's parent...
                    // ... so all we care about is that this string is not empty and does not match the internal IDs of any sources for adding gear via improvements.
                    _strParentID = Guid.NewGuid().ToString("D", GlobalOptions.InvariantCultureInfo);
                }
            }

            using (XmlNodeList nodChildren = objNode.SelectNodes("children/gear"))
                if (nodChildren != null)
                    foreach (XmlNode nodChild in nodChildren)
                    {
                        Gear objGear = new Gear(_objCharacter);
                        objGear.Load(nodChild, blnCopy);
                        objGear.Parent = this;
                        _lstChildren.Add(objGear);
                    }

            // Legacy Shim
            if (!string.IsNullOrEmpty(_strMaxRating) && _strName.Contains("Certified Credstick"))
            {
                XmlNode objNuyenNode = _objCharacter.LoadData("gear.xml").SelectSingleNode("/chummer/gears/gear[contains(name, \"Nuyen\") and category = \"Currency\"]");
                if (objNuyenNode != null)
                {
                    if (Rating > 0)
                    {
                        Gear objNuyenGear = new Gear(_objCharacter);
                        objNuyenGear.Create(objNuyenNode, 0, new List<Weapon>());
                        objNuyenGear.Quantity = Rating;
                        _lstChildren.Add(objNuyenGear);
                    }
                    GetNode()?.TryGetStringFieldQuickly("rating", ref _strMaxRating);
                    if (_strMaxRating == "0")
                        _strMaxRating = string.Empty;
                    GetNode()?.TryGetStringFieldQuickly("minrating", ref _strMinRating);
                    Rating = 0;
                    GetNode()?.TryGetStringFieldQuickly("capacity", ref _strCapacity);
                }
            }

            string strLocation = objNode["location"]?.InnerText;
            if (!string.IsNullOrEmpty(strLocation))
            {
                if (Guid.TryParse(strLocation, out Guid temp))
                {
                    // Location is an object. Look for it based on the InternalId. Requires that locations have been loaded already!
                    _objLocation =
                        CharacterObject.GearLocations.FirstOrDefault(location =>
                            location.InternalId == temp.ToString());
                }
                else
                {
                    //Legacy. Location is a string.
                    _objLocation =
                        CharacterObject.GearLocations.FirstOrDefault(location =>
                            location.Name == strLocation);
                }
                _objLocation?.Children.Add(this);
            }

            objNode.TryGetStringFieldQuickly("notes", ref _strNotes);

            objNode.TryGetBoolFieldQuickly("discountedcost", ref _blnDiscountCost);
            objNode.TryGetInt32FieldQuickly("sortorder", ref _intSortOrder);

            // Convert old qi foci to the new bonus. In order to force the user to update their powers, unequip the focus and remove all improvements.
            if (_strName == "Qi Focus")
            {
                int intResult = _objCharacter.LastSavedVersion.CompareTo(new Version(5, 193, 5));
                if (intResult == -1)
                {
                    XmlDocument objXmlDocument = _objCharacter.LoadData("gear.xml");
                    XmlNode gear = objXmlDocument.SelectSingleNode("/chummer/gears/gear[name = " + _strName.CleanXPath() + "]");
                    if (gear != null)
                    {
                        Equipped = false;
                        ImprovementManager.RemoveImprovements(_objCharacter, Improvement.ImprovementSource.Gear, InternalId);
                        Bonus = gear["bonus"];
                        WirelessBonus = gear["wirelessbonus"];
                    }
                }
            }

            if (blnCopy)
            {
                _objLocation = null;

                if (Bonus != null || WirelessBonus != null)
                {
                    bool blnAddImprovement = true;
                    // If this is a Focus which is not bonded, don't do anything.
                    if (Category != "Stacked Focus")
                    {
                        if (Category.EndsWith("Foci", StringComparison.Ordinal))
                            blnAddImprovement = Bonded;

                        if (blnAddImprovement)
                        {
                            if (!string.IsNullOrEmpty(Extra))
                                ImprovementManager.ForcedValue = Extra;
                            if (Bonus != null)
                            {
                                ImprovementManager.CreateImprovements(_objCharacter, Improvement.ImprovementSource.Gear, InternalId, Bonus, Rating, DisplayNameShort(GlobalOptions.Language));
                                Extra = ImprovementManager.SelectedValue;
                            }
                            if (WirelessOn && WirelessBonus != null)
                            {
                                ImprovementManager.CreateImprovements(_objCharacter, Improvement.ImprovementSource.Gear, InternalId, WirelessBonus, Rating, DisplayNameShort(GlobalOptions.Language));
                            }
                        }
                    }
                    else
                    {
                        // Stacked Foci need to be handled a little differently.
                        foreach (StackedFocus objStack in _objCharacter.StackedFoci)
                        {
                            if (objStack.GearId == InternalId && objStack.Bonded)
                            {
                                foreach (Gear objFociGear in objStack.Gear)
                                {
                                    if (!string.IsNullOrEmpty(objFociGear.Extra))
                                        ImprovementManager.ForcedValue = objFociGear.Extra;
                                    if (objFociGear.Bonus != null)
                                    {
                                        ImprovementManager.CreateImprovements(_objCharacter, Improvement.ImprovementSource.StackedFocus, objStack.InternalId, objFociGear.Bonus, objFociGear.Rating, objFociGear.DisplayNameShort(GlobalOptions.Language));
                                        objFociGear.Extra = ImprovementManager.SelectedValue;
                                    }
                                    if (objFociGear.WirelessOn && objFociGear.WirelessBonus != null)
                                    {
                                        ImprovementManager.CreateImprovements(_objCharacter, Improvement.ImprovementSource.StackedFocus, objStack.InternalId, objFociGear.WirelessBonus, Rating, objFociGear.DisplayNameShort(GlobalOptions.Language));
                                    }
                                }
                            }
                        }
                    }
                }

                if (!Equipped)
                    ChangeEquippedStatus(false);
            }
            else if (!Equipped && (Bonus != null || WirelessBonus != null) && !_objCharacter.Improvements.Any(x => x.ImproveSource == Improvement.ImprovementSource.Gear && x.SourceName == InternalId))
            {
                bool blnAddImprovement = true;
                // If this is a Focus which is not bonded, don't do anything.
                if (Category != "Stacked Focus")
                {
                    if (Category.EndsWith("Foci", StringComparison.Ordinal))
                        blnAddImprovement = Bonded;

                    if (blnAddImprovement)
                    {
                        if (!string.IsNullOrEmpty(Extra))
                            ImprovementManager.ForcedValue = Extra;
                        if (Bonus != null)
                        {
                            ImprovementManager.CreateImprovements(_objCharacter, Improvement.ImprovementSource.Gear, InternalId, Bonus, Rating, DisplayNameShort(GlobalOptions.Language));
                            Extra = ImprovementManager.SelectedValue;
                        }
                        if (WirelessOn && WirelessBonus != null)
                        {
                            ImprovementManager.CreateImprovements(_objCharacter, Improvement.ImprovementSource.Gear, InternalId, WirelessBonus, Rating, DisplayNameShort(GlobalOptions.Language));
                        }
                    }
                }
                else
                {
                    // Stacked Foci need to be handled a little differently.
                    foreach (StackedFocus objStack in _objCharacter.StackedFoci)
                    {
                        if (objStack.GearId == InternalId && objStack.Bonded)
                        {
                            foreach (Gear objFociGear in objStack.Gear)
                            {
                                if (!string.IsNullOrEmpty(objFociGear.Extra))
                                    ImprovementManager.ForcedValue = objFociGear.Extra;
                                if (objFociGear.Bonus != null)
                                {
                                    ImprovementManager.CreateImprovements(_objCharacter, Improvement.ImprovementSource.StackedFocus, objStack.InternalId, objFociGear.Bonus, objFociGear.Rating, objFociGear.DisplayNameShort(GlobalOptions.Language));
                                    objFociGear.Extra = ImprovementManager.SelectedValue;
                                }
                                if (objFociGear.WirelessOn && objFociGear.WirelessBonus != null)
                                {
                                    ImprovementManager.CreateImprovements(_objCharacter, Improvement.ImprovementSource.StackedFocus, objStack.InternalId, objFociGear.WirelessBonus, Rating, objFociGear.DisplayNameShort(GlobalOptions.Language));
                                }
                            }
                        }
                    }
                }
                ChangeEquippedStatus(false);
            }

            if (!objNode.TryGetStringFieldQuickly("programlimit", ref _strProgramLimit))
                GetNode()?.TryGetStringFieldQuickly("programs", ref _strProgramLimit);
            objNode.TryGetStringFieldQuickly("overclocked", ref _strOverclocked);
            if (!objNode.TryGetStringFieldQuickly("attack", ref _strAttack))
                GetNode()?.TryGetStringFieldQuickly("attack", ref _strAttack);
            if (!objNode.TryGetStringFieldQuickly("sleaze", ref _strSleaze))
                GetNode()?.TryGetStringFieldQuickly("sleaze", ref _strSleaze);
            if (!objNode.TryGetStringFieldQuickly("dataprocessing", ref _strDataProcessing))
                GetNode()?.TryGetStringFieldQuickly("dataprocessing", ref _strDataProcessing);
            if (!objNode.TryGetStringFieldQuickly("firewall", ref _strFirewall))
                GetNode()?.TryGetStringFieldQuickly("firewall", ref _strFirewall);
            if (!objNode.TryGetStringFieldQuickly("attributearray", ref _strAttributeArray))
                GetNode()?.TryGetStringFieldQuickly("attributearray", ref _strAttributeArray);
            if (!objNode.TryGetStringFieldQuickly("modattack", ref _strModAttack))
                GetNode()?.TryGetStringFieldQuickly("modattack", ref _strModAttack);
            if (!objNode.TryGetStringFieldQuickly("modsleaze", ref _strModSleaze))
                GetNode()?.TryGetStringFieldQuickly("modsleaze", ref _strModSleaze);
            if (!objNode.TryGetStringFieldQuickly("moddataprocessing", ref _strModDataProcessing))
                GetNode()?.TryGetStringFieldQuickly("moddataprocessing", ref _strModDataProcessing);
            if (!objNode.TryGetStringFieldQuickly("modfirewall", ref _strModFirewall))
                GetNode()?.TryGetStringFieldQuickly("modfirewall", ref _strModFirewall);
            if (!objNode.TryGetStringFieldQuickly("modattributearray", ref _strModAttributeArray))
                GetNode()?.TryGetStringFieldQuickly("modattributearray", ref _strModAttributeArray);
            bool blnIsActive = false;
            if (objNode.TryGetBoolFieldQuickly("active", ref blnIsActive) && blnIsActive)
                this.SetActiveCommlink(_objCharacter, true);
            if (blnCopy)
            {
                this.SetHomeNode(_objCharacter, false);
            }
            else
            {
                bool blnIsHomeNode = false;
                if (objNode.TryGetBoolFieldQuickly("homenode", ref blnIsHomeNode) && blnIsHomeNode)
                {
                    this.SetHomeNode(_objCharacter, true);
                }
            }
            if (!objNode.TryGetBoolFieldQuickly("canswapattributes", ref _blnCanSwapAttributes))
            {
                // Legacy shim
                if (Category == "Cyberdecks")
                {
                    _blnCanSwapAttributes = (Name != "MCT Trainee" && Name != "C-K Analyst" && Name != "Aztechnology Emissary" &&
                        Name != "Yak Killer" && Name != "Ring of Light Special" && Name != "Ares Echo Unlimited");
                }
            }

            if (blnNeedCommlinkLegacyShim)
            {
                if (_strDeviceRating == "0")
                {
                    _strModAttack = _strAttack;
                    _strModSleaze = _strSleaze;
                    _strModDataProcessing = _strDataProcessing;
                    _strModFirewall = _strFirewall;
                    if (GetNode() != null)
                    {
                        _strAttack = string.Empty;
                        GetNode().TryGetStringFieldQuickly("attack", ref _strAttack);
                        _strSleaze = string.Empty;
                        GetNode().TryGetStringFieldQuickly("sleaze", ref _strSleaze);
                        _strDataProcessing = string.Empty;
                        GetNode().TryGetStringFieldQuickly("dataprocessing", ref _strDataProcessing);
                        _strFirewall = string.Empty;
                        GetNode().TryGetStringFieldQuickly("firewall", ref _strFirewall);
                    }
                }
                GetNode()?.TryGetStringFieldQuickly("canformpersona", ref _strCanFormPersona);
                bool blnIsCommlinkLegacy = false;
                objNode.TryGetBoolFieldQuickly("iscommlink", ref blnIsCommlinkLegacy);
                // This is Commlink Functionality, which originally had Persona Firmware that would now make the Commlink Functionality item count as a commlink
                if (blnIsCommlinkLegacy != IsCommlink)
                {
                    for (int i = Children.Count - 1; i >= 0; --i)
                    {
                        Gear objLoopChild = Children[i];
                        if (objLoopChild.ParentID == InternalId && objLoopChild.CanFormPersona == "Parent")
                            Children.RemoveAt(i);
                    }
                }
            }
        }

        /// <summary>
        /// Print the object's XML to the XmlWriter.
        /// </summary>
        /// <param name="objWriter">XmlTextWriter to write with.</param>
        /// <param name="objCulture">Culture in which to print.</param>
        /// <param name="strLanguageToPrint">Language in which to print</param>
        public void Print(XmlTextWriter objWriter, CultureInfo objCulture, string strLanguageToPrint)
        {
            if (objWriter == null)
                return;
            objWriter.WriteStartElement("gear");
            objWriter.WriteElementString("guid", InternalId);
            objWriter.WriteElementString("sourceid", SourceIDString);
            if ((Category == "Foci" || Category == "Metamagic Foci") && Bonded)
                objWriter.WriteElementString("name", DisplayNameShort(strLanguageToPrint) + LanguageManager.GetString("String_Space", strLanguageToPrint) + '(' + LanguageManager.GetString("Label_BondedFoci", strLanguageToPrint) + ')');
            else
                objWriter.WriteElementString("name", DisplayNameShort(strLanguageToPrint));

            objWriter.WriteElementString("name_english", Name);
            objWriter.WriteElementString("category", DisplayCategory(strLanguageToPrint));
            objWriter.WriteElementString("category_english", Category);
            objWriter.WriteElementString("iscommlink", IsCommlink.ToString(GlobalOptions.InvariantCultureInfo));
            objWriter.WriteElementString("ispersona", (Name == "Living Persona").ToString(GlobalOptions.InvariantCultureInfo));
            //objWriter.WriteElementString("isnexus", (Category == "Nexus").ToString());
            objWriter.WriteElementString("isammo", (Category == "Ammunition").ToString(GlobalOptions.InvariantCultureInfo));
            objWriter.WriteElementString("isprogram", IsProgram.ToString(GlobalOptions.InvariantCultureInfo));
            objWriter.WriteElementString("isos", bool.FalseString);
            objWriter.WriteElementString("issin", (Name == "Fake SIN" || Name == "Credstick, Fake (2050)" || Name == "Fake SIN").ToString(GlobalOptions.InvariantCultureInfo));
            objWriter.WriteElementString("capacity", Capacity);
            objWriter.WriteElementString("armorcapacity", ArmorCapacity);
            objWriter.WriteElementString("maxrating", MaxRating.ToString(objCulture));
            objWriter.WriteElementString("rating", Rating.ToString(objCulture));
            objWriter.WriteElementString("matrixcmfilled", MatrixCMFilled.ToString(objCulture));
            objWriter.WriteElementString("conditionmonitor", MatrixCM.ToString(objCulture));
            objWriter.WriteElementString("qty", Quantity.ToString(Name.StartsWith("Nuyen", StringComparison.Ordinal) ? _objCharacter.Options.NuyenFormat : Category == "Currency" ? "#,0.00" : "#,0.##", objCulture));
            objWriter.WriteElementString("avail", TotalAvail(objCulture, strLanguageToPrint));
            objWriter.WriteElementString("avail_english", TotalAvail(GlobalOptions.InvariantCultureInfo, GlobalOptions.DefaultLanguage));
            objWriter.WriteElementString("cost", TotalCost.ToString(_objCharacter.Options.NuyenFormat, objCulture));
            objWriter.WriteElementString("owncost", OwnCost.ToString(_objCharacter.Options.NuyenFormat, objCulture));
            objWriter.WriteElementString("extra", LanguageManager.TranslateExtra(Extra, _objCharacter, strLanguageToPrint));
            objWriter.WriteElementString("bonded", Bonded.ToString(GlobalOptions.InvariantCultureInfo));
            objWriter.WriteElementString("equipped", Equipped.ToString(GlobalOptions.InvariantCultureInfo));
            objWriter.WriteElementString("wirelesson", WirelessOn.ToString(GlobalOptions.InvariantCultureInfo));
            objWriter.WriteElementString("location", Location?.DisplayName());
            objWriter.WriteElementString("gearname", GearName);
            objWriter.WriteElementString("source", CommonFunctions.LanguageBookShort(Source, _objCharacter, strLanguageToPrint));
            objWriter.WriteElementString("page", DisplayPage(strLanguageToPrint));
            objWriter.WriteStartElement("children");
            foreach (Gear objGear in Children)
            {
                objGear.Print(objWriter, objCulture, strLanguageToPrint);
            }
            objWriter.WriteEndElement();
            if (_nodWeaponBonus != null)
            {
                objWriter.WriteElementString("weaponbonusdamage", WeaponBonusDamage(strLanguageToPrint));
                objWriter.WriteElementString("weaponbonusdamage_english", WeaponBonusDamage(GlobalOptions.DefaultLanguage));
                objWriter.WriteElementString("weaponbonusap", WeaponBonusAP);
            }
            if (_objCharacter.Options.PrintNotes)
                objWriter.WriteElementString("notes", Notes);

            objWriter.WriteElementString("attack", this.GetTotalMatrixAttribute("Attack").ToString(objCulture));
            objWriter.WriteElementString("sleaze", this.GetTotalMatrixAttribute("Sleaze").ToString(objCulture));
            objWriter.WriteElementString("dataprocessing", this.GetTotalMatrixAttribute("Data Processing").ToString(objCulture));
            objWriter.WriteElementString("firewall", this.GetTotalMatrixAttribute("Firewall").ToString(objCulture));
            objWriter.WriteElementString("devicerating", this.GetTotalMatrixAttribute("Device Rating").ToString(objCulture));
            objWriter.WriteElementString("programlimit", this.GetTotalMatrixAttribute("Program Limit").ToString(objCulture));
            objWriter.WriteElementString("active", this.IsActiveCommlink(_objCharacter).ToString(GlobalOptions.InvariantCultureInfo));
            objWriter.WriteElementString("homenode", this.IsHomeNode(_objCharacter).ToString(GlobalOptions.InvariantCultureInfo));
            objWriter.WriteEndElement();
        }
        #endregion

        #region Properties

        /// <summary>
        /// Guid of the object from the data. You probably want to use SourceIDString instead.
        /// </summary>
        public Guid SourceID
        {
            get => _guiSourceID;
            set => _guiSourceID = value;
        }

        /// <summary>
        /// String-formatted Guid of the <inheritdoc cref="SourceID"/> from the data files.
        /// </summary>
        public string SourceIDString => _guiSourceID.ToString("D", GlobalOptions.InvariantCultureInfo);

        /// <summary>
        /// Internal identifier which will be used to identify this piece of Gear in the Character.
        /// </summary>
        public string InternalId => _guiID.ToString("D", GlobalOptions.InvariantCultureInfo);

        /// <summary>
        /// Guid of a Cyberware Weapon.
        /// </summary>
        public string WeaponID
        {
            get => _guiWeaponID.ToString("D", GlobalOptions.InvariantCultureInfo);
            set
            {
                if (Guid.TryParse(value, out Guid guiTemp))
                    _guiWeaponID = guiTemp;
            }
        }

        /// <summary>
        /// Bonus node from the XML file.
        /// </summary>
        public XmlNode Bonus
        {
            get => _nodBonus;
            set => _nodBonus = value;
        }

        /// <summary>
        /// Wireless bonus node from the XML file.
        /// </summary>
        public XmlNode WirelessBonus
        {
            get => _nodWirelessBonus;
            set => _nodWirelessBonus = value;
        }

        /// <summary>
        /// WeaponBonus node from the XML file.
        /// </summary>
        public XmlNode WeaponBonus
        {
            get => _nodWeaponBonus;
            set => _nodWeaponBonus = value;
        }

        /// <summary>
        /// Character to which the gear is assigned.
        /// </summary>
        public Character CharacterObject => _objCharacter;

        /// <summary>
        /// Name.
        /// </summary>
        public string Name
        {
            get => _strName;
            set
            {
                if (_strName != value)
                {
                    _objCachedMyXmlNode = null;
                    _strName = value;
                    OnPropertyChanged();
                }
            }
        }

        /// <summary>
        /// A custom name for the Gear assigned by the player.
        /// </summary>
        public string GearName
        {
            get => _strGearName;
            set
            {
                if (_strGearName != value)
                {
                    _strGearName = value;
                    OnPropertyChanged();
                }
            }
        }

        /// <summary>
        /// Translated Category.
        /// </summary>
        public string DisplayCategory(string strLanguage)
        {
            if (strLanguage == GlobalOptions.DefaultLanguage)
                return Category;

            return _objCharacter.LoadData("gear.xml", strLanguage).SelectSingleNode("/chummer/categories/category[. = \"" + Category + "\"]/@translate")?.InnerText ?? Category;
        }

        /// <summary>
        /// Category.
        /// </summary>
        public string Category
        {
            get => _strCategory;
            set
            {
                if (_strCategory != value)
                    _objCachedMyXmlNode = null;
                _strCategory = value;
            }
        }

        /// <summary>
        /// Gear capacity.
        /// </summary>
        public string Capacity
        {
            get => _strCapacity;
            set => _strCapacity = value;
        }

        /// <summary>
        /// Armor capacity.
        /// </summary>
        public string ArmorCapacity
        {
            get => _strArmorCapacity;
            set => _strArmorCapacity = value;
        }

        /// <summary>
        /// Minimum Rating (string form).
        /// </summary>
        public string MinRating
        {
            get => _strMinRating;
            set => _strMinRating = value;
        }

        /// <summary>
        /// Maximum Rating (string form).
        /// </summary>
        public string MaxRating
        {
            get => _strMaxRating;
            set => _strMaxRating = value;
        }

        /// <summary>
        /// Minimum Rating (value form).
        /// </summary>
        public int MinRatingValue
        {
            get
            {
                string strExpression = MinRating;
                return string.IsNullOrEmpty(strExpression) ? 0 : ProcessRatingString(strExpression);
            }
            set => MinRating = value.ToString(GlobalOptions.InvariantCultureInfo);
        }

        /// <summary>
        /// Maximum Rating (string form).
        /// </summary>
        public int MaxRatingValue
        {
            get
            {
                string strExpression = MaxRating;
                return string.IsNullOrEmpty(strExpression) ? int.MaxValue : ProcessRatingString(strExpression);
            }
            set => MaxRating = value.ToString(GlobalOptions.InvariantCultureInfo);
        }

        /// <summary>
        /// Processes a string into an int based on logical processing.
        /// </summary>
        /// <param name="strExpression"></param>
        /// <returns></returns>
        private int ProcessRatingString(string strExpression)
        {
            if (strExpression.StartsWith("FixedValues(", StringComparison.Ordinal))
            {
                string[] strValues = strExpression.TrimStartOnce("FixedValues(", true).TrimEndOnce(')').Split(',');
                strExpression = strValues[Math.Max(Math.Min(Rating, strValues.Length) - 1, 0)].Trim('[', ']');
            }

            if (strExpression.IndexOfAny('{', '+', '-', '*', ',') != -1 || strExpression.Contains("div"))
            {
                StringBuilder objValue = new StringBuilder(strExpression);
                objValue.Replace("{Rating}", Rating.ToString(GlobalOptions.InvariantCultureInfo));
                objValue.CheapReplace(strExpression, "{Parent Rating}",
                    () => (Parent as IHasRating)?.Rating.ToString(GlobalOptions.InvariantCultureInfo) ??
                          int.MaxValue.ToString(GlobalOptions.InvariantCultureInfo));
                foreach (string strCharAttributeName in AttributeSection.AttributeStrings)
                {
                    objValue.CheapReplace(strExpression, '{' + strCharAttributeName + '}',
                        () => CharacterObject.GetAttribute(strCharAttributeName).TotalValue.ToString(GlobalOptions.InvariantCultureInfo));
                    objValue.CheapReplace(strExpression, '{' + strCharAttributeName + "Base}",
                        () => CharacterObject.GetAttribute(strCharAttributeName).TotalBase.ToString(GlobalOptions.InvariantCultureInfo));
                }

                foreach (string strMatrixAttribute in MatrixAttributes.MatrixAttributeStrings)
                {
                    objValue.CheapReplace(strExpression, "{Gear " + strMatrixAttribute + '}',
                        () => ((Parent as IHasMatrixAttributes)?.GetBaseMatrixAttribute(strMatrixAttribute) ?? 0).ToString(
                            GlobalOptions.InvariantCultureInfo));
                    objValue.CheapReplace(strExpression, "{Parent " + strMatrixAttribute + '}',
                        () => (Parent as IHasMatrixAttributes).GetMatrixAttributeString(strMatrixAttribute) ?? "0");
                    if (Children.Count <= 0 || !strExpression.Contains("{Children " + strMatrixAttribute + '}'))
                        continue;
                    int intTotalChildrenValue = Children.Where(g => g.Equipped)
                        .Sum(loopGear => loopGear.GetBaseMatrixAttribute(strMatrixAttribute));

                    objValue.Replace("{Children " + strMatrixAttribute + '}',
                        intTotalChildrenValue.ToString(GlobalOptions.InvariantCultureInfo));
                }

                // This is first converted to a decimal and rounded up since some items have a multiplier that is not a whole number, such as 2.5.
                object objProcess = CommonFunctions.EvaluateInvariantXPath(objValue.ToString(), out bool blnIsSuccess);
                return blnIsSuccess ? Convert.ToInt32(Math.Ceiling((double) objProcess)) : 0;
            }

            int.TryParse(strExpression, NumberStyles.Any, GlobalOptions.InvariantCultureInfo, out int intReturn);

            return intReturn;
        }

        /// <summary>
        /// Rating.
        /// </summary>
        public int Rating
        {
            get => _intRating;
            set
            {
                int intNewValue = Math.Max(Math.Min(value, MaxRatingValue), MinRatingValue);
                if (_intRating != intNewValue)
                {
                    _intRating = intNewValue;
                    if (Children.Count > 0)
                    {
                        foreach (Gear objChild in Children.Where(x => x.MaxRating.Contains("Parent") || x.MinRating.Contains("Parent")))
                        {
                            // This will update a child's rating if it would become out of bounds due to its parent's rating changing
                            objChild.Rating = objChild.Rating;
                        }
                    }
                }
            }
        }

        public string RatingLabel
        {
            get => _strRatingLabel;
            set => _strRatingLabel = value;
        }

        /// <summary>
        /// Quantity.
        /// </summary>
        public decimal Quantity
        {
            get => _decQty;
            set
            {
                if (_decQty != value)
                {
                    _decQty = value;
                    OnPropertyChanged();
                }
            }
        }

        /// <summary>
        /// Availability.
        /// </summary>
        public string Avail
        {
            get => _strAvail;
            set => _strAvail = value;
        }

        /// <summary>
        /// Use for ammo. The number of rounds that the nuyen amount buys.
        /// </summary>
        public decimal CostFor
        {
            get => _decCostFor;
            set => _decCostFor = value;
        }

        /// <summary>
        /// Cost.
        /// </summary>
        public string Cost
        {
            get => _strCost;
            set => _strCost = value;
        }

        /// <summary>
        /// Value that was selected during an ImprovementManager dialogue.
        /// </summary>
        public string Extra
        {
            get => _strExtra;
            set
            {
                string strNewValue = LanguageManager.ReverseTranslateExtra(value, _objCharacter);
                if (_strExtra != strNewValue)
                {
                    _strExtra = strNewValue;
                    OnPropertyChanged();
                }
            }
        }

        /// <summary>
        /// Whether or not the Foci is bonded.
        /// </summary>
        public bool Bonded
        {
            get => _blnBonded;
            set => _blnBonded = value;
        }

        /// <summary>
        /// Whether or not the Gear is equipped.
        /// </summary>
        public bool Equipped
        {
            get => _blnEquipped;
            set => _blnEquipped = value;
        }

        /// <summary>
        /// Whether or not the Gear's wireless bonus is enabled.
        /// </summary>
        public bool WirelessOn
        {
            get => _blnWirelessOn;
            set => _blnWirelessOn = value;
        }

        /// <summary>
        /// Sourcebook.
        /// </summary>
        public string Source
        {
            get => _strSource;
            set => _strSource = value;
        }

        /// <summary>
        /// Sourcebook Page Number.
        /// </summary>
        public string Page
        {
            get => _strPage;
            set => _strPage = value;
        }


        /// <summary>
        /// Sourcebook Page Number using a given language file.
        /// Returns Page if not found or the string is empty.
        /// </summary>
        /// <param name="strLanguage">Language file keyword to use.</param>
        /// <returns></returns>
        public string DisplayPage(string strLanguage)
        {
            if (strLanguage == GlobalOptions.DefaultLanguage)
                return Page;
            string s = GetNode(strLanguage)?["altpage"]?.InnerText ?? Page;
            return !string.IsNullOrWhiteSpace(s) ? s : Page;
        }

        /// <summary>
        /// String to determine if gear can form persona or grants persona forming to its parent.
        /// </summary>
        public string CanFormPersona
        {
            get => _strCanFormPersona;
            set => _strCanFormPersona = value;
        }

        public bool IsCommlink
        {
            get
            {
                return _strCanFormPersona.Contains("Self") || Children.Any(x => x.CanFormPersona.Contains("Parent"));
            }
        }

        /// <summary>
        /// A List of child pieces of Gear.
        /// </summary>
        public TaggedObservableCollection<Gear> Children => _lstChildren;

        /// <summary>
        /// Notes.
        /// </summary>
        public string Notes
        {
            get => _strNotes;
            set
            {
                if (_strNotes != value)
                {
                    _strNotes = value;
                    OnPropertyChanged();
                }
            }
        }

        /// <summary>
        /// Device Rating string.
        /// </summary>
        public string DeviceRating
        {
            get => _strDeviceRating;
            set => _strDeviceRating = value;
        }

        /// <summary>
        /// Allow Renaming the Gear in Create Mode
        /// </summary>
        public bool AllowRename => _blnAllowRename;

        /// <summary>
        /// Get the base value of a Matrix attribute of this gear (without children or Overclocker)
        /// </summary>
        /// <param name="strAttributeName">Matrix attribute name.</param>
        /// <returns></returns>
        public int GetBaseMatrixAttribute(string strAttributeName)
        {
            string strExpression = this.GetMatrixAttributeString(strAttributeName);
            if (string.IsNullOrEmpty(strExpression))
            {
                switch (strAttributeName)
                {
                    case "Device Rating":
                        strExpression = IsCommlink ? "2" : "0";
                        break;
                    case "Program Limit":
                        if (IsCommlink)
                        {
                            strExpression = this.GetMatrixAttributeString("Device Rating");
                            if (string.IsNullOrEmpty(strExpression))
                                strExpression = "2";
                        }
                        else
                            strExpression = "0";
                        break;
                    case "Data Processing":
                    case "Firewall":
                        strExpression = this.GetMatrixAttributeString("Device Rating");
                        if (string.IsNullOrEmpty(strExpression))
                            strExpression = "0";
                        break;
                    default:
                        strExpression = "0";
                        break;
                }
            }

            if (strExpression.StartsWith("FixedValues(", StringComparison.Ordinal))
            {
                string[] strValues = strExpression.TrimStartOnce("FixedValues(", true).TrimEndOnce(')').Split(',');
                strExpression = strValues[Math.Max(Math.Min(Rating, strValues.Length) - 1, 0)].Trim('[', ']');
            }

            if (Name == "Living Persona")
            {
                string strExtraExpression = string.Empty;
                switch (strAttributeName)
                {
                    case "Device Rating":
                        strExtraExpression = string.Concat(CharacterObject.Improvements.Where(x => x.ImproveType == Improvement.ImprovementType.LivingPersonaDeviceRating && x.Enabled).Select(x => x.ImprovedName));
                        break;
                    case "Program Limit":
                        strExtraExpression = string.Concat(CharacterObject.Improvements.Where(x => x.ImproveType == Improvement.ImprovementType.LivingPersonaProgramLimit && x.Enabled).Select(x => x.ImprovedName));
                        break;
                    case "Attack":
                        strExtraExpression = string.Concat(CharacterObject.Improvements.Where(x => x.ImproveType == Improvement.ImprovementType.LivingPersonaAttack && x.Enabled).Select(x => x.ImprovedName));
                        break;
                    case "Sleaze":
                        strExtraExpression = string.Concat(CharacterObject.Improvements.Where(x => x.ImproveType == Improvement.ImprovementType.LivingPersonaSleaze && x.Enabled).Select(x => x.ImprovedName));
                        break;
                    case "Data Processing":
                        strExtraExpression = string.Concat(CharacterObject.Improvements.Where(x => x.ImproveType == Improvement.ImprovementType.LivingPersonaDataProcessing && x.Enabled).Select(x => x.ImprovedName));
                        break;
                    case "Firewall":
                        strExtraExpression = string.Concat(CharacterObject.Improvements.Where(x => x.ImproveType == Improvement.ImprovementType.LivingPersonaFirewall && x.Enabled).Select(x => x.ImprovedName));
                        break;
                }
                if (!string.IsNullOrEmpty(strExtraExpression))
                    strExpression += strExtraExpression;
            }
            return string.IsNullOrEmpty(strExpression) ? 0 : ProcessRatingString(strExpression);
        }

        /// <summary>
        /// Get the bonus value of a Matrix attribute of this gear from children and Overclocker
        /// </summary>
        public int GetBonusMatrixAttribute(string strAttributeName)
        {
            if (string.IsNullOrEmpty(strAttributeName))
                return 0;
            int intReturn = 0;

            if (Overclocked == strAttributeName)
            {
                intReturn += 1;
            }

            if (!strAttributeName.StartsWith("Mod ", StringComparison.Ordinal))
                strAttributeName = "Mod " + strAttributeName;

            foreach (Gear loopGear in Children)
            {
                if (loopGear.Equipped)
                {
                    intReturn += loopGear.GetTotalMatrixAttribute(strAttributeName);
                }
            }

            return intReturn;
        }

        /// <summary>
        /// Location.
        /// </summary>
        public Location Location
        {
            get => _objLocation;
            set => _objLocation = value;
        }

        /// <summary>
        /// Whether or not the Gear qualifies as a Program in the printout XML.
        /// </summary>
        public bool IsProgram => Category == "ARE Programs" ||
                                 Category.StartsWith("Autosofts", StringComparison.Ordinal) ||
                                 Category == "Data Software" ||
                                 Category == "Malware" ||
                                 Category == "Matrix Programs" ||
                                 Category == "Tactical AR Software" ||
                                 Category == "Telematics Infrastructure Software" ||
                                 Category == "Sensor Software";

        /// <summary>
        /// Cost multiplier for Children attached to this Gear.
        /// </summary>
        public int ChildCostMultiplier
        {
            get => _intChildCostMultiplier;
            set => _intChildCostMultiplier = value;
        }

        /// <summary>
        /// Avail modifier for Children attached to this Gear.
        /// </summary>
        public int ChildAvailModifier
        {
            get => _intChildAvailModifier;
            set => _intChildAvailModifier = value;
        }

        private object _objParent;

        /// <summary>
        /// Parent Gear.
        /// </summary>
        public object Parent
        {
            get => _objParent;
            set
            {
                if (_objParent != value)
                {
                    _objParent = value;
                    Rating = Math.Max(MinRatingValue, Math.Min(MaxRatingValue, Rating));
                }
            }
        }

        /// <summary>
        /// Whether or not the Gear's cost should be discounted by 10% through the Black Market Pipeline Quality.
        /// </summary>
        public bool DiscountCost
        {
            get => _blnDiscountCost && _objCharacter.BlackMarketDiscount;
            set => _blnDiscountCost = value;
        }

        /// <summary>
        /// Attack.
        /// </summary>
        public string Attack
        {
            get => _strAttack;
            set => _strAttack = value;
        }

        /// <summary>
        /// Sleaze.
        /// </summary>
        public string Sleaze
        {
            get => _strSleaze;
            set => _strSleaze = value;
        }

        /// <summary>
        /// Data Processing.
        /// </summary>
        public string DataProcessing
        {
            get => _strDataProcessing;
            set => _strDataProcessing = value;
        }

        /// <summary>
        /// Firewall.
        /// </summary>
        public string Firewall
        {
            get => _strFirewall;
            set => _strFirewall = value;
        }

        /// <summary>
        /// Modify Parent's Attack by this.
        /// </summary>
        public string ModAttack
        {
            get => _strModAttack;
            set => _strModAttack = value;
        }

        /// <summary>
        /// Modify Parent's Sleaze by this.
        /// </summary>
        public string ModSleaze
        {
            get => _strModSleaze;
            set => _strModSleaze = value;
        }

        /// <summary>
        /// Modify Parent's Data Processing by this.
        /// </summary>
        public string ModDataProcessing
        {
            get => _strModDataProcessing;
            set => _strModDataProcessing = value;
        }

        /// <summary>
        /// Modify Parent's Firewall by this.
        /// </summary>
        public string ModFirewall
        {
            get => _strModFirewall;
            set => _strModFirewall = value;
        }

        /// <summary>
        /// Cyberdeck's Attribute Array string.
        /// </summary>
        public string AttributeArray
        {
            get => _strAttributeArray;
            set => _strAttributeArray = value;
        }

        /// <summary>
        /// Modify Parent's Attribute Array by this.
        /// </summary>
        public string ModAttributeArray
        {
            get => _strModAttributeArray;
            set => _strModAttributeArray = value;
        }

        public IList<IHasMatrixAttributes> ChildrenWithMatrixAttributes => Children.Cast<IHasMatrixAttributes>().ToList();

        /// <summary>
        /// Commlink's Limit for how many Programs they can run.
        /// </summary>
        public string ProgramLimit
        {
            get => _strProgramLimit;
            set => _strProgramLimit = value;
        }

        /// <summary>
        /// ASDF attribute boosted by Overclocker.
        /// </summary>
        public string Overclocked
        {
            get
            {
                if (!CharacterObject.Overclocker)
                    return string.Empty;
                return _strOverclocked;
            }
            set => _strOverclocked = value;
        }

        /// <summary>
        /// Returns true if this is a cyberdeck whose attributes we could swap around.
        /// </summary>
        public bool CanSwapAttributes
        {
            get => _blnCanSwapAttributes;
            set => _blnCanSwapAttributes = value;
        }

        /// <summary>
        /// Used by our sorting algorithm to remember which order the user moves things to
        /// </summary>
        public int SortOrder
        {
            get => _intSortOrder;
            set => _intSortOrder = value;
        }

        /// <summary>
        /// Whether or not the Gear is included in its parent item when purchased (currently applies to Armor only).
        /// </summary>
        public bool IncludedInParent => !string.IsNullOrEmpty(ParentID);

        /// <summary>
        /// ID of the object that added this cyberware (if any).
        /// </summary>
        public string ParentID
        {
            get => _strParentID;
            set
            {
                if (_strParentID != value)
                {
                    _strParentID = value;
                    OnPropertyChanged();
                }
            }
        }

        private XmlNode _objCachedMyXmlNode;
        private string _strCachedXmlNodeLanguage = string.Empty;

        public event PropertyChangedEventHandler PropertyChanged;

        public XmlNode GetNode()
        {
            return GetNode(GlobalOptions.Language);
        }

        public XmlNode GetNode(string strLanguage, string strName = "", string strCategory = "")
        {
            if (_objCachedMyXmlNode == null || strLanguage != _strCachedXmlNodeLanguage || GlobalOptions.LiveCustomData)
            {
                XmlDocument objDoc = _objCharacter.LoadData("gear.xml", strLanguage);
                string strNameWithQuotes = Name.CleanXPath();
                _objCachedMyXmlNode = !string.IsNullOrWhiteSpace(strName)
                    ? objDoc.SelectSingleNode("/chummer/gears/gear[(name = \"" + strName + "\" and category = \"" + strCategory + "\")]")
                    : objDoc.SelectSingleNode("/chummer/gears/gear[(id = \"" + SourceIDString + "\" or id = \"" + SourceIDString.ToUpperInvariant()
                                              + "\") or (name = " + strNameWithQuotes + " and category = \"" + Category + "\")]");
                if (_objCachedMyXmlNode == null)
                {
                    _objCachedMyXmlNode = objDoc.SelectSingleNode("/chummer/gears/gear[name = " + strNameWithQuotes + ']') ??
                                          objDoc.SelectSingleNode("/chummer/gears/gear[contains(name, " + strNameWithQuotes + ")]");
                    _objCachedMyXmlNode?.TryGetGuidFieldQuickly("id", ref _guiSourceID);
                }
                _strCachedXmlNodeLanguage = strLanguage;
            }
            return _objCachedMyXmlNode;
        }
        #endregion

        #region Complex Properties
        /// <summary>
        /// Total Availability in the program's current language.
        /// </summary>
        public string DisplayTotalAvail => TotalAvail(GlobalOptions.CultureInfo, GlobalOptions.Language);

        /// <summary>
        /// Total Availability of the Gear and its accessories.
        /// </summary>
        public string TotalAvail(CultureInfo objCulture, string strLanguage)
        {
            return TotalAvailTuple().ToString(objCulture, strLanguage);
        }

        /// <summary>
        /// Total Availability as a triple.
        /// </summary>
        public AvailabilityValue TotalAvailTuple(bool blnCheckChildren = true)
        {
            bool blnModifyParentAvail = false;
            string strAvail = Avail;
            char chrLastAvailChar = ' ';
            int intAvail = 0;
            if (strAvail.Length > 0)
            {
                if (strAvail.StartsWith("FixedValues(", StringComparison.Ordinal))
                {
                    string[] strValues = strAvail.TrimStartOnce("FixedValues(", true).TrimEndOnce(')').Split(',');
                    strAvail = strValues[Math.Max(Math.Min(Rating, strValues.Length) - 1, 0)];
                }

                chrLastAvailChar = strAvail[strAvail.Length - 1];
                if (chrLastAvailChar == 'F' || chrLastAvailChar == 'R')
                {
                    strAvail = strAvail.Substring(0, strAvail.Length - 1);
                }

                blnModifyParentAvail = strAvail.StartsWith('+', '-') && !IncludedInParent;
                StringBuilder objAvail = new StringBuilder(strAvail.TrimStart('+'));
                objAvail.CheapReplace(strAvail, "MinRating", () => MinRatingValue.ToString(GlobalOptions.InvariantCultureInfo));
                objAvail.CheapReplace(strAvail, "Parent Rating", () => (Parent as IHasRating)?.Rating.ToString(GlobalOptions.InvariantCultureInfo));
                objAvail.Replace("Rating", Rating.ToString(GlobalOptions.InvariantCultureInfo));

                foreach (CharacterAttrib objLoopAttribute in _objCharacter.AttributeSection.AttributeList.Concat(_objCharacter.AttributeSection.SpecialAttributeList))
                {
                    objAvail.CheapReplace(strAvail, objLoopAttribute.Abbrev, () => objLoopAttribute.TotalValue.ToString(GlobalOptions.InvariantCultureInfo));
                    objAvail.CheapReplace(strAvail, objLoopAttribute.Abbrev + "Base", () => objLoopAttribute.TotalBase.ToString(GlobalOptions.InvariantCultureInfo));
                }

                object objProcess = CommonFunctions.EvaluateInvariantXPath(objAvail.ToString(), out bool blnIsSuccess);
                if (blnIsSuccess)
                    intAvail += Convert.ToInt32(objProcess, GlobalOptions.InvariantCultureInfo);
            }

            if (blnCheckChildren)
            {
                // Run through the child items and increase the Avail by any Mod whose Avail contains "+".
                foreach (Gear objChild in Children)
                {
                    if (objChild.ParentID != InternalId)
                    {
                        AvailabilityValue objLoopAvailTuple = objChild.TotalAvailTuple();
                        if (objLoopAvailTuple.AddToParent)
                            intAvail += objLoopAvailTuple.Value;
                        if (objLoopAvailTuple.Suffix == 'F')
                            chrLastAvailChar = 'F';
                        else if (chrLastAvailChar != 'F' && objLoopAvailTuple.Suffix == 'R')
                            chrLastAvailChar = 'R';
                    }
                }
            }

            // Avail cannot go below 0. This typically happens when an item with Avail 0 is given the Second Hand category.
            if (intAvail < 0)
                intAvail = 0;

            return new AvailabilityValue(intAvail, chrLastAvailChar, blnModifyParentAvail, IncludedInParent);
        }

        /// <summary>
        /// Calculated Capacity of the Gear.
        /// </summary>
        public string CalculatedCapacity
        {
            get
            {
                string strReturn = _strCapacity;
                if (string.IsNullOrEmpty(strReturn))
                    return (0.0m).ToString("#,0.##", GlobalOptions.CultureInfo);
                if (strReturn.StartsWith("FixedValues(", StringComparison.Ordinal))
                {
                    string[] strValues = strReturn.TrimStartOnce("FixedValues(", true).TrimEndOnce(')').Split(',');
                    strReturn = strValues[Math.Max(Math.Min(Rating, strValues.Length) - 1, 0)];
                }
                int intPos = strReturn.IndexOf("/[", StringComparison.Ordinal);
                if (intPos != -1)
                {
                    string strFirstHalf = strReturn.Substring(0, intPos);
                    string strSecondHalf = strReturn.Substring(intPos + 1, strReturn.Length - intPos - 1);
                    bool blnSquareBrackets = strFirstHalf.StartsWith('[');
                    if (blnSquareBrackets && strFirstHalf.Length > 2)
                        strFirstHalf = strFirstHalf.Substring(1, strFirstHalf.Length - 2);

                    if (strFirstHalf == "[*]")
                        strReturn = "*";
                    else
                    {
                        if (strFirstHalf.StartsWith("FixedValues(", StringComparison.Ordinal))
                        {
                            string[] strValues = strFirstHalf.TrimStartOnce("FixedValues(", true).TrimEndOnce(')').Split(',');
                            strFirstHalf = strValues[Math.Max(Math.Min(Rating, strValues.Length) - 1, 0)];
                        }
                        object objProcess = CommonFunctions.EvaluateInvariantXPath(strFirstHalf.Replace("Rating", Rating.ToString(GlobalOptions.InvariantCultureInfo)), out bool blnIsSuccess);
                        strReturn = blnIsSuccess ? ((double)objProcess).ToString("#,0.##", GlobalOptions.CultureInfo) : strFirstHalf;
                    }

                    if (blnSquareBrackets)
                        strReturn = '[' + strReturn + ']';
                    if (!string.IsNullOrEmpty(strSecondHalf))
                        strReturn += '/' + strSecondHalf;
                }
                else
                {
                    // If the Capacity is determined by the Rating, evaluate the expression.
                    // XPathExpression cannot evaluate while there are square brackets, so remove them if necessary.
                    bool blnSquareBrackets = strReturn.StartsWith('[');
                    if (blnSquareBrackets)
                        strReturn = strReturn.Substring(1, strReturn.Length - 2);

                    if (strReturn.Contains("Rating"))
                    {
                        // This has resulted in a non-whole number, so round it (minimum of 1).
                        object objProcess = CommonFunctions.EvaluateInvariantXPath(strReturn
                            .CheapReplace("Parent Rating", () => (Parent as IHasRating)?.Rating.ToString(GlobalOptions.InvariantCultureInfo))
                            .Replace("Rating", Rating.ToString(GlobalOptions.InvariantCultureInfo)), out bool blnIsSuccess);
                        double dblNumber = blnIsSuccess ? (double) objProcess : 1;
                        if (dblNumber < 1)
                            dblNumber = 1;
                        strReturn = dblNumber.ToString("#,0.##", GlobalOptions.CultureInfo);
                    }
                    else if (decimal.TryParse(strReturn, NumberStyles.Any, GlobalOptions.InvariantCultureInfo, out decimal decReturn))
                    {
                        // Just a straight Capacity, so return the value.
                        strReturn = decReturn.ToString("#,0.##", GlobalOptions.CultureInfo);
                    }

                    if (blnSquareBrackets)
                        strReturn = '[' + strReturn + ']';
                }

                return strReturn;
            }
        }

        /// <summary>
        /// Calculated Capacity of the Gear when attached to Armor.
        /// </summary>
        public string CalculatedArmorCapacity
        {
            get
            {
                string strReturn = ArmorCapacity;
                if (string.IsNullOrEmpty(strReturn))
                    return 0.ToString(GlobalOptions.CultureInfo);
                int intPos = strReturn.IndexOf("/[", StringComparison.Ordinal);
                if (intPos != -1)
                {
                    string strFirstHalf = strReturn.Substring(0, intPos);
                    string strSecondHalf = strReturn.Substring(intPos + 1, strReturn.Length - intPos - 1);
                    bool blnSquareBrackets = strFirstHalf.StartsWith('[');
                    if (blnSquareBrackets && strFirstHalf.Length > 2)
                        strFirstHalf = strFirstHalf.Substring(1, strFirstHalf.Length - 2);

                    if (strFirstHalf == "[*]")
                        strReturn = "*";
                    else
                    {
                        if (strFirstHalf.StartsWith("FixedValues(", StringComparison.Ordinal))
                        {
                            string[] strValues = strFirstHalf.TrimStartOnce("FixedValues(", true).TrimEndOnce(')').Split(',');
                            strFirstHalf = strValues[Math.Max(Math.Min(Rating, strValues.Length) - 1, 0)];
                        }
                        object objProcess = CommonFunctions.EvaluateInvariantXPath(strFirstHalf.Replace("Rating", Rating.ToString(GlobalOptions.InvariantCultureInfo)), out bool blnIsSuccess);
                        strReturn = blnIsSuccess ? ((double)objProcess).ToString("#,0.##", GlobalOptions.CultureInfo) : strFirstHalf;
                    }

                    if (blnSquareBrackets)
                        strReturn = '[' + strReturn + ']';
                    strReturn += '/' + strSecondHalf;
                }
                else if (strReturn.Contains("Rating"))
                {
                    // If the Capacity is determined by the Rating, evaluate the expression.
                    // XPathExpression cannot evaluate while there are square brackets, so remove them if necessary.
                    bool blnSquareBrackets = strReturn.StartsWith('[');
                    if (blnSquareBrackets)
                        strReturn = strReturn.Substring(1, strReturn.Length - 2);

                    object objProcess = CommonFunctions.EvaluateInvariantXPath(strReturn.Replace("Rating", Rating.ToString(GlobalOptions.InvariantCultureInfo)), out bool blnIsSuccess);
                    if (blnIsSuccess)
                        strReturn = ((double) objProcess).ToString("#,0.##", GlobalOptions.CultureInfo);
                    if (blnSquareBrackets)
                        strReturn = '[' + strReturn + ']';
                }
                else if (decimal.TryParse(strReturn, NumberStyles.Any, GlobalOptions.InvariantCultureInfo, out decimal decReturn))
                {
                    // Just a straight Capacity, so return the value.
                    strReturn = decReturn.ToString("#,0.##", GlobalOptions.CultureInfo);
                }

                return strReturn;
            }
        }

        /// <summary>
        /// Total cost of the just the Gear itself before we factor in any multipliers.
        /// </summary>
        public decimal OwnCostPreMultipliers
        {
            get
            {
                string strCostExpression = Cost;

                if (strCostExpression.StartsWith("FixedValues(", StringComparison.Ordinal))
                {
                    string[] strValues = strCostExpression.TrimStartOnce("FixedValues(", true).TrimEndOnce(')').Split(',');
                    strCostExpression = strValues[Math.Max(Math.Min(Rating, strValues.Length) - 1, 0)].Trim('[', ']');
                }

                decimal decGearCost = 0;
                decimal decParentCost = 0;
                if (Parent != null)
                {
                    if (strCostExpression.Contains("Gear Cost"))
                        decGearCost = ((Gear) Parent).CalculatedCost;
                    if (strCostExpression.Contains("Parent Cost"))
                        decParentCost = ((Gear)Parent).OwnCostPreMultipliers;
                }
                decimal decTotalChildrenCost = 0;
                if (Children.Count > 0 && strCostExpression.Contains("Children Cost"))
                {
                    object decTotalChildrenCostLock = new object();
                    Parallel.ForEach(Children, loopGear =>
                    {
                        decimal decLoop = loopGear.CalculatedCost;
                        lock (decTotalChildrenCostLock)
                            decTotalChildrenCost += decLoop;
                    });
                }

                if (string.IsNullOrEmpty(strCostExpression))
                    return 0;

                StringBuilder objCost = new StringBuilder(strCostExpression.TrimStart('+'));
                objCost.Replace("Gear Cost", decGearCost.ToString(GlobalOptions.InvariantCultureInfo));
                objCost.Replace("Children Cost", decTotalChildrenCost.ToString(GlobalOptions.InvariantCultureInfo));
                objCost.Replace("Parent Rating", (Parent as IHasRating)?.Rating.ToString(GlobalOptions.InvariantCultureInfo) ?? "0");
                objCost.Replace("Rating", Rating.ToString(GlobalOptions.InvariantCultureInfo));
                objCost.Replace("Parent Cost", decParentCost.ToString(GlobalOptions.InvariantCultureInfo));

                foreach (CharacterAttrib objLoopAttribute in _objCharacter.AttributeSection.AttributeList.Concat(_objCharacter.AttributeSection.SpecialAttributeList))
                {
                    objCost.CheapReplace(strCostExpression, objLoopAttribute.Abbrev, () => objLoopAttribute.TotalValue.ToString(GlobalOptions.InvariantCultureInfo));
                    objCost.CheapReplace(strCostExpression, objLoopAttribute.Abbrev + "Base", () => objLoopAttribute.TotalBase.ToString(GlobalOptions.InvariantCultureInfo));
                }

                // This is first converted to a decimal and rounded up since some items have a multiplier that is not a whole number, such as 2.5.
                object objProcess = CommonFunctions.EvaluateInvariantXPath(objCost.ToString(), out bool blnIsSuccess);
                decimal decReturn = blnIsSuccess ? Convert.ToDecimal(objProcess, GlobalOptions.InvariantCultureInfo) : 0;

                if (DiscountCost)
                    decReturn *= 0.9m;

                return decReturn;
            }
        }

        /// <summary>
        /// Total cost of the just the Gear itself.
        /// </summary>
        public decimal CalculatedCost => (OwnCostPreMultipliers * Quantity) / CostFor;

        /// <summary>
        /// Total cost of the Gear and its accessories.
        /// </summary>
        public decimal TotalCost
        {
            get
            {
                decimal decReturn = OwnCostPreMultipliers;

                decimal decPlugin = 0;
                if (Children.Count > 0)
                {
                    // Add in the cost of all child components.
                    object decPluginLock = new object();
                    Parallel.ForEach(Children, objChild =>
                    {
                        decimal decLoop = objChild.TotalCost;
                        lock (decPluginLock)
                            decPlugin += decLoop;
                    });
                }

                // The number is divided at the end for ammo purposes. This is done since the cost is per "costfor" but is being multiplied by the actual number of rounds.
                int intParentMultiplier = (Parent as IHasChildrenAndCost<Gear>)?.ChildCostMultiplier ?? 1;

                decReturn = (decReturn * Quantity * intParentMultiplier) / CostFor;
                // Add in the cost of the plugins separate since their value is not based on the Cost For number (it is always cost x qty).
                decReturn += decPlugin * Quantity;

                return decReturn;
            }
        }

        /// <summary>
        /// Total cost of the Weapon Accessory.
        /// </summary>
        public decimal StolenTotalCost
        {
            get
            {

                decimal decReturn = 0;
                if (Stolen)
                    decReturn = OwnCostPreMultipliers;

                decimal decPlugin = 0;
                if (Children.Count > 0)
                {
                    // Add in the cost of all child components.
                    object decPluginLock = new object();
                    Parallel.ForEach(Children, objChild =>
                    {
                        decimal decLoop = objChild.StolenTotalCost;
                        lock (decPluginLock)
                            decPlugin += decLoop;
                    });
                }

                // The number is divided at the end for ammo purposes. This is done since the cost is per "costfor" but is being multiplied by the actual number of rounds.
                int intParentMultiplier = (Parent as IHasChildrenAndCost<Gear>)?.ChildCostMultiplier ?? 1;

                decReturn = (decReturn * Quantity * intParentMultiplier) / CostFor;
                // Add in the cost of the plugins separate since their value is not based on the Cost For number (it is always cost x qty).
                decReturn += decPlugin * Quantity;

                return decReturn;
            }
        }

        /// <summary>
        /// The cost of just the Gear itself.
        /// </summary>
        public decimal OwnCost => (OwnCostPreMultipliers * (Parent as IHasChildrenAndCost<Gear>)?.ChildCostMultiplier ?? 1) / CostFor;

        /// <summary>
        /// The Gear's Capacity cost if used as a plugin.
        /// </summary>
        public decimal PluginCapacity
        {
            get
            {
                string strCapacity = CalculatedCapacity;
                // If this is a multiple-capacity item, use only the second half.
                int intPos = strCapacity.IndexOf("/[", StringComparison.Ordinal);
                if (intPos != -1)
                {
                    strCapacity = strCapacity.Substring(intPos + 1);
                }

                // Only items that contain square brackets should consume Capacity. Everything else is treated as [0].
                strCapacity = strCapacity.StartsWith('[') ? strCapacity.Substring(1, strCapacity.Length - 2) : "0";
                if (decimal.TryParse(strCapacity, NumberStyles.Any, GlobalOptions.CultureInfo, out decimal decReturn))
                    return decReturn;
                return 0;
            }
        }

        /// <summary>
        /// The Gear's Capacity cost if used as an Armor plugin.
        /// </summary>
        public decimal PluginArmorCapacity
        {
            get
            {
                string strCapacity = CalculatedArmorCapacity;
                // If this is a multiple-capacity item, use only the second half.
                int intPos = strCapacity.IndexOf("/[", StringComparison.Ordinal);
                if (intPos != -1)
                {
                    strCapacity = strCapacity.Substring(intPos + 1);
                }

                // Only items that contain square brackets should consume Capacity. Everything else is treated as [0].
                strCapacity = strCapacity.StartsWith('[') ? strCapacity.Substring(1, strCapacity.Length - 2) : "0";
                if (strCapacity == "*")
                    return 0;
                return Convert.ToDecimal(strCapacity, GlobalOptions.CultureInfo);
            }
        }

        /// <summary>
        /// The amount of Capacity remaining in the Gear.
        /// </summary>
        public decimal CapacityRemaining
        {
            get
            {
                decimal decCapacity = 0;
                string strMyCapacity = CalculatedCapacity;
                int intPos = strMyCapacity.IndexOf("/[", StringComparison.Ordinal);
                if (intPos != -1 || !strMyCapacity.Contains('['))
                {
                    // Get the Gear base Capacity.
                    if (intPos != -1)
                    {
                        // If this is a multiple-capacity item, use only the first half.
                        strMyCapacity = strMyCapacity.Substring(0, intPos);
                        if (!decimal.TryParse(strMyCapacity, NumberStyles.Any, GlobalOptions.CultureInfo, out decCapacity))
                            decCapacity = 0;
                    }
                    else if (!decimal.TryParse(strMyCapacity, NumberStyles.Any, GlobalOptions.CultureInfo, out decCapacity))
                        decCapacity = 0;

                    if (Children.Count > 0)
                    {
                        object decCapacityLock = new object();
                        // Run through its Children and deduct the Capacity costs.
                        Parallel.ForEach(Children, objChildGear =>
                        {
                            decimal decLoop = objChildGear.PluginCapacity * objChildGear.Quantity;
                            lock (decCapacityLock)
                                decCapacity -= decLoop;
                        });
                    }
                }

                return decCapacity;
            }
        }

        /// <summary>
        /// The name of the object as it should appear on printouts (translated name only).
        /// </summary>
        public string DisplayNameShort(string strLanguage)
        {
            if (strLanguage == GlobalOptions.DefaultLanguage)
                return Name;

            XmlNode xmlGearDataNode = GetNode(strLanguage);
            if (xmlGearDataNode?["name"]?.InnerText == "Custom Item")
            {
                return LanguageManager.TranslateExtra(Name, _objCharacter, strLanguage);
            }

            return xmlGearDataNode?["translate"]?.InnerText ?? Name;
        }

        public string CurrentDisplayNameShort => DisplayNameShort(GlobalOptions.Language);

        /// <summary>
        /// The name of the object as it should be displayed in lists. Qty Name (Rating) (Extra).
        /// </summary>
        public string DisplayName(CultureInfo objCulture, string strLanguage)
        {
            string strReturn = DisplayNameShort(strLanguage);
            string strSpace = LanguageManager.GetString("String_Space", strLanguage);
            if (Quantity != 1.0m || Category == "Currency")
                strReturn = Quantity.ToString(Name.StartsWith("Nuyen", StringComparison.Ordinal) ? _objCharacter.Options.NuyenFormat : Category == "Currency" ? "#,0.00" : "#,0.##", objCulture) + strSpace + strReturn;
            if (Rating > 0)
                strReturn += strSpace + '(' + LanguageManager.GetString(RatingLabel, strLanguage) + strSpace + Rating.ToString(objCulture) + ')';
            if (!string.IsNullOrEmpty(Extra))
<<<<<<< HEAD
                strReturn += strSpaceCharacter + '(' + LanguageManager.TranslateExtra(Extra, _objCharacter, strLanguage) + ')';
=======
                strReturn += strSpace + '(' + LanguageManager.TranslateExtra(Extra, strLanguage) + ')';
>>>>>>> 1161a64b

            if (!string.IsNullOrEmpty(GearName))
            {
                strReturn += strSpace + "(\"" + GearName + "\")";
            }

            return strReturn;
        }

        public string CurrentDisplayName => DisplayName(GlobalOptions.CultureInfo, GlobalOptions.Language);

        /// <summary>
        /// Weapon Bonus Damage.
        /// </summary>
        public string WeaponBonusDamage(string strLanguage)
        {
            if (_nodWeaponBonus == null)
                return string.Empty;
            else
            {
                string strReturn = _nodWeaponBonus["damagereplace"]?.InnerText ?? "0";
                // Use the damagereplace value if applicable.
                if (strReturn == "0")
                {
                    // Use the damage bonus if available, otherwise use 0.
                    strReturn = _nodWeaponBonus["damage"]?.InnerText ?? "0";

                    // Attach the type if applicable.
                    strReturn += _nodWeaponBonus["damagetype"]?.InnerText ?? string.Empty;

                    // If this does not start with "-", add a "+" to the string.
                    if (!strReturn.StartsWith('-'))
                        strReturn = '+' + strReturn;
                }

                // Translate the Avail string.
                if (strLanguage != GlobalOptions.DefaultLanguage)
                {
                    strReturn = strReturn.CheapReplace("P", () => LanguageManager.GetString("String_DamagePhysical", strLanguage))
                        .CheapReplace("S", () => LanguageManager.GetString("String_DamageStun", strLanguage));
                }

                return strReturn;
            }
        }

        /// <summary>
        /// Weapon Bonus AP.
        /// </summary>
        public string WeaponBonusAP
        {
            get
            {
                if (_nodWeaponBonus == null)
                    return string.Empty;
                else
                {
                    // Use the apreplace value if applicable.
                    // Use the ap bonus if available, otherwise use 0.
                    string strReturn = _nodWeaponBonus["apreplace"]?.InnerText ?? _nodWeaponBonus["ap"]?.InnerText ?? "0";

                    // If this does not start with "-", add a "+" to the string.
                    if (!strReturn.StartsWith('-'))
                        strReturn = '+' + strReturn;

                    return strReturn;
                }
            }
        }

        /// <summary>
        /// Weapon Bonus Range.
        /// </summary>
        public int WeaponBonusRange => Convert.ToInt32(_nodWeaponBonus?["rangebonus"]?.InnerText, GlobalOptions.InvariantCultureInfo);


        /// <summary>
        /// Base Matrix Boxes.
        /// </summary>
        public int BaseMatrixBoxes => 8;

        /// <summary>
        /// Bonus Matrix Boxes.
        /// </summary>
        public int BonusMatrixBoxes
        {
            get => _intMatrixCMBonus;
            set => _intMatrixCMBonus = value;
        }

        /// <summary>
        /// Total Bonus Matrix Boxes (including all children).
        /// </summary>
        public int TotalBonusMatrixBoxes
        {
            get
            {
                int intReturn = BonusMatrixBoxes;
                if (Name == "Living Persona")
                {
                    string strExpression = string.Concat(CharacterObject.Improvements.Where(x => x.ImproveType == Improvement.ImprovementType.LivingPersonaMatrixCM && x.Enabled).Select(x => x.ImprovedName));
                    intReturn += string.IsNullOrEmpty(strExpression) ? 0 : ProcessRatingString(strExpression);
                }
                intReturn += Children.Where(g => g.Equipped)
                    .Sum(loopGear => loopGear.TotalBonusMatrixBoxes);
                return intReturn;
            }
        }

        /// <summary>
        /// Matrix Condition Monitor boxes.
        /// </summary>
        public int MatrixCM => BaseMatrixBoxes + (this.GetTotalMatrixAttribute("Device Rating") + 1) / 2 + TotalBonusMatrixBoxes;

        /// <summary>
        /// Matrix Condition Monitor boxes filled.
        /// </summary>
        public int MatrixCMFilled
        {
            get => _intMatrixCMFilled;
            set => _intMatrixCMFilled = value;
        }
        #endregion

        #region Methods
        public bool IsIdenticalToOtherGear(Gear objOtherGear)
        {
            if (objOtherGear == null)
                return false;
            if (Name == objOtherGear.Name &&
                Category == objOtherGear.Category &&
                Rating == objOtherGear.Rating &&
                Extra == objOtherGear.Extra &&
                GearName == objOtherGear.GearName &&
                Notes == objOtherGear.Notes)
            {
                if (Children.DeepMatch(objOtherGear.Children, x => x.Children, (x, y) => x.Quantity == y.Quantity && x.IsIdenticalToOtherGear(y)))
                {
                    return true;
                }
            }
            return false;
        }

        /// <summary>
        /// Change the Equipped status of a piece of Gear and all of its children.
        /// </summary>
        /// <param name="blnEquipped">Whether or not the Gear should be marked as Equipped.</param>
        public void ChangeEquippedStatus(bool blnEquipped)
        {
            if (blnEquipped)
            {
                // Add any Improvements from the Gear.
                if (Category != "Stacked Focus")
                {
                    if (!Category.EndsWith("Foci", StringComparison.Ordinal) || Bonded)
                    {
                        ImprovementManager.EnableImprovements(_objCharacter, _objCharacter.Improvements.Where(x => x.ImproveSource == Improvement.ImprovementSource.Gear && x.SourceName == InternalId).ToList());
                    }
                }
                else
                {
                    // Stacked Foci need to be handled a little differently.
                    foreach (StackedFocus objStack in _objCharacter.StackedFoci)
                    {
                        if (objStack.GearId == InternalId && objStack.Bonded)
                        {
                            ImprovementManager.EnableImprovements(_objCharacter, _objCharacter.Improvements.Where(x => x.ImproveSource == Improvement.ImprovementSource.StackedFocus && x.SourceName == objStack.InternalId).ToList());
                        }
                    }
                }
            }
            else
            {
                // Remove any Improvements from the Gear.
                if (Category != "Stacked Focus")
                    ImprovementManager.DisableImprovements(_objCharacter, _objCharacter.Improvements.Where(x => x.ImproveSource == Improvement.ImprovementSource.Gear && x.SourceName == InternalId).ToList());
                else
                {
                    // Stacked Foci need to be handled a little differently.
                    foreach (StackedFocus objStack in _objCharacter.StackedFoci)
                    {
                        if (objStack.GearId == InternalId)
                        {
                            ImprovementManager.DisableImprovements(_objCharacter, _objCharacter.Improvements.Where(x => x.ImproveSource == Improvement.ImprovementSource.StackedFocus && x.SourceName == objStack.InternalId).ToList());
                        }
                    }
                }
            }

            if (Children.Count > 0)
                foreach (Gear objGear in Children)
                    objGear.ChangeEquippedStatus(blnEquipped);
        }

        /// <summary>
        /// Recursive method to delete a piece of Gear and its Improvements from the character. Returns total extra cost removed unrelated to children.
        /// </summary>
        public decimal DeleteGear()
        {
            decimal decReturn = 0;
            // Remove any children the Gear may have.
            foreach (Gear objChild in Children)
                decReturn += objChild.DeleteGear();

            // Remove the Gear Weapon created by the Gear if applicable.
            if (!WeaponID.IsEmptyGuid())
            {
                List<Tuple<Weapon, Vehicle, VehicleMod, WeaponMount>> lstWeaponsToDelete = new List<Tuple<Weapon, Vehicle, VehicleMod, WeaponMount>>();
                foreach (Weapon objWeapon in _objCharacter.Weapons.DeepWhere(x => x.Children, x => x.ParentID == InternalId))
                {
                    lstWeaponsToDelete.Add(new Tuple<Weapon, Vehicle, VehicleMod, WeaponMount>(objWeapon, null, null, null));
                }
                foreach (Vehicle objVehicle in _objCharacter.Vehicles)
                {
                    foreach (Weapon objWeapon in objVehicle.Weapons.DeepWhere(x => x.Children, x => x.ParentID == InternalId))
                    {
                        lstWeaponsToDelete.Add(new Tuple<Weapon, Vehicle, VehicleMod, WeaponMount>(objWeapon, objVehicle, null, null));
                    }

                    foreach (VehicleMod objMod in objVehicle.Mods)
                    {
                        foreach (Weapon objWeapon in objMod.Weapons.DeepWhere(x => x.Children, x => x.ParentID == InternalId))
                        {
                            lstWeaponsToDelete.Add(new Tuple<Weapon, Vehicle, VehicleMod, WeaponMount>(objWeapon, objVehicle, objMod, null));
                        }
                    }

                    foreach (WeaponMount objMount in objVehicle.WeaponMounts)
                    {
                        foreach (Weapon objWeapon in objMount.Weapons.DeepWhere(x => x.Children, x => x.ParentID == InternalId))
                        {
                            lstWeaponsToDelete.Add(new Tuple<Weapon, Vehicle, VehicleMod, WeaponMount>(objWeapon, objVehicle, null, objMount));
                        }
                    }
                }
                // We need this list separate because weapons to remove can contain gear that add more weapons in need of removing
                foreach (Tuple<Weapon, Vehicle, VehicleMod, WeaponMount> objLoopTuple in lstWeaponsToDelete)
                {
                    Weapon objWeapon = objLoopTuple.Item1;
                    decReturn += objWeapon.TotalCost + objWeapon.DeleteWeapon();
                    if (objWeapon.Parent != null)
                        objWeapon.Parent.Children.Remove(objWeapon);
                    else if (objLoopTuple.Item4 != null)
                        objLoopTuple.Item4.Weapons.Remove(objWeapon);
                    else if (objLoopTuple.Item3 != null)
                        objLoopTuple.Item3.Weapons.Remove(objWeapon);
                    else if (objLoopTuple.Item2 != null)
                        objLoopTuple.Item2.Weapons.Remove(objWeapon);
                    else
                        _objCharacter.Weapons.Remove(objWeapon);
                }
            }

            decReturn += ImprovementManager.RemoveImprovements(_objCharacter, Improvement.ImprovementSource.Gear, InternalId);

            // If a Focus is being removed, make sure the actual Focus is being removed from the character as well.
            if (Category == "Foci" || Category == "Metamagic Foci")
            {
                HashSet<Focus> lstRemoveFoci = new HashSet<Focus>();
                foreach (Focus objFocus in _objCharacter.Foci)
                {
                    if (objFocus.GearObject == this)
                        lstRemoveFoci.Add(objFocus);
                }
                foreach (Focus objFocus in lstRemoveFoci)
                {
                    /*
                    foreach (Power objPower in objCharacter.Powers)
                    {
                        if (objPower.BonusSource == objFocus.GearId)
                        {
                            //objPower.FreeLevels -= (objFocus.Rating / 4);
                        }
                    }
                    */
                    _objCharacter.Foci.Remove(objFocus);
                }
            }
            // If a Stacked Focus is being removed, make sure the Stacked Foci and its bonuses are being removed.
            else if (Category == "Stacked Focus")
            {
                StackedFocus objStack = _objCharacter.StackedFoci.FirstOrDefault(x => x.GearId == InternalId);
                if (objStack != null)
                {
                    decReturn += ImprovementManager.RemoveImprovements(_objCharacter, Improvement.ImprovementSource.StackedFocus, objStack.InternalId);
                    _objCharacter.StackedFoci.Remove(objStack);
                }
            }

            this.SetActiveCommlink(_objCharacter, false);
            return decReturn;
        }

        public void ReaddImprovements(TreeView treGears, StringBuilder sbdOutdatedItems, ICollection<string> lstInternalIdFilter, Improvement.ImprovementSource eSource = Improvement.ImprovementSource.Gear, bool blnStackEquipped = true)
        {
            // We're only re-apply improvements a list of items, not all of them
            if (lstInternalIdFilter == null || lstInternalIdFilter.Contains(InternalId))
            {
                XmlNode objNode = GetNode();
                if (objNode != null)
                {
                    if (Category == "Stacked Focus")
                    {
                        StackedFocus objStack = _objCharacter.StackedFoci.FirstOrDefault(x => x.GearId == InternalId);
                        if (objStack != null)
                        {
                            foreach (Gear objFociGear in objStack.Gear)
                            {
                                objFociGear.ReaddImprovements(treGears, sbdOutdatedItems, lstInternalIdFilter, Improvement.ImprovementSource.StackedFocus, blnStackEquipped);
                            }
                        }
                    }
                    Bonus = objNode["bonus"];
                    WirelessBonus = objNode["wirelessbonus"];
                    if (blnStackEquipped && Equipped)
                    {
                        if (Bonus != null)
                        {
                            ImprovementManager.ForcedValue = Extra;
                            ImprovementManager.CreateImprovements(_objCharacter, eSource, InternalId, Bonus, Rating, DisplayNameShort(GlobalOptions.Language));
                            if (!string.IsNullOrEmpty(ImprovementManager.SelectedValue))
                            {
                                Extra = ImprovementManager.SelectedValue;
                                TreeNode objGearNode = treGears.FindNode(InternalId);
                                if (objGearNode != null)
                                    objGearNode.Text = CurrentDisplayName;
                            }
                        }
                        if (WirelessOn && WirelessBonus != null)
                        {
                            ImprovementManager.ForcedValue = Extra;
                            ImprovementManager.CreateImprovements(_objCharacter, eSource, InternalId, WirelessBonus, Rating, DisplayNameShort(GlobalOptions.Language));
                            if (!string.IsNullOrEmpty(ImprovementManager.SelectedValue))
                            {
                                Extra = ImprovementManager.SelectedValue;
                                TreeNode objGearNode = treGears.FindNode(InternalId);
                                if (objGearNode != null)
                                    objGearNode.Text = CurrentDisplayName;
                            }
                        }
                    }

                }
                else
                {
                    sbdOutdatedItems?.AppendLine(CurrentDisplayName);
                }
            }
            foreach (Gear objChild in Children)
                objChild.ReaddImprovements(treGears, sbdOutdatedItems, lstInternalIdFilter, eSource, blnStackEquipped);
        }

        /// <summary>
        /// Checks a nominated piece of gear for Availability requirements.
        /// </summary>
        /// <param name="blnRestrictedGearUsed">Whether Restricted Gear is already being used.</param>
        /// <param name="intRestrictedCount">Amount of gear that is currently over the availability limit.</param>
        /// <param name="strAvailItems">String used to list names of gear that are currently over the availability limit.</param>
        /// <param name="strRestrictedItem">Item that is being used for Restricted Gear.</param>
        /// <param name="blnOutRestrictedGearUsed">Whether Restricted Gear is already being used (tracked across gear children).</param>
        /// <param name="intOutRestrictedCount">Amount of gear that is currently over the availability limit (tracked across gear children).</param>
        /// <param name="strOutAvailItems">String used to list names of gear that are currently over the availability limit (tracked across gear children).</param>
        /// <param name="strOutRestrictedItem">Item that is being used for Restricted Gear (tracked across gear children).</param>
        public void CheckRestrictedGear(bool blnRestrictedGearUsed, int intRestrictedCount, string strAvailItems, string strRestrictedItem, out bool blnOutRestrictedGearUsed, out int intOutRestrictedCount, out string strOutAvailItems, out string strOutRestrictedItem)
        {
            if (!IncludedInParent)
            {
                AvailabilityValue objTotalAvail = TotalAvailTuple();
                if (!objTotalAvail.AddToParent)
                {
                    int intAvailInt = objTotalAvail.Value;
                    //TODO: Make this dynamically update without having to validate the character.
                    if (intAvailInt > CharacterObject.MaximumAvailability)
                    {
                        if (intAvailInt <= CharacterObject.RestrictedGear && !blnRestrictedGearUsed)
                        {
                            blnRestrictedGearUsed = true;
                            strRestrictedItem = Parent == null
                                ? CurrentDisplayName
                                : CurrentDisplayName + LanguageManager.GetString("String_Space") + '(' + Parent + ')';
                        }
                        else
                        {
                            intRestrictedCount++;
                            strAvailItems += Environment.NewLine + "\t\t" + DisplayNameShort(GlobalOptions.Language);
                        }
                    }
                }
            }

            foreach (Gear objChild in Children)
            {
                objChild.CheckRestrictedGear(blnRestrictedGearUsed, intRestrictedCount, strAvailItems, strRestrictedItem, out blnRestrictedGearUsed, out intRestrictedCount, out strAvailItems, out strRestrictedItem);
            }
            strOutAvailItems = strAvailItems;
            intOutRestrictedCount = intRestrictedCount;
            blnOutRestrictedGearUsed = blnRestrictedGearUsed;
            strOutRestrictedItem = strRestrictedItem;
        }
        #region UI Methods
        /// <summary>
        /// Collection of TreeNodes to update when a relevant property is changed
        /// </summary>
        public ICollection<TreeNode> LinkedTreeNodes { get; } = new HashSet<TreeNode>();

        /// <summary>
        /// Build up the Tree for the current piece of Gear and all of its children.
        /// </summary>
        /// <param name="cmsGear">ContextMenuStrip for the Gear to use.</param>
        public TreeNode CreateTreeNode(ContextMenuStrip cmsGear)
        {
            if (!string.IsNullOrEmpty(ParentID) && !string.IsNullOrEmpty(Source) && !_objCharacter.Options.BookEnabled(Source))
                return null;

            TreeNode objNode = new TreeNode
            {
                Name = InternalId,
                Text = CurrentDisplayName,
                Tag = this,
                ContextMenuStrip = cmsGear,
                ForeColor = PreferredColor,
                ToolTipText = Notes.WordWrap(100)
            };

            BuildChildrenGearTree(objNode, cmsGear);

            return objNode;
        }

        public Color PreferredColor
        {
            get
            {
                if (!string.IsNullOrEmpty(Notes))
                {
                    return Color.SaddleBrown;
                }
                if (!string.IsNullOrEmpty(ParentID))
                {
                    return SystemColors.GrayText;
                }

                return SystemColors.WindowText;
            }
        }

        public bool Stolen
        {
            get => _blnStolen;
            set => _blnStolen = value;
        }

        /// <summary>
        /// Build up the Tree for the current piece of Gear's children.
        /// </summary>
        /// <param name="objParentNode">Parent node to which to append children gear.</param>
        /// <param name="cmsGear">ContextMenuStrip for the Gear's children to use to use.</param>
        public void BuildChildrenGearTree(TreeNode objParentNode, ContextMenuStrip cmsGear)
        {
            if (objParentNode == null)
                return;
            bool blnExpandNode = false;
            foreach (Gear objChild in Children)
            {
                TreeNode objChildNode = objChild.CreateTreeNode(cmsGear);
                if (objChildNode != null)
                {
                    objParentNode.Nodes.Add(objChildNode);
                    if (objChild.ParentID != InternalId || (GetNode()?.SelectSingleNode("gears/@startcollapsed")?.InnerText != bool.TrueString))
                        blnExpandNode = true;
                }
            }
            if (blnExpandNode)
                objParentNode.Expand();
        }

        public void SetupChildrenGearsCollectionChanged(bool blnAdd, TreeView treGear, ContextMenuStrip cmsGear = null)
        {
            if (blnAdd)
            {
                Children.AddTaggedCollectionChanged(treGear, (x, y) => this.RefreshChildrenGears(treGear, cmsGear, null, y));
                foreach (Gear objChild in Children)
                {
                    objChild.SetupChildrenGearsCollectionChanged(true, treGear, cmsGear);
                }
            }
            else
            {
                Children.RemoveTaggedCollectionChanged(treGear);
                foreach (Gear objChild in Children)
                {
                    objChild.SetupChildrenGearsCollectionChanged(false, treGear);
                }
            }
        }

        /// <summary>
        /// Refreshes a single focus' rating (for changing ratings in create mode)
        /// </summary>
        /// <param name="treFoci">TreeView of foci.</param>
        /// <param name="intNewRating">New rating that the focus is supposed to have.</param>
        /// <returns>True if the new rating complies by focus limits or the gear is not bonded, false otherwise</returns>
        public bool RefreshSingleFocusRating(TreeView treFoci, int intNewRating)
        {
            if (Bonded)
            {
                int intMaxFocusTotal = _objCharacter.MAG.TotalValue * 5;
                if (_objCharacter.Options.MysAdeptSecondMAGAttribute && _objCharacter.IsMysticAdept)
                    intMaxFocusTotal = Math.Min(intMaxFocusTotal, _objCharacter.MAGAdept.TotalValue * 5);

                int intFociTotal = _objCharacter.Foci.Where(x => x.GearObject != this).Sum(x => x.Rating);

                if (intFociTotal + intNewRating > intMaxFocusTotal && !_objCharacter.IgnoreRules)
                {
                    Program.MainForm.ShowMessageBox(LanguageManager.GetString("Message_FocusMaximumForce"), LanguageManager.GetString("MessageTitle_FocusMaximum"), MessageBoxButtons.OK, MessageBoxIcon.Information);
                    return false;
                }
            }

            Rating = intNewRating;

            switch (Category)
            {
                case "Foci":
                case "Metamagic Foci":
                    {
                        TreeNode nodFocus = treFoci.FindNodeByTag(this);
                        if (nodFocus != null)
                        {
                            nodFocus.Text = CurrentDisplayName.Replace(LanguageManager.GetString(RatingLabel), LanguageManager.GetString("String_Force"));
                        }
                    }
                    break;
                case "Stacked Focus":
                    {
                        for (int i = _objCharacter.StackedFoci.Count - 1; i >= 0; --i)
                        {
                            if (i >= _objCharacter.StackedFoci.Count) continue;
                            StackedFocus objStack = _objCharacter.StackedFoci[i];
                            if (objStack.GearId != InternalId) continue;
                            TreeNode nodFocus = treFoci.FindNode(objStack.InternalId);
                            if (nodFocus != null)
                            {
                                nodFocus.Text = CurrentDisplayName
                                    .Replace(LanguageManager.GetString(RatingLabel),
                                        LanguageManager.GetString("String_Force"));
                            }
                            break;
                        }
                    }
                    break;
            }

            return true;
        }
        #endregion

        #region Hero Lab Importing Methods
        public bool ImportHeroLabGear(XmlNode xmlGearImportNode, XmlNode xmlParentGearNode, IList<Weapon> lstWeapons)
        {
            if (xmlGearImportNode == null)
                return false;
            string strOriginalName = xmlGearImportNode.Attributes?["name"]?.InnerText ?? string.Empty;
            if (!string.IsNullOrEmpty(strOriginalName))
            {
                XmlDocument xmlGearDocument = _objCharacter.LoadData("gear.xml");
                string strForceValue = string.Empty;
                XmlNode xmlGearDataNode = null;
                using (XmlNodeList xmlGearDataList = xmlGearDocument.SelectNodes("/chummer/gears/gear[contains(name, \"" + strOriginalName + "\")]"))
                {
                    if (xmlGearDataList?.Count > 0)
                    {
                        foreach (XmlNode xmlLoopNode in xmlGearDataList)
                        {
                            XmlNode xmlTestNode = xmlLoopNode.SelectSingleNode("forbidden/parentdetails");
                            if (xmlTestNode != null)
                            {
                                // Assumes topmost parent is an AND node
                                if (xmlParentGearNode.ProcessFilterOperationNode(xmlTestNode, false))
                                {
                                    continue;
                                }
                            }

                            xmlTestNode = xmlLoopNode.SelectSingleNode("required/parentdetails");
                            if (xmlTestNode != null)
                            {
                                // Assumes topmost parent is an AND node
                                if (!xmlParentGearNode.ProcessFilterOperationNode(xmlTestNode, false))
                                {
                                    continue;
                                }
                            }

                            xmlTestNode = xmlLoopNode.SelectSingleNode("forbidden/geardetails");
                            if (xmlTestNode != null)
                            {
                                // Assumes topmost parent is an AND node
                                if (xmlParentGearNode.ProcessFilterOperationNode(xmlTestNode, false))
                                {
                                    continue;
                                }
                            }

                            xmlTestNode = xmlLoopNode.SelectSingleNode("required/geardetails");
                            if (xmlTestNode != null)
                            {
                                // Assumes topmost parent is an AND node
                                if (!xmlParentGearNode.ProcessFilterOperationNode(xmlTestNode, false))
                                {
                                    continue;
                                }
                            }

                            xmlGearDataNode = xmlLoopNode;
                            break;
                        }
                    }
                }

                if (xmlGearDataNode == null)
                {
                    string[] astrOriginalNameSplit = strOriginalName.Split(':');
                    if (astrOriginalNameSplit.Length > 1)
                    {
                        string strName = astrOriginalNameSplit[0].Trim();
                        using (XmlNodeList xmlGearDataList = xmlGearDocument.SelectNodes("/chummer/gears/gear[contains(name, \"" + strName + "\")]"))
                        {
                            if (xmlGearDataList?.Count > 0)
                            {
                                foreach (XmlNode xmlLoopNode in xmlGearDataList)
                                {
                                    XmlNode xmlTestNode = xmlLoopNode.SelectSingleNode("forbidden/parentdetails");
                                    if (xmlTestNode != null)
                                    {
                                        // Assumes topmost parent is an AND node
                                        if (xmlParentGearNode.ProcessFilterOperationNode(xmlTestNode, false))
                                        {
                                            continue;
                                        }
                                    }

                                    xmlTestNode = xmlLoopNode.SelectSingleNode("required/parentdetails");
                                    if (xmlTestNode != null)
                                    {
                                        // Assumes topmost parent is an AND node
                                        if (!xmlParentGearNode.ProcessFilterOperationNode(xmlTestNode, false))
                                        {
                                            continue;
                                        }
                                    }

                                    xmlTestNode = xmlLoopNode.SelectSingleNode("forbidden/geardetails");
                                    if (xmlTestNode != null)
                                    {
                                        // Assumes topmost parent is an AND node
                                        if (xmlParentGearNode.ProcessFilterOperationNode(xmlTestNode, false))
                                        {
                                            continue;
                                        }
                                    }

                                    xmlTestNode = xmlLoopNode.SelectSingleNode("required/geardetails");
                                    if (xmlTestNode != null)
                                    {
                                        // Assumes topmost parent is an AND node
                                        if (!xmlParentGearNode.ProcessFilterOperationNode(xmlTestNode, false))
                                        {
                                            continue;
                                        }
                                    }

                                    xmlGearDataNode = xmlLoopNode;
                                    break;
                                }
                            }
                        }

                        if (xmlGearDataNode != null)
                            strForceValue = astrOriginalNameSplit[1].Trim();
                    }
                    if (xmlGearDataNode == null)
                    {
                        astrOriginalNameSplit = strOriginalName.Split(',');
                        if (astrOriginalNameSplit.Length > 1)
                        {
                            string strName = astrOriginalNameSplit[0].Trim();
                            using (XmlNodeList xmlGearDataList = xmlGearDocument.SelectNodes("/chummer/gears/gear[contains(name, \"" + strName + "\")]"))
                            {
                                if (xmlGearDataList?.Count > 0)
                                {
                                    foreach (XmlNode xmlLoopNode in xmlGearDataList)
                                    {
                                        XmlNode xmlTestNode = xmlLoopNode.SelectSingleNode("forbidden/parentdetails");
                                        if (xmlTestNode != null)
                                        {
                                            // Assumes topmost parent is an AND node
                                            if (xmlParentGearNode.ProcessFilterOperationNode(xmlTestNode, false))
                                            {
                                                continue;
                                            }
                                        }

                                        xmlTestNode = xmlLoopNode.SelectSingleNode("required/parentdetails");
                                        if (xmlTestNode != null)
                                        {
                                            // Assumes topmost parent is an AND node
                                            if (!xmlParentGearNode.ProcessFilterOperationNode(xmlTestNode, false))
                                            {
                                                continue;
                                            }
                                        }

                                        xmlTestNode = xmlLoopNode.SelectSingleNode("forbidden/geardetails");
                                        if (xmlTestNode != null)
                                        {
                                            // Assumes topmost parent is an AND node
                                            if (xmlParentGearNode.ProcessFilterOperationNode(xmlTestNode, false))
                                            {
                                                continue;
                                            }
                                        }

                                        xmlTestNode = xmlLoopNode.SelectSingleNode("required/geardetails");
                                        if (xmlTestNode != null)
                                        {
                                            // Assumes topmost parent is an AND node
                                            if (!xmlParentGearNode.ProcessFilterOperationNode(xmlTestNode, false))
                                            {
                                                continue;
                                            }
                                        }

                                        xmlGearDataNode = xmlLoopNode;
                                        break;
                                    }
                                }
                            }

                            if (xmlGearDataNode != null)
                                strForceValue = astrOriginalNameSplit[1].Trim();
                        }
                    }
                }
                if (xmlGearDataNode != null)
                {
                    Create(xmlGearDataNode, Convert.ToInt32(xmlGearImportNode.Attributes?["rating"]?.InnerText, GlobalOptions.InvariantCultureInfo), lstWeapons, strForceValue);
                }
                else
                {
                    XmlNode xmlCustomGearDataNode = xmlGearDocument.SelectSingleNode("/chummer/gears/gear[name = 'Custom Item']");
                    if (xmlCustomGearDataNode != null)
                    {
                        Create(xmlCustomGearDataNode, Convert.ToInt32(xmlGearImportNode.Attributes?["rating"]?.InnerText, GlobalOptions.InvariantCultureInfo), lstWeapons, strOriginalName);
                        Cost = xmlGearImportNode.SelectSingleNode("gearcost/@value")?.InnerText;
                    }
                    else
                        return false;
                }

                if (InternalId.IsEmptyGuid())
                    return false;

                Quantity = Convert.ToDecimal(xmlGearImportNode.Attributes?["quantity"]?.InnerText ?? "1", GlobalOptions.InvariantCultureInfo);
                Notes = xmlGearImportNode["description"]?.InnerText;

                ProcessHeroLabGearPlugins(xmlGearImportNode, lstWeapons);

                return true;
            }
            return false;
        }

        public void ProcessHeroLabGearPlugins(XmlNode xmlGearImportNode, IList<Weapon> lstWeapons)
        {
            if (xmlGearImportNode == null)
                return;
            foreach (string strPluginNodeName in Character.HeroLabPluginNodeNames)
            {
                using (XmlNodeList xmlPluginsList = xmlGearImportNode.SelectNodes(strPluginNodeName + "/item[@useradded != \"no\"]"))
                {
                    if (xmlPluginsList?.Count > 0)
                    {
                        foreach (XmlNode xmlPluginToAdd in xmlPluginsList)
                        {
                            Gear objPlugin = new Gear(_objCharacter);
                            if (objPlugin.ImportHeroLabGear(xmlPluginToAdd, GetNode(), lstWeapons))
                            {
                                objPlugin.Parent = this;
                                Children.Add(objPlugin);
                            }
                        }
                    }
                }

                using (XmlNodeList xmlPluginsList = xmlGearImportNode.SelectNodes(strPluginNodeName + "/item[@useradded = \"no\"]"))
                {
                    if (xmlPluginsList?.Count > 0)
                    {
                        foreach (XmlNode xmlPluginToAdd in xmlPluginsList)
                        {
                            string strName = xmlPluginToAdd.Attributes?["name"]?.InnerText ?? string.Empty;
                            if (!string.IsNullOrEmpty(strName))
                            {
                                Gear objPlugin = Children.FirstOrDefault(x => x.IncludedInParent && (x.Name.Contains(strName) || strName.Contains(x.Name)));
                                if (objPlugin != null)
                                {
                                    objPlugin.Quantity = Convert.ToDecimal(xmlPluginToAdd.Attributes?["quantity"]?.InnerText ?? "1", GlobalOptions.InvariantCultureInfo);
                                    objPlugin.Notes = xmlPluginToAdd["description"]?.InnerText;
                                    objPlugin.ProcessHeroLabGearPlugins(xmlPluginToAdd, lstWeapons);
                                }
                            }
                        }
                    }
                }
            }
            this.RefreshMatrixAttributeArray();
        }
        #endregion
        #endregion

        #region static
        //A tree of dependencies. Once some of the properties are changed,
        //anything they depend on, also needs to raise OnChanged
        //This tree keeps track of dependencies
        private static readonly DependencyGraph<string> GearDependencyGraph =
            new DependencyGraph<string>(
                new DependencyGraphNode<string>(nameof(CurrentDisplayName),
                    new DependencyGraphNode<string>(nameof(DisplayName),
                        new DependencyGraphNode<string>(nameof(DisplayNameShort),
                            new DependencyGraphNode<string>(nameof(Name))
                        ),
                        new DependencyGraphNode<string>(nameof(Quantity)),
                        new DependencyGraphNode<string>(nameof(Rating)),
                        new DependencyGraphNode<string>(nameof(Extra)),
                        new DependencyGraphNode<string>(nameof(GearName))
                    )
                ),
                new DependencyGraphNode<string>(nameof(CurrentDisplayNameShort),
                    new DependencyGraphNode<string>(nameof(DisplayNameShort))
                ),
                new DependencyGraphNode<string>(nameof(PreferredColor),
                    new DependencyGraphNode<string>(nameof(Notes)),
                    new DependencyGraphNode<string>(nameof(ParentID))
                )
            );

        #endregion

        /// <summary>
        /// Recursive method to add a Gear's Improvements to a character when moving them from a Vehicle.
        /// </summary>
        public void AddGearImprovements()
        {
            string strForce = string.Empty;
            if (Bonus != null || (WirelessOn && WirelessBonus != null))
            {
                if (!string.IsNullOrEmpty(Extra))
                    strForce = Extra;
                ImprovementManager.ForcedValue = strForce;
                if (Bonus != null)
                    ImprovementManager.CreateImprovements(CharacterObject, Improvement.ImprovementSource.Gear, InternalId, Bonus, Rating, DisplayNameShort(GlobalOptions.Language));
                if (WirelessOn && WirelessBonus != null)
                    ImprovementManager.CreateImprovements(CharacterObject, Improvement.ImprovementSource.Gear, InternalId, WirelessBonus, Rating, DisplayNameShort(GlobalOptions.Language));
            }
            foreach (Gear objChild in Children)
                objChild.AddGearImprovements();
        }

        public bool Remove(bool blnConfirmDelete = true)
        {
            if (blnConfirmDelete)
            {
                if (!CharacterObject.ConfirmDelete(LanguageManager.GetString("Message_DeleteGear",
                    GlobalOptions.Language)))
                    return false;
            }

            switch (Parent)
            {
                case IHasGear objHasChildren:
                    DeleteGear();
                    objHasChildren.Gear.Remove(this);
                    break;
                case IHasChildren<Gear> objHasChildren:
                    DeleteGear();
                    objHasChildren.Children.Remove(this);
                    break;
                default:
                    DeleteGear();
                    CharacterObject.Gear.Remove(this);
                    break;
            }

            return true;
        }

        public void Sell(decimal percentage)
        {
            decimal decOriginal = 0;
            decimal decNewCost = 0;
            if (CharacterObject.Gear.Any(gear => gear == this))
            {
                decOriginal = TotalCost;
                CharacterObject.Gear.Remove(this);
            }
            else if (Parent != null && Parent is IHasChildrenAndCost<Gear> parentObject)
            {
                decOriginal = parentObject.TotalCost;
                parentObject.Children.Remove(this);
                decNewCost = parentObject.TotalCost;
            }

            // Create the Expense Log Entry for the sale.
            decimal decAmount = (decOriginal - decNewCost) * percentage;
            decAmount += DeleteGear() * percentage;
            ExpenseLogEntry objExpense = new ExpenseLogEntry(CharacterObject);
            string strEntry = LanguageManager.GetString("String_ExpenseSoldCyberwareGear");
            objExpense.Create(decAmount, strEntry + ' ' + DisplayNameShort(GlobalOptions.Language), ExpenseType.Nuyen,
                DateTime.Now);
            CharacterObject.ExpenseEntries.AddWithSort(objExpense);
            CharacterObject.Nuyen += decAmount;
        }

        public void SetSourceDetail(Control sourceControl)
        {
            if (_objCachedSourceDetail?.Language != GlobalOptions.Language)
                _objCachedSourceDetail = null;
            SourceDetail.SetControl(sourceControl);
        }

        [NotifyPropertyChangedInvocator]
        public void OnPropertyChanged([CallerMemberName] string strPropertyName = null)
        {
            OnMultiplePropertyChanged(strPropertyName);
        }

        public void OnMultiplePropertyChanged(params string[] lstPropertyNames)
        {
            ICollection<string> lstNamesOfChangedProperties = null;
            foreach (string strPropertyName in lstPropertyNames)
            {
                if (lstNamesOfChangedProperties == null)
                    lstNamesOfChangedProperties = GearDependencyGraph.GetWithAllDependents(strPropertyName);
                else
                {
                    foreach (string strLoopChangedProperty in GearDependencyGraph.GetWithAllDependents(strPropertyName))
                        lstNamesOfChangedProperties.Add(strLoopChangedProperty);
                }
            }

            if ((lstNamesOfChangedProperties?.Count > 0) != true)
                return;

            foreach (string strPropertyToChange in lstNamesOfChangedProperties)
            {
                PropertyChanged?.Invoke(this, new PropertyChangedEventArgs(strPropertyToChange));
            }
        }

        public bool AllowPasteXml
        {
            get
            {
                switch (GlobalOptions.ClipboardContentType)
                {
                    case ClipboardContentType.Gear:
                    {
                        var xmlAddonCategoryList = GetNode()?.SelectNodes("addoncategory");
                        if (xmlAddonCategoryList?.Count > 0)
                            return xmlAddonCategoryList.Cast<XmlNode>().Any(xmlCategory =>
                                xmlCategory.InnerText == GlobalOptions.Clipboard.SelectSingleNode("category")?.Value);

                        return false;
                    }
                    default:
                        return false;
                }
            }
        }

        public bool AllowPasteObject(object input)
        {
            throw new NotImplementedException();
        }
    }
}<|MERGE_RESOLUTION|>--- conflicted
+++ resolved
@@ -186,11 +186,7 @@
                     !string.IsNullOrEmpty(strNameOnPage))
                     strEnglishNameOnPage = strNameOnPage;
 
-<<<<<<< HEAD
-                string strGearNotes = CommonFunctions.GetTextFromPDF($"{Source} {Page}", strEnglishNameOnPage, _objCharacter);
-=======
-                string strGearNotes = CommonFunctions.GetTextFromPDF(Source + ' ' + Page, strEnglishNameOnPage);
->>>>>>> 1161a64b
+                string strGearNotes = CommonFunctions.GetTextFromPDF(Source + ' ' + Page, strEnglishNameOnPage, _objCharacter);
 
                 if (string.IsNullOrEmpty(strGearNotes) && GlobalOptions.Language != GlobalOptions.DefaultLanguage)
                 {
@@ -204,13 +200,8 @@
                             && !string.IsNullOrEmpty(strNameOnPage) && strNameOnPage != strEnglishNameOnPage)
                             strTranslatedNameOnPage = strNameOnPage;
 
-<<<<<<< HEAD
-                        Notes = CommonFunctions.GetTextFromPDF($"{Source} {DisplayPage(GlobalOptions.Language)}",
+                        Notes = CommonFunctions.GetTextFromPDF(Source + ' ' + DisplayPage(GlobalOptions.Language),
                             strTranslatedNameOnPage, _objCharacter);
-=======
-                        Notes = CommonFunctions.GetTextFromPDF(Source + ' ' + DisplayPage(GlobalOptions.Language),
-                            strTranslatedNameOnPage);
->>>>>>> 1161a64b
                     }
                 }
                 else
@@ -2571,11 +2562,7 @@
             if (Rating > 0)
                 strReturn += strSpace + '(' + LanguageManager.GetString(RatingLabel, strLanguage) + strSpace + Rating.ToString(objCulture) + ')';
             if (!string.IsNullOrEmpty(Extra))
-<<<<<<< HEAD
-                strReturn += strSpaceCharacter + '(' + LanguageManager.TranslateExtra(Extra, _objCharacter, strLanguage) + ')';
-=======
-                strReturn += strSpace + '(' + LanguageManager.TranslateExtra(Extra, strLanguage) + ')';
->>>>>>> 1161a64b
+                strReturn += strSpace + '(' + LanguageManager.TranslateExtra(Extra, _objCharacter, strLanguage) + ')';
 
             if (!string.IsNullOrEmpty(GearName))
             {
