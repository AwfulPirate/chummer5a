/*  This file is part of Chummer5a.
 *
 *  Chummer5a is free software: you can redistribute it and/or modify
 *  it under the terms of the GNU General Public License as published by
 *  the Free Software Foundation, either version 3 of the License, or
 *  (at your option) any later version.
 *
 *  Chummer5a is distributed in the hope that it will be useful,
 *  but WITHOUT ANY WARRANTY; without even the implied warranty of
 *  MERCHANTABILITY or FITNESS FOR A PARTICULAR PURPOSE.  See the
 *  GNU General Public License for more details.
 *
 *  You should have received a copy of the GNU General Public License
 *  along with Chummer5a.  If not, see <http://www.gnu.org/licenses/>.
 *
 *  You can obtain the full source code for Chummer5a at
 *  https://github.com/chummer5a/chummer5a
 */
using System;
using System.Collections.Generic;
using System.Diagnostics;
using System.Drawing;
using System.Globalization;
using System.Linq;
using System.Text;
using System.Windows.Forms;
using System.Xml;
using Chummer.Backend.Attributes;
using NLog;

namespace Chummer.Backend.Equipment
{
    /// <summary>
    /// Vehicle Modification.
    /// </summary>
    [DebuggerDisplay("{DisplayName(GlobalOptions.DefaultLanguage)}")]
    public class WeaponMount : IHasInternalId, IHasName, IHasXmlNode, IHasNotes, ICanSell, ICanEquip, IHasSource, ICanSort, IHasStolenProperty, ICanPaste
    {
        private static readonly Logger Log = LogManager.GetCurrentClassLogger();
        private Guid _guiID;
        private Guid _guiSourceID;
        private decimal _decMarkup;
        private string _strAvail = string.Empty;
        private string _strSource = string.Empty;
        private string _strPage = string.Empty;
        private bool _blnIncludeInVehicle;
        private bool _blnEquipped = true;
        private readonly TaggedObservableCollection<Weapon> _lstWeapons = new TaggedObservableCollection<Weapon>();
        private string _strNotes = string.Empty;
        private string _strExtra = string.Empty;
        private string _strAllowedWeaponCategories = string.Empty;
        private bool _blnDiscountCost;
        private string _strName = string.Empty;
        private string _strCategory = string.Empty;
        private string _strLimit = string.Empty;
        private int _intSlots;
        private string _strCost = string.Empty;
        private string _strLocation = string.Empty;
        private string _strAllowedWeapons = string.Empty;
        private int _intSortOrder;
        private bool _blnStolen;
        private XmlNode _objCachedMyXmlNode;
        private string _strCachedXmlNodeLanguage = string.Empty;
        private readonly TaggedObservableCollection<VehicleMod> _lstMods = new TaggedObservableCollection<VehicleMod>();

        private readonly Character _objCharacter;

        #region Constructor, Create, Save, Load, and Print Methods
        public WeaponMount(Character character, Vehicle vehicle)
        {
            // Create the GUID for the new VehicleMod.
            _guiID = Guid.NewGuid();
            _objCharacter = character;
            Parent = vehicle;
        }

        /// Create a Vehicle Modification from an XmlNode and return the TreeNodes for it.
        /// <param name="objXmlMod">XmlNode to create the object from.</param>
        /// <param name="decMarkup">Discount or markup that applies to the base cost of the mod.</param>
        public void Create(XmlNode objXmlMod, decimal decMarkup = 0)
        {
            if (objXmlMod == null) Utils.BreakIfDebug();
            if (!objXmlMod.TryGetField("id", Guid.TryParse, out _guiSourceID))
            {
                Log.Warn(new object[] { "Missing id field for xmlnode", objXmlMod });
                Utils.BreakIfDebug();
            }
            else
                _objCachedMyXmlNode = null;
            objXmlMod.TryGetStringFieldQuickly("name", ref _strName);
            objXmlMod.TryGetStringFieldQuickly("category", ref _strCategory);
            objXmlMod.TryGetStringFieldQuickly("limit", ref _strLimit);
            objXmlMod.TryGetInt32FieldQuickly("slots", ref _intSlots);
            objXmlMod.TryGetStringFieldQuickly("weaponcategories", ref _strAllowedWeaponCategories);
            objXmlMod.TryGetStringFieldQuickly("avail", ref _strAvail);
            if (!objXmlMod.TryGetStringFieldQuickly("altnotes", ref _strNotes))
                objXmlMod.TryGetStringFieldQuickly("notes", ref _strNotes);
            // Check for a Variable Cost.
            objXmlMod.TryGetStringFieldQuickly("cost", ref _strCost);
            if (!string.IsNullOrEmpty(_strCost))
            {
                if (_strCost.StartsWith("Variable(", StringComparison.Ordinal))
                {
                    decimal decMin;
                    decimal decMax = decimal.MaxValue;
                    string strCost = _strCost.TrimStartOnce("Variable(", true).TrimEndOnce(')');
                    if (strCost.Contains('-'))
                    {
                        string[] strValues = strCost.Split('-');
                        decMin = Convert.ToDecimal(strValues[0], GlobalOptions.InvariantCultureInfo);
                        decMax = Convert.ToDecimal(strValues[1], GlobalOptions.InvariantCultureInfo);
                    }
                    else
                        decMin = Convert.ToDecimal(strCost.FastEscape('+'), GlobalOptions.InvariantCultureInfo);

                    if (decMin != 0 || decMax != decimal.MaxValue)
                    {
                        if (decMax > 1000000)
                            decMax = 1000000;
                        using (frmSelectNumber frmPickNumber = new frmSelectNumber(_objCharacter.Options.NuyenDecimals)
                        {
                            Minimum = decMin,
                            Maximum = decMax,
                            Description = string.Format(GlobalOptions.CultureInfo, LanguageManager.GetString("String_SelectVariableCost"), DisplayNameShort(GlobalOptions.Language)),
                            AllowCancel = false
                        })
                        {
                            frmPickNumber.ShowDialog();
                            _strCost = frmPickNumber.SelectedValue.ToString(GlobalOptions.InvariantCultureInfo);
                        }
                    }
                }
            }
            _decMarkup = decMarkup;

            objXmlMod.TryGetStringFieldQuickly("source", ref _strSource);
            objXmlMod.TryGetStringFieldQuickly("page", ref _strPage);
        }

        private SourceString _objCachedSourceDetail;
        public SourceString SourceDetail => _objCachedSourceDetail = _objCachedSourceDetail ?? new SourceString(Source, DisplayPage(GlobalOptions.Language), GlobalOptions.Language);

        /// <summary>
        /// Save the object's XML to the XmlWriter.
        /// </summary>
        /// <param name="objWriter">XmlTextWriter to write with.</param>
        public void Save(XmlTextWriter objWriter)
        {
            if (objWriter == null)
                return;
            objWriter.WriteStartElement("weaponmount");
            objWriter.WriteElementString("sourceid", SourceIDString);
            objWriter.WriteElementString("guid", InternalId);
            objWriter.WriteElementString("name", _strName);
            objWriter.WriteElementString("category", _strCategory);
            objWriter.WriteElementString("limit", _strLimit);
            objWriter.WriteElementString("slots", _intSlots.ToString(GlobalOptions.InvariantCultureInfo));
            objWriter.WriteElementString("avail", _strAvail);
            objWriter.WriteElementString("cost", _strCost);
            objWriter.WriteElementString("markup", _decMarkup.ToString(GlobalOptions.InvariantCultureInfo));
            objWriter.WriteElementString("extra", _strExtra);
            objWriter.WriteElementString("source", _strSource);
            objWriter.WriteElementString("page", _strPage);
            objWriter.WriteElementString("included", _blnIncludeInVehicle.ToString(GlobalOptions.InvariantCultureInfo));
            objWriter.WriteElementString("equipped", _blnEquipped.ToString(GlobalOptions.InvariantCultureInfo));
            objWriter.WriteElementString("weaponmountcategories", _strAllowedWeaponCategories);
            objWriter.WriteStartElement("weapons");
            foreach (Weapon objWeapon in _lstWeapons)
            {
                objWeapon.Save(objWriter);
            }
            objWriter.WriteEndElement();
            objWriter.WriteStartElement("weaponmountoptions");
            foreach (WeaponMountOption objOption in WeaponMountOptions)
            {
                objOption.Save(objWriter);
            }
            objWriter.WriteEndElement();
            objWriter.WriteStartElement("mods");
            foreach (VehicleMod objMod in _lstMods)
            {
                objMod.Save(objWriter);
            }
            objWriter.WriteEndElement();
            objWriter.WriteElementString("notes", _strNotes);
            objWriter.WriteElementString("discountedcost", _blnDiscountCost.ToString(GlobalOptions.InvariantCultureInfo));
            objWriter.WriteElementString("sortorder", _intSortOrder.ToString(GlobalOptions.InvariantCultureInfo));
            objWriter.WriteElementString("stolen", _blnStolen.ToString(GlobalOptions.InvariantCultureInfo));
            objWriter.WriteEndElement();

            if (!IncludedInVehicle)
                _objCharacter.SourceProcess(_strSource);
        }

        /// <summary>
        /// Load the VehicleMod from the XmlNode.
        /// </summary>
        /// <param name="objNode">XmlNode to load.</param>
        /// <param name="blnCopy">Indicates whether a new item will be created as a copy of this one.</param>
        public void Load(XmlNode objNode, bool blnCopy = false)
        {
            if (objNode == null)
                return;
            if (blnCopy || !objNode.TryGetField("guid", Guid.TryParse, out _guiID))
            {
                _guiID = Guid.NewGuid();
            }
            objNode.TryGetStringFieldQuickly("name", ref _strName);
            if(!objNode.TryGetGuidFieldQuickly("sourceid", ref _guiSourceID))
            {
                XmlNode node = GetNode(GlobalOptions.Language);
                node?.TryGetGuidFieldQuickly("id", ref _guiSourceID);
            }

            objNode.TryGetStringFieldQuickly("category", ref _strCategory);
            objNode.TryGetStringFieldQuickly("limit", ref _strLimit);
            objNode.TryGetInt32FieldQuickly("slots", ref _intSlots);
            objNode.TryGetStringFieldQuickly("weaponmountcategories", ref _strAllowedWeaponCategories);
            objNode.TryGetStringFieldQuickly("allowedweapons", ref _strAllowedWeapons);
            objNode.TryGetStringFieldQuickly("page", ref _strPage);
            objNode.TryGetStringFieldQuickly("avail", ref _strAvail);
            objNode.TryGetStringFieldQuickly("cost", ref _strCost);
            objNode.TryGetDecFieldQuickly("markup", ref _decMarkup);
            objNode.TryGetStringFieldQuickly("source", ref _strSource);
            objNode.TryGetStringFieldQuickly("location", ref _strLocation);
            objNode.TryGetBoolFieldQuickly("included", ref _blnIncludeInVehicle);
            objNode.TryGetBoolFieldQuickly("equipped", ref _blnEquipped);
            if (!_blnEquipped)
            {
                objNode.TryGetBoolFieldQuickly("installed", ref _blnEquipped);
            }

            XmlNode xmlChildrenNode = objNode["weapons"];
            using (XmlNodeList xmlWeaponList = xmlChildrenNode?.SelectNodes("weapon"))
            {
                if (xmlWeaponList != null)
                {
                    foreach (XmlNode xmlWeaponNode in xmlWeaponList)
                    {
                        Weapon objWeapon = new Weapon(_objCharacter)
                        {
                            ParentVehicle = Parent,
                            ParentMount = this
                        };
                        objWeapon.Load(xmlWeaponNode, blnCopy);
                        _lstWeapons.Add(objWeapon);
                    }
                }
            }

            xmlChildrenNode = objNode["weaponmountoptions"];
            using (XmlNodeList xmlWeaponMountOptionList = xmlChildrenNode?.SelectNodes("weaponmountoption"))
            {
                if (xmlWeaponMountOptionList != null)
                {
                    foreach (XmlNode xmlWeaponMountOptionNode in xmlWeaponMountOptionList)
                    {
                        WeaponMountOption objWeaponMountOption = new WeaponMountOption(_objCharacter);
                        objWeaponMountOption.Load(xmlWeaponMountOptionNode);
                        WeaponMountOptions.Add(objWeaponMountOption);
                    }
                }
            }

            xmlChildrenNode = objNode["mods"];
            using (XmlNodeList xmlModList = xmlChildrenNode?.SelectNodes("mod"))
            {
                if (xmlModList != null)
                {
                    foreach (XmlNode xmlModNode in xmlModList)
                    {
                        VehicleMod objMod = new VehicleMod(_objCharacter)
                        {
                            Parent = Parent,
                            WeaponMountParent = this
                        };
                        objMod.Load(xmlModNode);
                        _lstMods.Add(objMod);
                    }
                }
            }

            objNode.TryGetStringFieldQuickly("notes", ref _strNotes);
            objNode.TryGetBoolFieldQuickly("discountedcost", ref _blnDiscountCost);
            objNode.TryGetStringFieldQuickly("extra", ref _strExtra);
            objNode.TryGetInt32FieldQuickly("sortorder", ref _intSortOrder);
            objNode.TryGetBoolFieldQuickly("stolen", ref _blnStolen);
        }

        /// <summary>
        /// Print the object's XML to the XmlWriter.
        /// </summary>
        /// <param name="objWriter">XmlTextWriter to write with.</param>
        /// <param name="objCulture">Culture in which to print.</param>
        /// <param name="strLanguageToPrint">Language in which to print</param>
        public void Print(XmlTextWriter objWriter, CultureInfo objCulture, string strLanguageToPrint)
        {
            if (objWriter == null)
                return;
            objWriter.WriteStartElement("mod");
            objWriter.WriteElementString("name", DisplayNameShort(strLanguageToPrint));
            objWriter.WriteElementString("fullname", DisplayName(strLanguageToPrint));
            objWriter.WriteElementString("category", DisplayCategory(strLanguageToPrint));
            objWriter.WriteElementString("limit", Limit);
            objWriter.WriteElementString("slots", Slots.ToString(GlobalOptions.InvariantCultureInfo));
            objWriter.WriteElementString("avail", TotalAvail(objCulture, strLanguageToPrint));
            objWriter.WriteElementString("cost", TotalCost.ToString(_objCharacter.Options.NuyenFormat, objCulture));
            objWriter.WriteElementString("owncost", OwnCost.ToString(_objCharacter.Options.NuyenFormat, objCulture));
            objWriter.WriteElementString("source", CommonFunctions.LanguageBookShort(Source, strLanguageToPrint));
            objWriter.WriteElementString("page", DisplayPage(strLanguageToPrint));
            objWriter.WriteElementString("location", _strLocation);
            objWriter.WriteElementString("included", IncludedInVehicle.ToString(GlobalOptions.InvariantCultureInfo));
            objWriter.WriteStartElement("weapons");
            foreach (Weapon objWeapon in Weapons)
            {
                objWeapon.Print(objWriter, objCulture, strLanguageToPrint);
            }
            foreach (VehicleMod objVehicleMod in Mods)
            {
                objVehicleMod.Print(objWriter, objCulture, strLanguageToPrint);
            }
            objWriter.WriteEndElement();
            if (_objCharacter.Options.PrintNotes)
                objWriter.WriteElementString("notes", Notes);
            objWriter.WriteEndElement();
        }
        /// <summary>
        /// Create a weapon mount using names instead of IDs, because user readability is important and untrustworthy.
        /// </summary>
        /// <param name="xmlNode"></param>
        public void CreateByName(XmlNode xmlNode)
        {
<<<<<<< HEAD
            XmlDocument xmlDoc = XmlManager.Load("vehicles.xml", _objCharacter.Options.CustomDataDictionary);
=======
            if (xmlNode == null)
                throw new ArgumentNullException(nameof(xmlNode));
            XmlDocument xmlDoc = XmlManager.Load("vehicles.xml");
>>>>>>> 4d997dd7
            WeaponMount objMount = this;
            XmlNode xmlDataNode = xmlDoc.SelectSingleNode($"/chummer/weaponmounts/weaponmount[name = \"{xmlNode["size"]?.InnerText}\" and category = \"Size\"]");
            if (xmlDataNode != null)
            {
                objMount.Create(xmlDataNode);

                xmlDataNode = xmlDoc.SelectSingleNode($"/chummer/weaponmounts/weaponmount[name = \"{xmlNode["flexibility"]?.InnerText}\" and category = \"Flexibility\"]");
                if (xmlDataNode != null)
                {
                    WeaponMountOption objWeaponMountOption = new WeaponMountOption(_objCharacter);
                    objWeaponMountOption.Create(xmlDataNode);
                    objWeaponMountOption.IncludedInParent = true;
                    objMount.WeaponMountOptions.Add(objWeaponMountOption);
                }

                xmlDataNode = xmlDoc.SelectSingleNode($"/chummer/weaponmounts/weaponmount[name = \"{xmlNode["control"]?.InnerText}\" and category = \"Control\"]");
                if (xmlDataNode != null)
                {
                    WeaponMountOption objWeaponMountOption = new WeaponMountOption(_objCharacter);
                    objWeaponMountOption.Create(xmlDataNode);
                    objWeaponMountOption.IncludedInParent = true;
                    objMount.WeaponMountOptions.Add(objWeaponMountOption);
                }

                xmlDataNode = xmlDoc.SelectSingleNode($"/chummer/weaponmounts/weaponmount[name = \"{xmlNode["visibility"]?.InnerText}\" and category = \"Visibility\"]");
                if (xmlDataNode != null)
                {
                    WeaponMountOption objWeaponMountOption = new WeaponMountOption(_objCharacter);
                    objWeaponMountOption.Create(xmlDataNode);
                    objWeaponMountOption.IncludedInParent = true;
                    objMount.WeaponMountOptions.Add(objWeaponMountOption);
                }
                _strLocation = xmlNode["location"]?.InnerText ?? string.Empty;
                _strAllowedWeapons = xmlNode["allowedweapons"]?.InnerText ?? string.Empty;
                xmlDataNode = xmlNode["mods"];
                if (xmlDataNode == null)
                    return;
                using (XmlNodeList xmlModList = xmlDataNode.SelectNodes("mod"))
                {
                    if (xmlModList != null)
                    {
                        foreach (XmlNode xmlModNode in xmlModList)
                        {
                            VehicleMod objMod = new VehicleMod(_objCharacter)
                            {
                                Parent = Parent,
                                WeaponMountParent = this
                            };
                            xmlDataNode = xmlDoc.SelectSingleNode($"/chummer/weaponmountmods/mod[name = \"{xmlModNode.InnerText}\"]");
                            objMod.Load(xmlDataNode);
                            _lstMods.Add(objMod);
                        }
                    }
                }
            }
        }
        #endregion

        #region Properties
        /// <summary>
        /// Weapons.
        /// </summary>
        public TaggedObservableCollection<Weapon> Weapons => _lstWeapons;

        /// <summary>
        /// Internal identifier which will be used to identify this piece of Gear in the Character.
        /// </summary>
        public string InternalId => _guiID.ToString("D", GlobalOptions.InvariantCultureInfo);
        /// <summary>
        /// Identifier of the object within data files.
        /// </summary>
        public Guid SourceID
        {
            get => _guiSourceID;
            set
            {
                if (_guiSourceID == value) return;
                _guiSourceID = value;
                _objCachedMyXmlNode = null;
            }
        }

        /// <summary>
        /// String-formatted identifier of the <inheritdoc cref="SourceID"/> from the data files.
        /// </summary>
        public string SourceIDString => _guiSourceID.ToString("D", GlobalOptions.InvariantCultureInfo);

        /// <summary>
        /// Name.
        /// </summary>
        public string Name
        {
            get => _strName;
            set => _strName = value;
        }

        /// <summary>
        /// Where the mount is physically located on the vehicle.
        /// </summary>
        public string Location
        {
            get => _strLocation;
            set => _strLocation = value;
        }

        /// <summary>
        /// Translated Category.
        /// </summary>
        public string DisplayCategory(string strLanguage)
        {
            if (strLanguage == GlobalOptions.DefaultLanguage)
                return Category;

            return XmlManager.Load("vehicles.xml", _objCharacter.Options.CustomDataDictionary, strLanguage).SelectSingleNode("/chummer/categories/category[. = \"" + Category + "\"]/@translate")?.InnerText ?? Category;
        }

        /// <summary>
        /// Category.
        /// </summary>
        public string Category
        {
            get => _strCategory;
            set => _strCategory = value;
        }

        /// <summary>
        /// Limits the Weapon Selection form to specified categories.
        /// </summary>
        public string AllowedWeaponCategories
        {
            set => _strAllowedWeaponCategories = value;
            get => _strAllowedWeaponCategories;
        }

        public string AllowedWeapons
        {
            get => _strAllowedWeapons;
            set => _strAllowedWeapons = value;
        }

        /// <summary>
        /// Which Vehicle types the Mod is limited to.
        /// </summary>
        public string Limit
        {
            get => _strLimit;
            set => _strLimit = value;
        }

        /// <summary>
        /// Number of Slots the Mod uses.
        /// </summary>
        public int Slots
        {
            get => _intSlots;
            set => _intSlots = value;
        }

        /// <summary>
        /// Cost.
        /// </summary>
        public string Cost
        {
            get => _strCost;
            set => _strCost = value;
        }

        /// <summary>
        /// Markup.
        /// </summary>
        public decimal Markup
        {
            get => _decMarkup;
            set => _decMarkup = value;
        }

        /// <summary>
        /// Availability.
        /// </summary>
        public string Avail
        {
            get => _strAvail;
            set => _strAvail = value;
        }

        /// <summary>
        /// Sourcebook.
        /// </summary>
        public string Source
        {
            get => _strSource;
            set => _strSource = value;
        }


        /// <summary>
        /// Sourcebook Page Number.
        /// </summary>
        public string Page
        {
            get => _strPage;
            set => _strPage = value;
        }

        /// <summary>
        /// Sourcebook Page Number using a given language file.
        /// Returns Page if not found or the string is empty.
        /// </summary>
        /// <param name="strLanguage">Language file keyword to use.</param>
        /// <returns></returns>
        public string DisplayPage(string strLanguage)
        {
            if (strLanguage == GlobalOptions.DefaultLanguage)
                return Page;
            string s = GetNode(strLanguage)?["altpage"]?.InnerText ?? Page;
            return !string.IsNullOrWhiteSpace(s) ? s : Page;
        }

        /// <summary>
        /// Whether or not the Mod included with the Vehicle by default.
        /// </summary>
        public bool IncludedInVehicle
        {
            get => _blnIncludeInVehicle;
            set => _blnIncludeInVehicle = value;
        }

        /// <summary>
        /// Whether or not this Mod is installed and contributing towards the Vehicle's stats.
        /// </summary>
        public bool Equipped
        {
            get => _blnEquipped;
            set => _blnEquipped = value;
        }

        /// <summary>
        /// Notes.
        /// </summary>
        public string Notes
        {
            get => _strNotes;
            set => _strNotes = value;
        }

        /// <summary>
        /// Value that was selected during an ImprovementManager dialogue.
        /// </summary>
        public string Extra
        {
            get => _strExtra;
            set => _strExtra = value;
        }

        /// <summary>
        /// Whether or not the Vehicle Mod's cost should be discounted by 10% through the Black Market Pipeline Quality.
        /// </summary>
        public bool DiscountCost
        {
            get => _blnDiscountCost && _objCharacter.BlackMarketDiscount;
            set => _blnDiscountCost = value;
        }

        /// <summary>
        /// Used by our sorting algorithm to remember which order the user moves things to
        /// </summary>
        public int SortOrder
        {
            get => _intSortOrder;
            set => _intSortOrder = value;
        }

        /// <summary>
        /// Vehicle that the Mod is attached to.
        /// </summary>
        public Vehicle Parent { get; }

        /// <summary>
        /// 
        /// </summary>
        public IList<WeaponMountOption> WeaponMountOptions { get; } = new List<WeaponMountOption>();

        /// <summary>
        /// Is the object stolen via the Stolen Gear quality?
        /// </summary>
        public bool Stolen
        {
            get => _blnStolen;
            set => _blnStolen = value;
        }
        #endregion

        #region Complex Properties

        /// <summary>
        /// The number of Slots the Mount consumes, including all child items.
        /// </summary>
        public int CalculatedSlots => Slots + WeaponMountOptions.Sum(w => w.Slots) + Mods.AsParallel().Sum(m => m.CalculatedSlots);

        /// <summary>
        /// Total Availability in the program's current language.
        /// </summary>
        public string DisplayTotalAvail => TotalAvail(GlobalOptions.CultureInfo, GlobalOptions.Language);

        /// <summary>
        /// Total Availability.
        /// </summary>
        public string TotalAvail(CultureInfo objCulture, string strLanguage)
        {
            return TotalAvailTuple().ToString(objCulture, strLanguage);
        }

        /// <summary>
        /// Total Availability as a triple.
        /// </summary>
        public AvailabilityValue TotalAvailTuple(bool blnCheckChildren = true)
        {
            bool blnModifyParentAvail = false;
            string strAvail = Avail;
            char chrLastAvailChar = ' ';
            int intAvail = 0;
            if (strAvail.Length > 0)
            {
                chrLastAvailChar = strAvail[strAvail.Length - 1];
                if (chrLastAvailChar == 'F' || chrLastAvailChar == 'R')
                {
                    strAvail = strAvail.Substring(0, strAvail.Length - 1);
                }

                blnModifyParentAvail = strAvail.StartsWith('+', '-');

                StringBuilder objAvail = new StringBuilder(strAvail.TrimStart('+'));

                foreach (CharacterAttrib objLoopAttribute in _objCharacter.AttributeSection.AttributeList.Concat(_objCharacter.AttributeSection.SpecialAttributeList))
                {
                    objAvail.CheapReplace(strAvail, objLoopAttribute.Abbrev, () => objLoopAttribute.TotalValue.ToString(GlobalOptions.InvariantCultureInfo));
                    objAvail.CheapReplace(strAvail, objLoopAttribute.Abbrev + "Base", () => objLoopAttribute.TotalBase.ToString(GlobalOptions.InvariantCultureInfo));
                }

                objAvail.CheapReplace(strAvail, "Vehicle Cost", () => Parent?.OwnCost.ToString(GlobalOptions.InvariantCultureInfo) ?? "0");
                // If the Body is 0 (Microdrone), treat it as 0.5 for the purposes of determine Modification cost.
                objAvail.CheapReplace(strAvail, "Body", () => Parent?.Body > 0 ? Parent.Body.ToString(GlobalOptions.InvariantCultureInfo) : "0.5");
                objAvail.CheapReplace(strAvail, "Speed", () => Parent?.Speed.ToString(GlobalOptions.InvariantCultureInfo) ?? "0");
                objAvail.CheapReplace(strAvail, "Acceleration", () => Parent?.Accel.ToString(GlobalOptions.InvariantCultureInfo) ?? "0");
                objAvail.CheapReplace(strAvail, "Handling", () => Parent?.Handling.ToString(GlobalOptions.InvariantCultureInfo) ?? "0");

                object objProcess = CommonFunctions.EvaluateInvariantXPath(objAvail.ToString(), out bool blnIsSuccess);
                if (blnIsSuccess)
                    intAvail += Convert.ToInt32(objProcess, GlobalOptions.InvariantCultureInfo);
            }

            // Run through the Accessories and add in their availability.
            foreach (WeaponMountOption objWeaponMountOption in WeaponMountOptions)
            {
                AvailabilityValue objLoopAvailTuple = objWeaponMountOption.TotalAvailTuple;
                //if (objLoopAvailTuple.Item3)
                    intAvail += objLoopAvailTuple.Value;
                if (objLoopAvailTuple.Suffix == 'F')
                    chrLastAvailChar = 'F';
                else if (chrLastAvailChar != 'F' && objLoopAvailTuple.Suffix == 'R')
                    chrLastAvailChar = 'R';
            }

            if (blnCheckChildren)
            {
                // Run through the Vehicle Mods and add in their availability.
                foreach (VehicleMod objVehicleMod in Mods)
                {
                    if (!objVehicleMod.IncludedInVehicle && objVehicleMod.Equipped)
                    {
                        AvailabilityValue objLoopAvailTuple = objVehicleMod.TotalAvailTuple();
                        if (objLoopAvailTuple.AddToParent)
                            intAvail += objLoopAvailTuple.Value;
                        if (objLoopAvailTuple.Suffix == 'F')
                            chrLastAvailChar = 'F';
                        else if (chrLastAvailChar != 'F' && objLoopAvailTuple.Suffix == 'R')
                            chrLastAvailChar = 'R';
                    }
                }
            }

            return new AvailabilityValue(intAvail, chrLastAvailChar, blnModifyParentAvail, IncludedInVehicle);
        }

        /// <summary>
        /// Total cost of the WeaponMount.
        /// </summary>
        public decimal TotalCost
        {
            get
            {
                decimal cost = 0;
                if (!IncludedInVehicle && !Stolen)
                {
                    cost += OwnCost;
                }
                return cost + Weapons.Sum(w => w.TotalCost) + WeaponMountOptions.Sum(w => w.TotalCost) + Mods.Sum(m => m.TotalCost);
            }
        }

        /// <summary>
        /// Total cost of the WeaponMount.
        /// </summary>
        public decimal StolenTotalCost
        {
            get
            {
                decimal d = 0;

                if (!IncludedInVehicle && Stolen)
                {
                    d += OwnCost;
                }

                d += Weapons.Sum(w => w.StolenTotalCost) + WeaponMountOptions.Sum(w => w.StolenTotalCost) +
                     Mods.Sum(m => m.StolenTotalCost);

                return d;
            }
        }

        /// <summary>
        /// The cost of just the Vehicle Mod itself.
        /// </summary>
        public decimal OwnCost
        {
            get
            {
                // If the cost is determined by the Rating, evaluate the expression.
                string strCost = Cost;
                StringBuilder objCost = new StringBuilder(strCost);
                foreach (CharacterAttrib objLoopAttribute in _objCharacter.AttributeSection.AttributeList.Concat(_objCharacter.AttributeSection.SpecialAttributeList))
                {
                    objCost.CheapReplace(strCost, objLoopAttribute.Abbrev, () => objLoopAttribute.TotalValue.ToString(GlobalOptions.InvariantCultureInfo));
                    objCost.CheapReplace(strCost, objLoopAttribute.Abbrev + "Base", () => objLoopAttribute.TotalBase.ToString(GlobalOptions.InvariantCultureInfo));
                }

                objCost.CheapReplace(strCost, "Vehicle Cost", () => Parent?.OwnCost.ToString(GlobalOptions.InvariantCultureInfo) ?? "0");
                // If the Body is 0 (Microdrone), treat it as 0.5 for the purposes of determine Modification cost.
                objCost.CheapReplace(strCost, "Body", () => Parent?.Body > 0 ? Parent.Body.ToString(GlobalOptions.InvariantCultureInfo) : "0.5");
                objCost.CheapReplace(strCost, "Speed", () => Parent?.Speed.ToString(GlobalOptions.InvariantCultureInfo) ?? "0");
                objCost.CheapReplace(strCost, "Acceleration", () => Parent?.Accel.ToString(GlobalOptions.InvariantCultureInfo) ?? "0");
                objCost.CheapReplace(strCost, "Handling", () => Parent?.Handling.ToString(GlobalOptions.InvariantCultureInfo) ?? "0");

                object objProcess = CommonFunctions.EvaluateInvariantXPath(objCost.ToString(), out bool blnIsSuccess);
                decimal decReturn = blnIsSuccess ? Convert.ToDecimal(objProcess, GlobalOptions.InvariantCultureInfo) : 0;

                if (DiscountCost)
                    decReturn *= 0.9m;

                // Apply a markup if applicable.
                if (_decMarkup != 0)
                {
                    decReturn *= 1 + (_decMarkup / 100.0m);
                }

                return decReturn;
            }
        }

        public TaggedObservableCollection<VehicleMod> Mods => _lstMods;

        /// <summary>
        /// The name of the object as it should be displayed on printouts (translated name only).
        /// </summary>
        public string DisplayNameShort(string strLanguage)
        {
            if (strLanguage == GlobalOptions.DefaultLanguage)
                return Name;

            return GetNode(strLanguage)?["translate"]?.InnerText ?? Name;
        }

        /// <summary>
        /// The name of the object as it should be displayed in lists. Qty Name (Rating) (Extra).
        /// </summary>
        public string DisplayName(string strLanguage)
        {
            StringBuilder strReturn = new StringBuilder(DisplayNameShort(strLanguage));
            string strSpaceCharacter = LanguageManager.GetString("String_Space", strLanguage);
            if (WeaponMountOptions.Count > 0)
            {
                strReturn.Append(strSpaceCharacter + '(');
                bool blnCloseParantheses = false;
                foreach (WeaponMountOption objOption in WeaponMountOptions)
                {
                    if (objOption.Name != "None")
                    {
                        blnCloseParantheses = true;
                        strReturn.Append(objOption.DisplayName(strLanguage));
                        strReturn.Append(',' + strSpaceCharacter);
                    }
                }
                strReturn.Length -= 1 + strSpaceCharacter.Length;
                if (blnCloseParantheses)
                    strReturn.Append(')');
                if (!string.IsNullOrWhiteSpace(Location))
                {
                    strReturn.Append(strSpaceCharacter + '-' + strSpaceCharacter + Location);
                }
            }

            return strReturn.ToString();
        }

        public string CurrentDisplayName => DisplayName(GlobalOptions.Language);

        public XmlNode GetNode()
        {
            return GetNode(GlobalOptions.Language);
        }

        public XmlNode GetNode(string strLanguage)
        {
            if (_objCachedMyXmlNode == null || strLanguage != _strCachedXmlNodeLanguage || GlobalOptions.LiveCustomData)
            {
                _objCachedMyXmlNode = SourceID == Guid.Empty
                    ? XmlManager.Load("vehicles.xml", _objCharacter.Options.CustomDataDictionary, strLanguage)
                        .SelectSingleNode($"/chummer/weaponmounts/weaponmount[name = \"{Name}\"]")
                    : XmlManager.Load("vehicles.xml", _objCharacter.Options.CustomDataDictionary, strLanguage)
                        .SelectSingleNode($"/chummer/weaponmounts/weaponmount[id = \"{SourceIDString}\" or id = \"{SourceIDString.ToUpperInvariant()}\"]");
                _strCachedXmlNodeLanguage = strLanguage;
            }
            return _objCachedMyXmlNode;
        }
        #endregion

        #region Methods
        public decimal DeleteWeaponMount()
        {
            decimal decReturn = 0;

            foreach (Weapon objLoopWeapon in Weapons)
            {
                decReturn += objLoopWeapon.DeleteWeapon();
            }
            foreach (VehicleMod objLoopMod in Mods)
            {
                decReturn += objLoopMod.DeleteVehicleMod();
            }

            return decReturn;
        }

        /// <summary>
        /// Checks a nominated piece of gear for Availability requirements.
        /// </summary>
        /// <param name="blnRestrictedGearUsed">Whether Restricted Gear is already being used.</param>
        /// <param name="intRestrictedCount">Amount of gear that is currently over the availability limit.</param>
        /// <param name="strAvailItems">String used to list names of gear that are currently over the availability limit.</param>
        /// <param name="strRestrictedItem">Item that is being used for Restricted Gear.</param>
        /// <param name="blnOutRestrictedGearUsed">Whether Restricted Gear is already being used (tracked across gear children).</param>
        /// <param name="intOutRestrictedCount">Amount of gear that is currently over the availability limit (tracked across gear children).</param>
        /// <param name="strOutAvailItems">String used to list names of gear that are currently over the availability limit (tracked across gear children).</param>
        /// <param name="strOutRestrictedItem">Item that is being used for Restricted Gear (tracked across gear children).</param>
        public void CheckRestrictedGear(bool blnRestrictedGearUsed, int intRestrictedCount, string strAvailItems,
            string strRestrictedItem, out bool blnOutRestrictedGearUsed,
            out int intOutRestrictedCount, out string strOutAvailItems, out string strOutRestrictedItem)
        {
            if (!IncludedInVehicle)
            {
                AvailabilityValue objTotalAvail = TotalAvailTuple();
                if (!objTotalAvail.AddToParent)
                {
                    int intAvailInt = objTotalAvail.Value;
                    //TODO: Make this dynamically update without having to validate the character.
                    if (intAvailInt > _objCharacter.MaximumAvailability)
                    {
                        if (intAvailInt <= _objCharacter.RestrictedGear && !blnRestrictedGearUsed)
                        {
                            blnRestrictedGearUsed = true;
                            strRestrictedItem = Parent == null
                                ? CurrentDisplayName
                                : CurrentDisplayName + LanguageManager.GetString("String_Space") + '(' + Parent.CurrentDisplayName + ')';
                        }
                        else
                        {
                            intRestrictedCount++;
                            strAvailItems += Environment.NewLine + "\t\t" + DisplayNameShort(GlobalOptions.Language);
                        }
                    }
                }
            }

            foreach (Weapon objChild in Weapons)
            {
                objChild.CheckRestrictedGear(blnRestrictedGearUsed, intRestrictedCount, strAvailItems,
                    strRestrictedItem, out blnRestrictedGearUsed, out intRestrictedCount, out strAvailItems,
                    out strRestrictedItem);
            }

            foreach (WeaponMountOption objChild in WeaponMountOptions)
            {
                objChild.CheckRestrictedGear(blnRestrictedGearUsed, intRestrictedCount, strAvailItems,
                    strRestrictedItem, out blnRestrictedGearUsed, out intRestrictedCount,
                    out strAvailItems, out strRestrictedItem);
            }
            strOutAvailItems = strAvailItems;
            intOutRestrictedCount = intRestrictedCount;
            blnOutRestrictedGearUsed = blnRestrictedGearUsed;
            strOutRestrictedItem = strRestrictedItem;
        }
        #region UI Methods
        /// <summary>
        /// Add a Weapon Mount to the TreeView
        /// </summary>
        /// <param name="cmsVehicleWeapon">ContextMenuStrip for Vehicle Weapons</param>
        /// <param name="cmsVehicleWeaponAccessory">ContextMenuStrip for Vehicle Weapon Accessories</param>
        /// <param name="cmsVehicleWeaponAccessoryGear">ContextMenuStrip for Vehicle Weapon Gear</param>
        /// <param name="cmsVehicleWeaponMount">ContextMenuStrip for Vehicle Weapon Mounts</param>
        /// <param name="cmsCyberware">ContextMenuStrip for Cyberware.</param>
        /// <param name="cmsCyberwareGear">ContextMenuStrip for Gear in Cyberware.</param>
        /// <param name="cmsVehicleMod">ContextMenuStrip for Vehicle Mods.</param>
        public TreeNode CreateTreeNode(ContextMenuStrip cmsVehicleWeaponMount, ContextMenuStrip cmsVehicleWeapon, ContextMenuStrip cmsVehicleWeaponAccessory, ContextMenuStrip cmsVehicleWeaponAccessoryGear, ContextMenuStrip cmsCyberware, ContextMenuStrip cmsCyberwareGear, ContextMenuStrip cmsVehicleMod)
        {
            if (IncludedInVehicle && !string.IsNullOrEmpty(Source) && !_objCharacter.Options.BookEnabled(Source))
                return null;

            TreeNode objNode = new TreeNode
            {
                Name = InternalId,
                Text = CurrentDisplayName,
                Tag = this,
                ContextMenuStrip = cmsVehicleWeaponMount,
                ForeColor = PreferredColor,
                ToolTipText = Notes.WordWrap(100)
            };

            TreeNodeCollection lstChildNodes = objNode.Nodes;
            // VehicleMods.
            foreach (VehicleMod objMod in Mods)
            {
                TreeNode objLoopNode = objMod.CreateTreeNode(cmsVehicleMod, cmsCyberware, cmsCyberwareGear, cmsVehicleWeapon, cmsVehicleWeaponAccessory, cmsVehicleWeaponAccessoryGear);
                if (objLoopNode != null)
                    lstChildNodes.Add(objLoopNode);
            }
            foreach (Weapon objWeapon in Weapons)
            {
                TreeNode objLoopNode = objWeapon.CreateTreeNode(cmsVehicleWeapon, cmsVehicleWeaponAccessory, cmsVehicleWeaponAccessoryGear);
                if (objLoopNode != null)
                    lstChildNodes.Add(objLoopNode);
            }

            if (lstChildNodes.Count > 0)
                objNode.Expand();

            return objNode;
        }

        public Color PreferredColor
        {
            get
            {
                if (!string.IsNullOrEmpty(Notes))
                {
                    return Color.SaddleBrown;
                }
                if (IncludedInVehicle)
                {
                    return SystemColors.GrayText;
                }

                return SystemColors.WindowText;
            }
        }
        #endregion
        #endregion

        public bool Remove(bool blnConfirmDelete = true)
        {
            if (blnConfirmDelete)
            {
                if (!_objCharacter.ConfirmDelete(LanguageManager.GetString("Message_DeleteWeaponMount",
                    GlobalOptions.Language)))
                    return false;
            }

            DeleteWeaponMount();
            return Parent.WeaponMounts.Remove(this);
        }

        public void Sell(decimal percentage)
        {
            // Record the cost of the Armor with the ArmorMod.
            decimal decOriginal = Parent.TotalCost;

            // Create the Expense Log Entry for the sale.
            decimal decAmount = (decOriginal - Parent.TotalCost) * percentage;
            decAmount += DeleteWeaponMount() * percentage;
            ExpenseLogEntry objExpense = new ExpenseLogEntry(_objCharacter);
            objExpense.Create(decAmount, LanguageManager.GetString("String_ExpenseSoldArmorMod") + ' ' + DisplayNameShort(GlobalOptions.Language), ExpenseType.Nuyen, DateTime.Now);
            _objCharacter.ExpenseEntries.AddWithSort(objExpense);
            _objCharacter.Nuyen += decAmount;

            Parent.WeaponMounts.Remove(this);
        }

        public void SetSourceDetail(Control sourceControl)
        {
            if (_objCachedSourceDetail?.Language != GlobalOptions.Language)
                _objCachedSourceDetail = null;
            SourceDetail.SetControl(sourceControl);
        }

        public bool AllowPasteXml
        {
            get
            {
                switch (GlobalOptions.ClipboardContentType)
                {
                    case ClipboardContentType.Weapon:
                    {
                        if (!string.IsNullOrEmpty(AllowedWeapons))
                        {
                            string strCheckValue = GlobalOptions.Clipboard.SelectSingleNode("name")?.InnerText;
                            if (string.IsNullOrEmpty(strCheckValue) || !AllowedWeapons.Contains(strCheckValue))
                                return false;
                        }
                        if (!string.IsNullOrEmpty(AllowedWeaponCategories))
                        {
                            string strCheckValue = GlobalOptions.Clipboard.SelectSingleNode("category")?.InnerText;
                            if (string.IsNullOrEmpty(strCheckValue) || !AllowedWeaponCategories.Contains(strCheckValue))
                                return false;
                        }

                        return Weapons.Count == 0; //todo: something something sizes
                    }
                    default:
                        return false;
                }
            }
        }

        public bool AllowPasteObject(object input)
        {
            throw new NotImplementedException();
        }
    }

    [DebuggerDisplay("{DisplayName(GlobalOptions.DefaultLanguage)}")]
    public class WeaponMountOption : IHasName, IHasXmlNode
    {
        private readonly Character _objCharacter;
        private string _strAvail;
        private string _strName;
        private Guid _guiSourceID;
        private Guid _guiID;
        private string _strCost;
        private string _strCategory;
        private int _intSlots;
        private string _strAllowedWeaponCategories;
        private string _strAllowedWeapons;
        private bool _blnIncludedInParent;

        #region Constructor, Create, Save and Load Methods
        public WeaponMountOption(Character objCharacter)
        {
            _objCharacter = objCharacter;
        }

        /// <summary>
        /// Create a Weapon Mount Option from an XmlNode, returns true if creation was successful.
        /// </summary>
        /// <param name="objXmlMod">XmlNode of the option.</param>
        public bool Create(XmlNode objXmlMod)
        {
            if (objXmlMod == null)
            {
                Utils.BreakIfDebug();
                return false;
            }

            _guiID = Guid.NewGuid();
            objXmlMod.TryGetField("id", Guid.TryParse, out _guiSourceID);
            objXmlMod.TryGetStringFieldQuickly("name", ref _strName);
            objXmlMod.TryGetStringFieldQuickly("category", ref _strCategory);
            objXmlMod.TryGetInt32FieldQuickly("slots", ref _intSlots);
            objXmlMod.TryGetStringFieldQuickly("weaponcategories", ref _strAllowedWeaponCategories);
            objXmlMod.TryGetStringFieldQuickly("weapons", ref _strAllowedWeapons);
            objXmlMod.TryGetStringFieldQuickly("avail", ref _strAvail);

            // Check for a Variable Cost.
            // ReSharper disable once PossibleNullReferenceException
            _strCost = objXmlMod["cost"]?.InnerText ?? "0";
            if (_strCost.StartsWith("Variable(", StringComparison.Ordinal))
            {
                int intMin;
                int intMax = 0;
                string strCost = _strCost.TrimStartOnce("Variable(", true).TrimEndOnce(')');
                if (strCost.Contains('-'))
                {
                    string[] strValues = strCost.Split('-');
                    intMin = Convert.ToInt32(strValues[0], GlobalOptions.InvariantCultureInfo);
                    intMax = Convert.ToInt32(strValues[1], GlobalOptions.InvariantCultureInfo);
                }
                else
                    intMin = Convert.ToInt32(strCost.FastEscape('+'), GlobalOptions.InvariantCultureInfo);

                if (intMin != 0 || intMax != 0)
                {
                    if (intMax == 0)
                        intMax = 1000000;
                    using (frmSelectNumber frmPickNumber = new frmSelectNumber(_objCharacter.Options.NuyenDecimals)
                    {
                        Minimum = intMin,
                        Maximum = intMax,
                        Description = string.Format(GlobalOptions.CultureInfo, LanguageManager.GetString("String_SelectVariableCost"), CurrentDisplayName),
                        AllowCancel = false
                    })
                    {
                        frmPickNumber.ShowDialog();
                        _strCost = frmPickNumber.SelectedValue.ToString(GlobalOptions.InvariantCultureInfo);
                    }
                }
            }
            return true;
        }

        public string DisplayNameShort(string strLanguage)
        {
            if (strLanguage == GlobalOptions.DefaultLanguage)
                return Name;

            return GetNode(strLanguage)?["translate"]?.InnerText ?? Name;
        }

        public string DisplayName(string strLanguage)
        {
            return DisplayNameShort(strLanguage);
        }

        public string CurrentDisplayName => DisplayName(GlobalOptions.Language);

        /// <summary>
        /// Save the object's XML to the XmlWriter.
        /// </summary>
        /// <param name="objWriter">XmlTextWriter to write with.</param>
        public void Save(XmlTextWriter objWriter)
        {
            if (objWriter == null)
                return;
            objWriter.WriteStartElement("weaponmountoption");
            objWriter.WriteElementString("sourceid", SourceIDString);
            objWriter.WriteElementString("guid", InternalID);
            objWriter.WriteElementString("name", _strName);
            objWriter.WriteElementString("category", _strCategory);
            objWriter.WriteElementString("slots", _intSlots.ToString(GlobalOptions.InvariantCultureInfo));
            objWriter.WriteElementString("avail", _strAvail);
            objWriter.WriteElementString("cost", _strCost);
            objWriter.WriteElementString("includedinparent", _blnIncludedInParent.ToString(GlobalOptions.InvariantCultureInfo));
            objWriter.WriteEndElement();
        }

        /// <summary>
        /// Load the Weapon Mount Option from the XmlNode.
        /// </summary>
        /// <param name="objNode">XmlNode to load.</param>
        public void Load(XmlNode objNode)
        {
            if (objNode == null)
                return;
            _objCachedMyXmlNode = null;
            if (!objNode.TryGetField("guid", Guid.TryParse, out _guiID))
            {
                _guiID = Guid.NewGuid();
            }
            objNode.TryGetStringFieldQuickly("name", ref _strName);
            if(!objNode.TryGetGuidFieldQuickly("sourceid", ref _guiSourceID))
            {
                XmlNode node = GetNode(GlobalOptions.Language);
                node?.TryGetGuidFieldQuickly("id", ref _guiSourceID);
            }
            objNode.TryGetStringFieldQuickly("category", ref _strCategory);
            objNode.TryGetInt32FieldQuickly("slots", ref _intSlots);
            objNode.TryGetStringFieldQuickly("weaponmountcategories", ref _strAllowedWeaponCategories);
            objNode.TryGetStringFieldQuickly("allowedweapons", ref _strAllowedWeapons);
            objNode.TryGetStringFieldQuickly("avail", ref _strAvail);
            objNode.TryGetStringFieldQuickly("cost", ref _strCost);
            objNode.TryGetBoolFieldQuickly("includedinparent", ref _blnIncludedInParent);
        }
        #endregion

        #region Properties

        public string InternalID => _guiID.ToString("D", GlobalOptions.InvariantCultureInfo);

        /// <summary>
        /// Identifier of the object within data files.
        /// </summary>
        public Guid SourceID
        {
            get => _guiSourceID;
            set
            {
                if (_guiSourceID == value) return;
                _guiSourceID = value;
                _objCachedMyXmlNode = null;
            }
        }

        /// <summary>
        /// String-formatted identifier of the <inheritdoc cref="SourceID"/> from the data files.
        /// </summary>
        public string SourceIDString => _guiSourceID.ToString("D", GlobalOptions.InvariantCultureInfo);

        /// <summary>
        /// The cost of just the WeaponMountOption itself.
        /// </summary>
        public decimal Cost
        {
            get
            {
                string strCost = _strCost;
                StringBuilder objCost = new StringBuilder(strCost);
                foreach (CharacterAttrib objLoopAttribute in _objCharacter.AttributeSection.AttributeList.Concat(_objCharacter.AttributeSection.SpecialAttributeList))
                {
                    objCost.CheapReplace(strCost, objLoopAttribute.Abbrev, () => objLoopAttribute.TotalValue.ToString(GlobalOptions.InvariantCultureInfo));
                    objCost.CheapReplace(strCost, objLoopAttribute.Abbrev + "Base", () => objLoopAttribute.TotalBase.ToString(GlobalOptions.InvariantCultureInfo));
                }

                object objProcess = CommonFunctions.EvaluateInvariantXPath(objCost.ToString(), out bool blnIsSuccess);
                return blnIsSuccess ? Convert.ToDecimal(objProcess, GlobalOptions.InvariantCultureInfo) : 0;
            }
        }

        public decimal TotalCost => IncludedInParent ? 0 : Cost;
        /// <summary>
        /// Slots consumed by the WeaponMountOption.
        /// </summary>
        public int Slots => _intSlots;

        /// <summary>
        /// Availability string of the Mount.
        /// </summary>
        public string Avail => _strAvail;

        /// <summary>
        /// Category of the weapon mount.
        /// </summary>
        public string Category => _strCategory;

        public string Name
        {
            get => _strName;
            set => _strName = value;
        }

        public int StolenTotalCost { get; set; }

        /// <summary>
        /// Does the option come with the parent object?
        /// </summary>
        public bool IncludedInParent
        {
            get => _blnIncludedInParent;
            set => _blnIncludedInParent = value;
        }
        #endregion

        #region Complex Properties
        /// <summary>
        /// Display text for the category of the weapon mount.
        /// </summary>
        public string DisplayCategory(string strLanguage)
        {
            if (strLanguage == GlobalOptions.DefaultLanguage)
                return Category;

            return XmlManager.Load("vehicles.xml", _objCharacter.Options.CustomDataDictionary, strLanguage).SelectSingleNode("/chummer/categories/category[. = \"" + Category + "\"]/@translate")?.InnerText ?? Category;
        }

        /// <summary>
        /// Total Availability.
        /// </summary>
        public string TotalAvail(CultureInfo objCulture, string strLanguage)
        {
            return TotalAvailTuple.ToString(objCulture, strLanguage);
        }

        /// <summary>
        /// Total Availability as a triple.
        /// </summary>
        public AvailabilityValue TotalAvailTuple
        {
            get
            {
                bool blnModifyParentAvail = false;
                string strAvail = Avail;
                char chrLastAvailChar = ' ';
                int intAvail = 0;
                if (strAvail.Length > 0)
                {
                    chrLastAvailChar = strAvail[strAvail.Length - 1];
                    if (chrLastAvailChar == 'F' || chrLastAvailChar == 'R')
                    {
                        strAvail = strAvail.Substring(0, strAvail.Length - 1);
                    }

                    blnModifyParentAvail = strAvail.StartsWith('+', '-');

                    StringBuilder objAvail = new StringBuilder(strAvail.TrimStart('+'));

                    foreach (CharacterAttrib objLoopAttribute in _objCharacter.AttributeSection.AttributeList.Concat(_objCharacter.AttributeSection.SpecialAttributeList))
                    {
                        objAvail.CheapReplace(strAvail, objLoopAttribute.Abbrev, () => objLoopAttribute.TotalValue.ToString(GlobalOptions.InvariantCultureInfo));
                        objAvail.CheapReplace(strAvail, objLoopAttribute.Abbrev + "Base", () => objLoopAttribute.TotalBase.ToString(GlobalOptions.InvariantCultureInfo));
                    }

                    object objProcess = CommonFunctions.EvaluateInvariantXPath(objAvail.ToString(), out bool blnIsSuccess);
                    if (blnIsSuccess)
                        intAvail += Convert.ToInt32(objProcess, GlobalOptions.InvariantCultureInfo);
                }

                return new AvailabilityValue(intAvail, chrLastAvailChar, blnModifyParentAvail);
            }
        }

        private XmlNode _objCachedMyXmlNode;
        private string _strCachedXmlNodeLanguage = string.Empty;

        public XmlNode GetNode()
        {
            return GetNode(GlobalOptions.Language);
        }

        public XmlNode GetNode(string strLanguage)
        {
            if (_objCachedMyXmlNode == null || strLanguage != _strCachedXmlNodeLanguage || GlobalOptions.LiveCustomData)
            {
                _objCachedMyXmlNode = SourceID == Guid.Empty
                    ? XmlManager.Load("vehicles.xml", _objCharacter.Options.CustomDataDictionary, strLanguage)
                        .SelectSingleNode($"/chummer/weaponmounts/weaponmount[name = \"{Name}\"]")
                    : XmlManager.Load("vehicles.xml", _objCharacter.Options.CustomDataDictionary, strLanguage)
                        .SelectSingleNode($"/chummer/weaponmounts/weaponmount[id = \"{SourceIDString}\" or id = \"{SourceIDString.ToUpperInvariant()}\"]");
                _strCachedXmlNodeLanguage = strLanguage;
            }
            return _objCachedMyXmlNode;
        }
        #endregion
        #region Methods

        /// <summary>
        /// Checks a nominated piece of gear for Availability requirements.
        /// </summary>
        /// <param name="blnRestrictedGearUsed">Whether Restricted Gear is already being used.</param>
        /// <param name="intRestrictedCount">Amount of gear that is currently over the availability limit.</param>
        /// <param name="strAvailItems">String used to list names of gear that are currently over the availability limit.</param>
        /// <param name="strRestrictedItem">Item that is being used for Restricted Gear.</param>
        /// <param name="blnOutRestrictedGearUsed">Whether Restricted Gear is already being used (tracked across gear children).</param>
        /// <param name="intOutRestrictedCount">Amount of gear that is currently over the availability limit (tracked across gear children).</param>
        /// <param name="strOutAvailItems">String used to list names of gear that are currently over the availability limit (tracked across gear children).</param>
        /// <param name="strOutRestrictedItem">Item that is being used for Restricted Gear (tracked across gear children).</param>
        public void CheckRestrictedGear(bool blnRestrictedGearUsed, int intRestrictedCount, string strAvailItems,
            string strRestrictedItem, out bool blnOutRestrictedGearUsed,
            out int intOutRestrictedCount, out string strOutAvailItems, out string strOutRestrictedItem)
        {
            AvailabilityValue objTotalAvail = TotalAvailTuple;
            if (!objTotalAvail.AddToParent)
            {
                int intAvailInt = objTotalAvail.Value;
                if (intAvailInt > _objCharacter.MaximumAvailability)
                {
                    if (intAvailInt <= _objCharacter.RestrictedGear && !blnRestrictedGearUsed)
                    {
                        blnRestrictedGearUsed = true;
                        strRestrictedItem = CurrentDisplayName;
                    }
                    else
                    {
                        intRestrictedCount++;
                        strAvailItems += Environment.NewLine + "\t\t" + DisplayNameShort(GlobalOptions.Language);
                    }
                }
            }
            strOutAvailItems = strAvailItems;
            intOutRestrictedCount = intRestrictedCount;
            blnOutRestrictedGearUsed = blnRestrictedGearUsed;
            strOutRestrictedItem = strRestrictedItem;
        }
        #endregion
    }
}<|MERGE_RESOLUTION|>--- conflicted
+++ resolved
@@ -330,13 +330,9 @@
         /// <param name="xmlNode"></param>
         public void CreateByName(XmlNode xmlNode)
         {
-<<<<<<< HEAD
-            XmlDocument xmlDoc = XmlManager.Load("vehicles.xml", _objCharacter.Options.CustomDataDictionary);
-=======
             if (xmlNode == null)
                 throw new ArgumentNullException(nameof(xmlNode));
-            XmlDocument xmlDoc = XmlManager.Load("vehicles.xml");
->>>>>>> 4d997dd7
+            XmlDocument xmlDoc = XmlManager.Load("vehicles.xml", _objCharacter.Options.CustomDataDictionary);
             WeaponMount objMount = this;
             XmlNode xmlDataNode = xmlDoc.SelectSingleNode($"/chummer/weaponmounts/weaponmount[name = \"{xmlNode["size"]?.InnerText}\" and category = \"Size\"]");
             if (xmlDataNode != null)
