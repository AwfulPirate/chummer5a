--- conflicted
+++ resolved
@@ -222,11 +222,7 @@
                     !string.IsNullOrEmpty(strNameOnPage))
                     strEnglishNameOnPage = strNameOnPage;
 
-<<<<<<< HEAD
-                string strGearNotes = CommonFunctions.GetTextFromPDF($"{Source} {Page}", strEnglishNameOnPage, _objCharacter);
-=======
-                string strGearNotes = CommonFunctions.GetTextFromPDF(Source + ' ' + Page, strEnglishNameOnPage);
->>>>>>> 1161a64b
+                string strGearNotes = CommonFunctions.GetTextFromPDF(Source + ' ' + Page, strEnglishNameOnPage, _objCharacter);
 
                 if (string.IsNullOrEmpty(strGearNotes) && GlobalOptions.Language != GlobalOptions.DefaultLanguage)
                 {
@@ -240,13 +236,8 @@
                             && !string.IsNullOrEmpty(strNameOnPage) && strNameOnPage != strEnglishNameOnPage)
                             strTranslatedNameOnPage = strNameOnPage;
 
-<<<<<<< HEAD
-                        Notes = CommonFunctions.GetTextFromPDF($"{Source} {DisplayPage(GlobalOptions.Language)}",
+                        Notes = CommonFunctions.GetTextFromPDF(Source + ' ' + DisplayPage(GlobalOptions.Language),
                             strTranslatedNameOnPage, _objCharacter);
-=======
-                        Notes = CommonFunctions.GetTextFromPDF(Source + ' ' + DisplayPage(GlobalOptions.Language),
-                            strTranslatedNameOnPage);
->>>>>>> 1161a64b
                     }
                 }
                 else
@@ -1941,18 +1932,10 @@
         {
             if (_objCachedMyXmlNode == null || strLanguage != _strCachedXmlNodeLanguage || GlobalOptions.LiveCustomData)
             {
-<<<<<<< HEAD
                 _objCachedMyXmlNode = _objCharacter.LoadData("weapons.xml", strLanguage)
                     .SelectSingleNode(SourceID == Guid.Empty
                         ? $"/chummer/weapons/weapon[name = \"{Name}\"]"
                         : $"/chummer/weapons/weapon[id = \"{SourceIDString}\" or id = \"{SourceIDString.ToUpperInvariant()}\"]");
-=======
-                _objCachedMyXmlNode = SourceID == Guid.Empty
-                    ? XmlManager.Load("weapons.xml", strLanguage)
-                        .SelectSingleNode("/chummer/weapons/weapon[name = \"" + Name + "\"]")
-                    : XmlManager.Load("weapons.xml", strLanguage)
-                        .SelectSingleNode("/chummer/weapons/weapon[id = \"" + SourceIDString + "\" or id = \"" + SourceIDString.ToUpperInvariant() + "\"]");
->>>>>>> 1161a64b
                 _strCachedXmlNodeLanguage = strLanguage;
             }
             return _objCachedMyXmlNode;
@@ -3939,13 +3922,8 @@
         {
             if (string.IsNullOrEmpty(strRange))
                 return string.Empty;
-<<<<<<< HEAD
             int i = Convert.ToInt32(_objCharacter.LoadData("ranges.xml")
                 .SelectSingleNode($"chummer/modifiers/{range.ToLowerInvariant()}")
-=======
-            int i = Convert.ToInt32(XmlManager.Load("ranges.xml")
-                .SelectSingleNode("chummer/modifiers/" + strRange.ToLowerInvariant())
->>>>>>> 1161a64b
                 ?.InnerText, GlobalOptions.InvariantCultureInfo);
             i += WeaponAccessories.Sum(wa => wa.RangeModifier);
             i = Math.Min(0, i);
@@ -4253,15 +4231,9 @@
                 string strGunnerySpec = GetNode()?.SelectSingleNode("category/@gunneryspec")?.InnerText;
                 if (string.IsNullOrEmpty(strGunnerySpec))
                 {
-<<<<<<< HEAD
-                    spec = _objCharacter.LoadData("weapons.xml")
-                               .SelectSingleNode($"/chummer/categories/category[. = \"{Category}\"]")
-                               ?.Attributes?["gunneryspec"]?.InnerText ?? "None";
-=======
-                    strGunnerySpec = XmlManager.Load("weapons.xml")
+                    strGunnerySpec = _objCharacter.LoadData("weapons.xml")
                         .SelectSingleNode("/chummer/categories/category[. = \"" + Category + "\"]/@gunneryspec")?.InnerText
                                      ?? "None";
->>>>>>> 1161a64b
                 }
 
                 _strRelevantSpec = strGunnerySpec;
