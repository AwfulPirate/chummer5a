--- conflicted
+++ resolved
@@ -91,10 +91,6 @@
         private int _intSortOrder;
         private readonly Character _objCharacter;
 
-        private string _strCity;
-        private string _strDistrict;
-        private string _strBorough;
-
         #region Helper Methods
         /// <summary>
         /// Convert a string to a LifestyleType.
@@ -265,9 +261,6 @@
             objWriter.WriteElementString("type", _eType.ToString());
             objWriter.WriteElementString("increment", _eIncrement.ToString());
             objWriter.WriteElementString("sourceid", SourceIDString);
-            objWriter.WriteElementString("city", _strCity);
-            objWriter.WriteElementString("district", _strDistrict);
-            objWriter.WriteElementString("borough", _strBorough);
             objWriter.WriteStartElement("lifestylequalities");
             foreach (LifestyleQuality objQuality in LifestyleQualities)
             {
@@ -331,18 +324,9 @@
             objNode.TryGetDecFieldQuickly("percentage", ref _decPercentage);
             objNode.TryGetStringFieldQuickly("baselifestyle", ref _strBaseLifestyle);
             objNode.TryGetInt32FieldQuickly("sortorder", ref _intSortOrder);
-<<<<<<< HEAD
-            objNode.TryGetStringFieldQuickly("city", ref _strCity);
-            objNode.TryGetStringFieldQuickly("district", ref _strDistrict);
-            objNode.TryGetStringFieldQuickly("borough", ref _strBorough);
-            XmlDocument xmlLifestyles = XmlManager.Load("lifestyles.xml");
-            if (xmlLifestyles.SelectSingleNode("/chummer/lifestyles/lifestyle[name =\"" + _strBaseLifestyle + "\"]") == null
-                && xmlLifestyles.SelectSingleNode("/chummer/lifestyles/lifestyle[name =\"" + _strName + "\"]") != null)
-=======
             XPathNavigator xmlLifestyles = _objCharacter.LoadDataXPath("lifestyles.xml");
             if (xmlLifestyles.SelectSingleNode("/chummer/lifestyles/lifestyle[name = " + BaseLifestyle.CleanXPath() + "]") == null
                 && xmlLifestyles.SelectSingleNode("/chummer/lifestyles/lifestyle[name =" + Name.CleanXPath() + "]") != null)
->>>>>>> d9ba97ff
             {
                 string baselifestyle = _strName;
                 _strName = _strBaseLifestyle;
@@ -1103,25 +1087,6 @@
             }
             return _objCachedMyXmlNode;
         }
-
-        public string City
-        {
-            get => _strCity;
-            set => _strCity = value;
-        }
-
-        public string District
-        {
-            get => _strDistrict;
-            set => _strDistrict = value;
-        }
-
-        public string Borough
-        {
-            get => _strBorough;
-            set => _strBorough = value;
-        }
-
         #endregion
 
         #region Complex Properties
