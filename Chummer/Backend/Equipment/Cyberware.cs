--- conflicted
+++ resolved
@@ -457,11 +457,7 @@
                     !string.IsNullOrEmpty(strNameOnPage))
                     strEnglishNameOnPage = strNameOnPage;
 
-<<<<<<< HEAD
-                string strGearNotes = CommonFunctions.GetTextFromPDF($"{Source} {Page}", strEnglishNameOnPage, _objCharacter);
-=======
-                string strGearNotes = CommonFunctions.GetTextFromPDF(Source + ' ' + Page, strEnglishNameOnPage);
->>>>>>> 1161a64b
+                string strGearNotes = CommonFunctions.GetTextFromPDF(Source + ' ' + Page, strEnglishNameOnPage, _objCharacter);
 
                 if (string.IsNullOrEmpty(strGearNotes) && GlobalOptions.Language != GlobalOptions.DefaultLanguage)
                 {
@@ -475,13 +471,8 @@
                             && !string.IsNullOrEmpty(strNameOnPage) && strNameOnPage != strEnglishNameOnPage)
                             strTranslatedNameOnPage = strNameOnPage;
 
-<<<<<<< HEAD
-                        Notes = CommonFunctions.GetTextFromPDF($"{Source} {DisplayPage(GlobalOptions.Language)}",
+                        Notes = CommonFunctions.GetTextFromPDF(Source + ' ' + DisplayPage(GlobalOptions.Language),
                             strTranslatedNameOnPage, _objCharacter);
-=======
-                        Notes = CommonFunctions.GetTextFromPDF(Source + ' ' + DisplayPage(GlobalOptions.Language),
-                            strTranslatedNameOnPage);
->>>>>>> 1161a64b
                     }
                 }
                 else
@@ -1732,11 +1723,7 @@
             if (!string.IsNullOrEmpty(Extra))
             {
                 // Attempt to retrieve the CharacterAttribute name.
-<<<<<<< HEAD
-                strReturn += strSpaceCharacter + '(' + LanguageManager.TranslateExtra(Extra, _objCharacter, strLanguage) + ')';
-=======
-                strReturn += strSpace + '(' + LanguageManager.TranslateExtra(Extra, strLanguage) + ')';
->>>>>>> 1161a64b
+                strReturn += strSpace + '(' + LanguageManager.TranslateExtra(Extra, _objCharacter, strLanguage) + ')';
             }
 
             if (!string.IsNullOrEmpty(Location))
