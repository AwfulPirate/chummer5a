/*  This file is part of Chummer5a.
 *
 *  Chummer5a is free software: you can redistribute it and/or modify
 *  it under the terms of the GNU General Public License as published by
 *  the Free Software Foundation, either version 3 of the License, or
 *  (at your option) any later version.
 *
 *  Chummer5a is distributed in the hope that it will be useful,
 *  but WITHOUT ANY WARRANTY; without even the implied warranty of
 *  MERCHANTABILITY or FITNESS FOR A PARTICULAR PURPOSE.  See the
 *  GNU General Public License for more details.
 *
 *  You should have received a copy of the GNU General Public License
 *  along with Chummer5a.  If not, see <http://www.gnu.org/licenses/>.
 *
 *  You can obtain the full source code for Chummer5a at
 *  https://github.com/chummer5a/chummer5a
 */
using Chummer.Backend.Attributes;
using Chummer.Backend.Equipment;
using Chummer.Backend.Skills;
using System;
using System.Collections.Generic;
using System.Linq;
using System.Text;
using System.Threading.Tasks;
using System.Windows.Forms;
using System.Xml;
using System.Xml.XPath;

namespace Chummer
{
    public static class SelectionShared
    {
        //TODO: Might be a better location for this; Class names are screwy.
        /// <summary>Evaluates requirements of a given node against a given Character object.</summary>
        /// <param name="xmlNode">XmlNode of the object.</param>
        /// <param name="objCharacter">Character object against which to check.</param>
        /// <param name="strLocalName">Name of the type of item being checked for displaying messages. If empty or null, no message is displayed.</param>
        /// <param name="strIgnoreQuality">Name of a Quality that should be ignored. Typically used when swapping Qualities in career mode.</param>
        /// <param name="strSourceName">Name of the improvement that called this (if it was called by an improvement adding it)</param>
        /// <param name="strLocation">Limb side to use if we need a specific limb side (Left or Right)</param>
        /// <param name="blnIgnoreLimit">Whether to ignore checking for limits on the total amount of this item the character can have.</param>
        /// <returns></returns>
        public static bool RequirementsMet(this XmlNode xmlNode, Character objCharacter, string strLocalName = "", string strIgnoreQuality = "", string strSourceName = "", string strLocation = "", bool blnIgnoreLimit = false)
        {
            if (xmlNode == null || objCharacter == null)
                return false;
            // Ignore the rules.
            if (objCharacter.IgnoreRules)
                return true;
            bool blnShowMessage = !string.IsNullOrEmpty(strLocalName);
            // See if the character is in career mode but would want to add a chargen-only Quality
            if (objCharacter.Created)
            {
                if (xmlNode["chargenonly"] != null)
                {
                    if (blnShowMessage)
                    {
                        MessageBox.Show(string.Format(LanguageManager.GetString("Message_SelectGeneric_ChargenRestriction", GlobalOptions.Language), strLocalName),
                            string.Format(LanguageManager.GetString("MessageTitle_SelectGeneric_Restriction", GlobalOptions.Language), strLocalName),
                            MessageBoxButtons.OK, MessageBoxIcon.Information);
                    }
                    return false;
                }
            }
            // See if the character is using priority-based gen and is trying to add a Quality that can only be added through priorities
            else
            {
                if (xmlNode["careeronly"] != null)
                {
                    if (blnShowMessage)
                    {
                        MessageBox.Show(string.Format(LanguageManager.GetString("Message_SelectGeneric_CareerOnlyRestriction", GlobalOptions.Language), strLocalName),
                            string.Format(LanguageManager.GetString("MessageTitle_SelectGeneric_Restriction", GlobalOptions.Language), strLocalName),
                            MessageBoxButtons.OK, MessageBoxIcon.Information);
                    }
                    return false;
                }
                if (objCharacter.BuildMethod == CharacterBuildMethod.Priority || objCharacter.BuildMethod == CharacterBuildMethod.SumtoTen)
                {
                    if (xmlNode["onlyprioritygiven"] != null)
                    {
                        if (blnShowMessage)
                        {
                            MessageBox.Show(string.Format(LanguageManager.GetString("MessageTitle_SelectGeneric_PriorityRestriction", GlobalOptions.Language), strLocalName),
                                string.Format(LanguageManager.GetString("MessageTitle_SelectGeneric_Restriction", GlobalOptions.Language), strLocalName),
                                MessageBoxButtons.OK, MessageBoxIcon.Information);
                        }
                        return false;
                    }
                }
            }
            if (!blnIgnoreLimit)
            {
                // See if the character already has this Quality and whether or not multiple copies are allowed.
                // If the limit at chargen is different from the actual limit, we need to make sure we fetch the former if the character is in Create mode
                string strLimitString = xmlNode["chargenlimit"]?.InnerText;
                if (string.IsNullOrWhiteSpace(strLimitString) || objCharacter.Created)
                {
                    strLimitString = xmlNode["limit"]?.InnerText;
                    // Default case is each quality can only be taken once
                    if (string.IsNullOrWhiteSpace(strLimitString))
                    {
                        if (xmlNode.Name == "quality" ||
                            xmlNode.Name == "martialart" ||
                            xmlNode.Name == "technique" ||
                            xmlNode.Name == "cyberware" ||
                            xmlNode.Name == "bioware")
                            strLimitString = "1";
                        else
                            strLimitString = bool.FalseString;
                    }
                }
                if (strLimitString != bool.FalseString)
                {
                    StringBuilder objLimitString = new StringBuilder(strLimitString);
                    foreach (string strAttribute in AttributeSection.AttributeStrings)
                    {
                        CharacterAttrib objLoopAttribute = objCharacter.GetAttribute(strAttribute);
                        objLimitString.CheapReplace(strLimitString, "{" + strAttribute + "}", () => objLoopAttribute.TotalValue.ToString());
                        objLimitString.CheapReplace(strLimitString, "{" + strAttribute + "Base}", () => objLoopAttribute.TotalBase.ToString());
                    }
                    foreach (string strLimb in Character.LimbStrings)
                    {
                        objLimitString.CheapReplace(strLimitString, "{" + strLimb + "}", () => (string.IsNullOrEmpty(strLocation) ? objCharacter.LimbCount(strLimb) : objCharacter.LimbCount(strLimb) / 2).ToString());
                    }

                    object objProcess = CommonFunctions.EvaluateInvariantXPath(objLimitString.ToString(), out bool blnIsSuccess);
                    strLimitString = blnIsSuccess ? objProcess.ToString() : "1";

                    // We could set this to a list immediately, but I'd rather the pointer start at null so that no list ends up getting selected for the "default" case below
                    IEnumerable<IHasName> objListToCheck = null;
                    bool blnCheckCyberwareChildren = false;
                    switch (xmlNode.Name)
                    {
                        case "quality":
                            {
                                objListToCheck = objCharacter.Qualities.Where(objQuality => objQuality.SourceName == strSourceName && objQuality.Name != strIgnoreQuality);
                                break;
                            }
                        case "echo":
                        case "metamagic":
                            {
                                objListToCheck = objCharacter.Metamagics;
                                break;
                            }
                        case "art":
                            {
                                objListToCheck = objCharacter.Arts;
                                break;
                            }
                        case "enhancement":
                            {
                                objListToCheck = objCharacter.Enhancements;
                                break;
                            }
                        case "power":
                            {
                                objListToCheck = objCharacter.Powers;
                                break;
                            }
                        case "critterpower":
                            {
                                objListToCheck = objCharacter.CritterPowers;
                                break;
                            }
                        case "martialart":
                            {
                                objListToCheck = objCharacter.MartialArts;
                                break;
                            }
                        case "technique":
                            {
                                List<MartialArtTechnique> objTempList = new List<MartialArtTechnique>(objCharacter.MartialArts.Count);
                                foreach (MartialArt objMartialArt in objCharacter.MartialArts)
                                {
                                    objTempList.AddRange(objMartialArt.Techniques);
                                }
                                objListToCheck = objTempList;
                                break;
                            }
                        case "cyberware":
                        case "bioware":
                            {
                                blnCheckCyberwareChildren = true;
                                break;
                            }
                        default:
                            {
                                Utils.BreakIfDebug();
                                break;
                            }
                    }

                    int intLimit = Convert.ToInt32(strLimitString);
                    int intExtendedLimit = intLimit;
                    string strLimitWithInclusions = xmlNode["limitwithinclusions"]?.InnerText;
                    if (!string.IsNullOrEmpty(strLimitWithInclusions))
                    {
                        intExtendedLimit = Convert.ToInt32(strLimitWithInclusions);
                    }
                    int intCount = 0;
                    int intExtendedCount = 0;
                    if (objListToCheck != null || blnCheckCyberwareChildren)
                    {
                        var lstToCheck = objListToCheck?.ToList() ?? new List<IHasName>();
                        string strNameNode = xmlNode["name"]?.InnerText;
                        if (blnCheckCyberwareChildren)
                        {
                            intCount = string.IsNullOrEmpty(strLocation)
                                ? objCharacter.Cyberware.DeepCount(x => x.Children, x => string.IsNullOrEmpty(x.PlugsIntoModularMount) && strNameNode == x.Name)
                                : objCharacter.Cyberware.DeepCount(x => x.Children, x => string.IsNullOrEmpty(x.PlugsIntoModularMount) && x.Location == strLocation && strNameNode == x.Name);
                        }
                        else
                            intCount = lstToCheck.Count(objItem => strNameNode == objItem.Name);
                        intExtendedCount = intCount;
                        // In case one item is split up into multiple entries with different names, e.g. Indomitable quality, we need to be able to check all those entries against the limit
                        XmlNode xmlIncludeInLimit = xmlNode["includeinlimit"];
                        if (xmlIncludeInLimit != null)
                        {
                            List<string> lstNamesIncludedInLimit = new List<string>();
                            if (!string.IsNullOrEmpty(strNameNode))
                            {
                                lstNamesIncludedInLimit.Add(strNameNode);
                            }
                            foreach (XmlNode objChildXml in xmlIncludeInLimit.ChildNodes)
                            {
                                lstNamesIncludedInLimit.Add(objChildXml.InnerText);
                            }

                            if (blnCheckCyberwareChildren)
                            {
                                intExtendedCount = string.IsNullOrEmpty(strLocation)
                                    ? objCharacter.Cyberware.DeepCount(x => x.Children, x => string.IsNullOrEmpty(x.PlugsIntoModularMount) && lstNamesIncludedInLimit.Any(objLimitName => objLimitName == x.Name))
                                    : objCharacter.Cyberware.DeepCount(x => x.Children, x => string.IsNullOrEmpty(x.PlugsIntoModularMount) && x.Location == strLocation && lstNamesIncludedInLimit.Any(strName => strName == x.Name));
                            }
                            else
                                intExtendedCount = lstToCheck.Count(objItem => lstNamesIncludedInLimit.Any(objLimitName => objLimitName == objItem.Name));
                        }
                    }
                    if (intCount >= intLimit || intExtendedCount >= intExtendedLimit)
                    {
                        if (blnShowMessage)
                        {
                            MessageBox.Show(string.Format(LanguageManager.GetString("Message_SelectGeneric_Limit", GlobalOptions.Language), strLocalName, intLimit == 0 ? "1" : intLimit.ToString(GlobalOptions.CultureInfo)),
                                string.Format(LanguageManager.GetString("MessageTitle_SelectGeneric_Limit", GlobalOptions.Language), strLocalName), MessageBoxButtons.OK, MessageBoxIcon.Information);
                        }
                        return false;
                    }
                }
            }

            XmlNode xmlForbiddenNode = xmlNode["forbidden"];
            if (xmlForbiddenNode != null)
            {
                // Loop through the oneof requirements.
                foreach (XmlNode objXmlOneOf in xmlForbiddenNode.SelectNodes("oneof"))
                {
                    foreach (XmlNode xmlForbiddenItemNode in objXmlOneOf.ChildNodes)
                    {
                        // The character is not allowed to take the Quality, so display a message and uncheck the item.
                        if (xmlForbiddenItemNode.TestNodeRequirements(objCharacter, out string strName, strIgnoreQuality, blnShowMessage))
                        {
                            if (blnShowMessage)
                            {
                                MessageBox.Show(string.Format(LanguageManager.GetString("Message_SelectGeneric_Restriction", GlobalOptions.Language), strLocalName) + strName,
                                    string.Format(LanguageManager.GetString("MessageTitle_SelectGeneric_Restriction", GlobalOptions.Language), strLocalName), MessageBoxButtons.OK, MessageBoxIcon.Information);
                            }
                            return false;
                        }
                    }
                }
            }

            XmlNode xmlRequiredNode = xmlNode["required"];
            if (xmlRequiredNode != null)
            {
                StringBuilder objRequirement = new StringBuilder();
                bool blnRequirementMet = true;

                // Loop through the oneof requirements.
                foreach (XmlNode objXmlOneOf in xmlRequiredNode.SelectNodes("oneof"))
                {
                    bool blnOneOfMet = false;
                    StringBuilder objThisRequirement = new StringBuilder(Environment.NewLine + LanguageManager.GetString("Message_SelectQuality_OneOf", GlobalOptions.Language));
                    XmlNodeList objXmlOneOfList = objXmlOneOf.ChildNodes;
                    foreach (XmlNode xmlRequiredItemNode in objXmlOneOfList)
                    {
                        if (xmlRequiredItemNode.TestNodeRequirements(objCharacter, out string strName, strIgnoreQuality, blnShowMessage))
                        {
                            blnOneOfMet = true;
                            break;
                        }
                        if (blnShowMessage)
                            objThisRequirement.Append(strName);
                    }

                    // Update the flag for requirements met.
                    if (!blnOneOfMet)
                        blnRequirementMet = false;
                    if (blnShowMessage)
                        objRequirement.Append(objThisRequirement);
                    else if (!blnRequirementMet)
                        break;
                }

                if (blnRequirementMet || blnShowMessage)
                {
                    // Loop through the allof requirements.
                    foreach (XmlNode objXmlAllOf in xmlRequiredNode.SelectNodes("allof"))
                    {
                        bool blnAllOfMet = true;
                        StringBuilder objThisRequirement = new StringBuilder(Environment.NewLine + LanguageManager.GetString("Message_SelectQuality_AllOf", GlobalOptions.Language));
                        XmlNodeList objXmlAllOfList = objXmlAllOf.ChildNodes;
                        foreach (XmlNode xmlRequiredItemNode in objXmlAllOfList)
                        {
                            // If this item was not found, fail the AllOfMet condition.
                            if (!xmlRequiredItemNode.TestNodeRequirements(objCharacter, out string strName, strIgnoreQuality, blnShowMessage))
                            {
                                blnAllOfMet = false;
                                if (blnShowMessage)
                                    objThisRequirement.Append(strName);
                                else
                                    break;
                            }
                        }

                        // Update the flag for requirements met.
                        if (!blnAllOfMet)
                            blnRequirementMet = false;
                        if (blnShowMessage)
                            objRequirement.Append(objThisRequirement);
                        else if (!blnRequirementMet)
                            break;
                    }
                }

                // The character has not met the requirements, so display a message and uncheck the item.
                if (!blnRequirementMet)
                {
                    if (blnShowMessage)
                    {
                        MessageBox.Show(string.Format(LanguageManager.GetString("Message_SelectGeneric_Requirement", GlobalOptions.Language), strLocalName) + objRequirement.ToString(),
                            string.Format(LanguageManager.GetString("MessageTitle_SelectGeneric_Requirement", GlobalOptions.Language), strLocalName), MessageBoxButtons.OK, MessageBoxIcon.Information);
                    }
                    return false;
                }
            }
            return true;
        }

        public static bool TestNodeRequirements(this XmlNode xmlNode, Character objCharacter, out string strName, string strIgnoreQuality = "", bool blnShowMessage = true)
        {
            strName = string.Empty;
            if (xmlNode == null || objCharacter == null)
            {
                return false;
            }
            string strNodeInnerText = xmlNode.InnerText;
            string strNodeName = xmlNode["name"]?.InnerText ?? string.Empty;
            switch (xmlNode.Name)
            {
                case "attribute":
                    {
                        // Check to see if an Attribute meets a requirement.
                        CharacterAttrib objAttribute = objCharacter.GetAttribute(strNodeName);
                        int intTargetValue = Convert.ToInt32(xmlNode["total"]?.InnerText);
                        if (blnShowMessage)
                            strName = $"{Environment.NewLine}\t{objAttribute.DisplayAbbrev} {intTargetValue}";
                        // Special cases for when we want to check if a special attribute is enabled
                        if (intTargetValue == 1)
                        {
                            if (objAttribute.Abbrev == "MAG")
                                return objCharacter.MAGEnabled;
                            if (objAttribute.Abbrev == "MAGAdept")
                                return objCharacter.MAGEnabled && objCharacter.IsMysticAdept;
                            if (objAttribute.Abbrev == "RES")
                                return objCharacter.RESEnabled;
                            if (objAttribute.Abbrev == "DEP")
                                return objCharacter.DEPEnabled;
                        }
                        return objAttribute.TotalValue >= intTargetValue;
                    }
                case "attributetotal":
                    {
                        string strNodeAttributes = xmlNode["attributes"]?.InnerText ?? string.Empty;
                        int intNodeVal = Convert.ToInt32(xmlNode["val"]?.InnerText);
                        // Check if the character's Attributes add up to a particular total.
                        string strAttributes = strNodeAttributes;
                        string strValue = strNodeAttributes;
                        foreach (string strAttribute in AttributeSection.AttributeStrings)
                        {
                            CharacterAttrib objLoopAttrib = objCharacter.GetAttribute(strAttribute);
                            if (strNodeAttributes.Contains(objLoopAttrib.Abbrev))
                            {
                                strAttributes = strAttributes.Replace(strAttribute, objLoopAttrib.DisplayAbbrev);
                                strValue = strValue.Replace(strAttribute, objLoopAttrib.Value.ToString());
                            }
                        }
                        if (blnShowMessage)
                            strName = $"{Environment.NewLine}\t{strAttributes} {intNodeVal}";
                        object objProcess = CommonFunctions.EvaluateInvariantXPath(strValue, out bool blnIsSuccess);
                        return (blnIsSuccess ? Convert.ToInt32(objProcess) : 0) >= intNodeVal;
                    }
                case "careerkarma":
                    {
                        // Check Career Karma requirement.
                        if (blnShowMessage)
                            strName = Environment.NewLine + '\t' + string.Format(LanguageManager.GetString("Message_SelectQuality_RequireKarma", GlobalOptions.Language), strNodeInnerText);
                        return objCharacter.CareerKarma >= Convert.ToInt32(strNodeInnerText);
                    }
                case "critterpower":
                    {
                        // Run through all of the Powers the character has and see if the current required item exists.
                        if (objCharacter.CritterEnabled)
                        {
                            CritterPower critterPower = objCharacter.CritterPowers.FirstOrDefault(p => p.Name == strNodeInnerText);
                            if (critterPower != null)
                            {
                                if (blnShowMessage)
                                    strName = critterPower.DisplayNameShort(GlobalOptions.Language);
                                return true;
                            }
                        }
                        if (blnShowMessage)
                        {
                            string strTranslate = XmlManager.Load("critterpowers.xml").SelectSingleNode($"/chummer/powers/power[name = {strNodeInnerText.CleanXPath()}]/translate")?.InnerText;
                            strName = !string.IsNullOrEmpty(strTranslate)
                                ? $"{Environment.NewLine}\t{strTranslate} ({LanguageManager.GetString("Tab_Critter", GlobalOptions.Language)})"
                                : $"{Environment.NewLine}\t{strNodeInnerText} ({LanguageManager.GetString("Tab_Critter", GlobalOptions.Language)})";
                        }
                        return false;
                    }
                case "bioware":
                    {
                        int count = Convert.ToInt32(xmlNode.Attributes?["count"]?.InnerText ?? "1");
                        if (blnShowMessage)
                        {
                            string strTranslate = XmlManager.Load("bioware.xml").SelectSingleNode($"/chummer/biowares/bioware[name = {strNodeInnerText.CleanXPath()}]/translate")?.InnerText;
                            strName = !string.IsNullOrEmpty(strTranslate)
                                ? $"{Environment.NewLine}\t{LanguageManager.GetString("Label_Bioware", GlobalOptions.Language)} {strTranslate}"
                                : $"{Environment.NewLine}\t{LanguageManager.GetString("Label_Bioware", GlobalOptions.Language)} {strNodeInnerText}";
                        }
                        string strWareNodeSelectAttribute = xmlNode.Attributes?["select"]?.InnerText ?? string.Empty;
                        return objCharacter.Cyberware.DeepCount(x => x.Children, objCyberware => objCyberware.Name == strNodeInnerText &&
                                objCyberware.SourceType == Improvement.ImprovementSource.Bioware && string.IsNullOrEmpty(objCyberware.PlugsIntoModularMount) &&
                               (string.IsNullOrEmpty(strWareNodeSelectAttribute) || strWareNodeSelectAttribute == objCyberware.Extra)) >= count;
                    }
                case "cyberware":
                    {
                        int count = Convert.ToInt32(xmlNode.Attributes?["count"]?.InnerText ?? "1");
                        if (blnShowMessage)
                        {
                            string strTranslate = XmlManager.Load("cyberware.xml").SelectSingleNode($"/chummer/cyberwares/cyberware[name = {strNodeInnerText.CleanXPath()}]/translate")?.InnerText;
                            strName = !string.IsNullOrEmpty(strTranslate)
                                ? $"{Environment.NewLine}\t{LanguageManager.GetString("Label_Cyberware", GlobalOptions.Language)} {strTranslate}"
                                : $"{Environment.NewLine}\t{LanguageManager.GetString("Label_Cyberware", GlobalOptions.Language)} {strNodeInnerText}";
                        }
                        string strWareNodeSelectAttribute = xmlNode.Attributes?["select"]?.InnerText ?? string.Empty;
                        return objCharacter.Cyberware.DeepCount(x => x.Children, objCyberware => objCyberware.Name == strNodeInnerText &&
                                objCyberware.SourceType == Improvement.ImprovementSource.Cyberware && string.IsNullOrEmpty(objCyberware.PlugsIntoModularMount) &&
                               (string.IsNullOrEmpty(strWareNodeSelectAttribute) || strWareNodeSelectAttribute == objCyberware.Extra)) >= count;
                    }
                case "biowarecontains":
                    {
                        int count = Convert.ToInt32(xmlNode.Attributes?["count"]?.InnerText ?? "1");
                        if (blnShowMessage)
                        {
                            string strTranslate = XmlManager.Load("bioware.xml").SelectSingleNode($"/chummer/biowares/bioware[name = {strNodeInnerText.CleanXPath()}]/translate")?.InnerText;
                            strName = !string.IsNullOrEmpty(strTranslate)
                                ? $"{Environment.NewLine}\t{LanguageManager.GetString("Label_Bioware", GlobalOptions.Language)} {strTranslate}"
                                : $"{Environment.NewLine}\t{LanguageManager.GetString("Label_Bioware", GlobalOptions.Language)} {strNodeInnerText}";
                        }
                        string strWareNodeSelectAttribute = xmlNode.Attributes?["select"]?.InnerText ?? string.Empty;
                        return objCharacter.Cyberware.DeepCount(x => x.Children, objCyberware => objCyberware.Name.Contains(strNodeInnerText) &&
                                objCyberware.SourceType == Improvement.ImprovementSource.Bioware && string.IsNullOrEmpty(objCyberware.PlugsIntoModularMount) &&
                               (string.IsNullOrEmpty(strWareNodeSelectAttribute) || strWareNodeSelectAttribute == objCyberware.Extra)) >= count;
                    }
                case "cyberwarecontains":
                    {
                        int count = Convert.ToInt32(xmlNode.Attributes?["count"]?.InnerText ?? "1");
                        if (blnShowMessage)
                        {
                            string strTranslate = XmlManager.Load("cyberware.xml").SelectSingleNode($"/chummer/cyberwares/cyberware[name = {strNodeInnerText.CleanXPath()}]/translate")?.InnerText;
                            strName = !string.IsNullOrEmpty(strTranslate)
                                ? $"{Environment.NewLine}\t{LanguageManager.GetString("Label_Cyberware", GlobalOptions.Language)} {strTranslate}"
                                : $"{Environment.NewLine}\t{LanguageManager.GetString("Label_Cyberware", GlobalOptions.Language)} {strNodeInnerText}";
                        }
                        string strWareNodeSelectAttribute = xmlNode.Attributes?["select"]?.InnerText ?? string.Empty;
                        return objCharacter.Cyberware.DeepCount(x => x.Children, objCyberware => objCyberware.Name.Contains(strNodeInnerText) &&
                                objCyberware.SourceType == Improvement.ImprovementSource.Cyberware && string.IsNullOrEmpty(objCyberware.PlugsIntoModularMount) &&
                               (string.IsNullOrEmpty(strWareNodeSelectAttribute) || strWareNodeSelectAttribute == objCyberware.Extra)) >= count;
                    }
                case "damageresistance":
                    {
                        // Damage Resistance must be a particular value.
                        if (blnShowMessage)
                            strName = $"{Environment.NewLine}\t{LanguageManager.GetString("String_DamageResistance", GlobalOptions.Language)}";
                        return objCharacter.BOD.TotalValue + ImprovementManager.ValueOf(objCharacter, Improvement.ImprovementType.DamageResistance) >= Convert.ToInt32(strNodeInnerText);
                    }
                case "ess":
                    {
                        string strEssNodeGradeAttributeText = xmlNode.Attributes?["grade"]?.InnerText ?? string.Empty;
                        if (!string.IsNullOrEmpty(strEssNodeGradeAttributeText))
                        {
                            HashSet<string> setEssNodeGradeAttributeText = new HashSet<string>(strEssNodeGradeAttributeText.Split(','));
                            decimal decGrade =
                                objCharacter.Cyberware.Where(
                                        objCyberware =>
                                            setEssNodeGradeAttributeText.Any(func => objCyberware.Grade.Name.Contains(func)))
                                    .AsParallel().Sum(objCyberware => objCyberware.CalculatedESS());
                            if (strNodeInnerText.StartsWith('-'))
                            {
                                // Essence must be less than the value.
                                if (blnShowMessage)
                                    strName = Environment.NewLine + '\t' +
                                              string.Format(LanguageManager.GetString("Message_SelectQuality_RequireESSGradeBelow", GlobalOptions.Language)
                                                  , strNodeInnerText
                                                  , strEssNodeGradeAttributeText
                                                  , decGrade.ToString(GlobalOptions.CultureInfo));
                                return decGrade < Convert.ToDecimal(strNodeInnerText.TrimStart('-'), GlobalOptions.InvariantCultureInfo);
                            }
                            // Essence must be equal to or greater than the value.
                            if (blnShowMessage)
                                strName = Environment.NewLine + '\t' +
                                          string.Format(LanguageManager.GetString("Message_SelectQuality_RequireESSAbove", GlobalOptions.Language)
                                              , strNodeInnerText
                                              , strEssNodeGradeAttributeText
                                              , decGrade.ToString(GlobalOptions.CultureInfo));
                            return decGrade >= Convert.ToDecimal(strNodeInnerText, GlobalOptions.InvariantCultureInfo);
                        }
                        // Check Essence requirement.
                        if (strNodeInnerText.StartsWith('-'))
                        {
                            // Essence must be less than the value.
                            if (blnShowMessage)
                                strName = Environment.NewLine + '\t' +
                                          string.Format(LanguageManager.GetString("Message_SelectQuality_RequireESSBelow", GlobalOptions.Language)
                                              , strNodeInnerText
                                              , objCharacter.Essence().ToString(GlobalOptions.CultureInfo));
                            return objCharacter.Essence() < Convert.ToDecimal(strNodeInnerText.TrimStart('-'), GlobalOptions.InvariantCultureInfo);
                        }
                        // Essence must be equal to or greater than the value.
                        if (blnShowMessage)
                            strName = Environment.NewLine + '\t' +
                                      string.Format(LanguageManager.GetString("Message_SelectQuality_RequireESSAbove", GlobalOptions.Language)
                                          , strNodeInnerText
                                          , objCharacter.Essence().ToString(GlobalOptions.CultureInfo));
                        return objCharacter.Essence() >= Convert.ToDecimal(strNodeInnerText, GlobalOptions.InvariantCultureInfo);
                    }
                case "echo":
                    {
                        Metamagic objMetamagic = objCharacter.Metamagics.FirstOrDefault(x => x.Name == strNodeInnerText && x.SourceType == Improvement.ImprovementSource.Echo);
                        if (objMetamagic != null)
                        {
                            if (blnShowMessage)
                                strName = objMetamagic.DisplayNameShort(GlobalOptions.Language);
                            return true;
                        }
                        if (blnShowMessage)
                        {
                            string strTranslate = XmlManager.Load("echoes.xml").SelectSingleNode($"/chummer/echoes/echo[name = {strNodeInnerText.CleanXPath()}]/translate")?.InnerText;
                            strName = !string.IsNullOrEmpty(strTranslate)
                                ? $"{Environment.NewLine}\t{strTranslate}{LanguageManager.GetString("String_Space", GlobalOptions.Language)}({LanguageManager.GetString("String_Echo", GlobalOptions.Language)})"
                                : $"{Environment.NewLine}\t{strNodeInnerText}{LanguageManager.GetString("String_Space", GlobalOptions.Language)}({LanguageManager.GetString("String_Echo", GlobalOptions.Language)})";
                        }
                        return false;
                    }
                case "gear":
                    {
                        Gear objGear = objCharacter.Gear.FirstOrDefault(x => x.Name == strNodeInnerText);
                        //TODO: Probably a better way to handle minrating/rating/maxrating but eh, YAGNI.
                        if (xmlNode.Attributes?["minrating"]?.InnerText != null)
                        {
                            int rating = Convert.ToInt32(xmlNode.Attributes?["minrating"]?.InnerText);
                            objGear = objCharacter.Gear.FirstOrDefault(x => x.Name == strNodeInnerText && x.Rating >= rating);
                        }
                        else if (xmlNode.Attributes?["rating"]?.InnerText != null)
                        {
                            int rating = Convert.ToInt32(xmlNode.Attributes?["rating"]?.InnerText);
                            objGear = objCharacter.Gear.FirstOrDefault(x => x.Name == strNodeInnerText && x.Rating == rating);
                        }
                        else if (xmlNode.Attributes?["maxrating"]?.InnerText != null)
                        {
                            int rating = Convert.ToInt32(xmlNode.Attributes?["maxrating"]?.InnerText);
                            objGear = objCharacter.Gear.FirstOrDefault(x => x.Name == strNodeInnerText && x.Rating <= rating);
                        }
                        if (objGear != null)
                        {
                            if (blnShowMessage)
                                strName = objGear.DisplayNameShort(GlobalOptions.Language);
                            return true;
                        }
                        if (blnShowMessage)
                        {
                            // Character needs a specific Gear.
                            string strTranslate = XmlManager.Load("gear.xml").SelectSingleNode($"/chummer/gears/gear[name = {strNodeInnerText.CleanXPath()}]/translate")?.InnerText;
                            strName = !string.IsNullOrEmpty(strTranslate)
                                ? $"{Environment.NewLine}\t{strTranslate} ({LanguageManager.GetString("String_Gear", GlobalOptions.Language)})"
                                : $"{Environment.NewLine}\t{strNodeInnerText} ({LanguageManager.GetString("String_Gear", GlobalOptions.Language)})";
                        }
                        return false;
                    }
                case "group":
                    {
                        // Check that clustered options are present (Magical Tradition + Skill 6, for example)
                        bool blnResult = true;
                        string strResultName = string.Empty;
                        foreach (XmlNode xmlChildNode in xmlNode.ChildNodes)
                        {
                            blnResult = xmlChildNode.TestNodeRequirements(objCharacter, out strResultName, strIgnoreQuality, blnShowMessage);
                            if (!blnResult)
                            {
                                break;
                            }
                        }
                        if (blnShowMessage)
                            strName = strResultName;
                        return blnResult;
                    }
                case "grouponeof":
                {
                    // Check that one of the clustered options are present
                    bool blnResult = false;
                    string strResultName = LanguageManager.GetString("Message_SelectQuality_OneOf", GlobalOptions.Language);
                    foreach (XmlNode xmlChildNode in xmlNode.ChildNodes)
                    {
                        blnResult = xmlChildNode.TestNodeRequirements(objCharacter, out string strLoopResult, strIgnoreQuality, blnShowMessage);
                        if (blnResult)
                        {
                            break;
                        }

                        strResultName += strLoopResult;
                    }
                    if (blnShowMessage)
                        strName = strResultName;
                    return blnResult;
                }
                case "initiategrade":
                    {
                        // Character's initiate grade must be higher than or equal to the required value.
                        if (blnShowMessage)
                            strName = Environment.NewLine + '\t' + LanguageManager.GetString("String_InitiateGrade", GlobalOptions.Language) + " >= " + strNodeInnerText;
                        return objCharacter.InitiateGrade >= Convert.ToInt32(strNodeInnerText);
                    }
                case "martialart":
                    {
                        MartialArt objMartialArt = objCharacter.MartialArts.FirstOrDefault(x => x.Name == strNodeInnerText);
                        if (objMartialArt != null)
                        {
                            if (blnShowMessage)
                                strName = objMartialArt.DisplayNameShort(GlobalOptions.Language);
                            return true;
                        }
                        if (blnShowMessage)
                        {
                            // Character needs a specific Martial Art.
                            string strTranslate = XmlManager.Load("martialarts.xml").SelectSingleNode($"/chummer/martialarts/martialart[name = {strNodeInnerText.CleanXPath()}]/translate")?.InnerText;
                            strName = !string.IsNullOrEmpty(strTranslate)
                                ? $"{Environment.NewLine}\t{strTranslate} ({LanguageManager.GetString("String_MartialArt", GlobalOptions.Language)})"
                                : $"{Environment.NewLine}\t{strNodeInnerText} ({LanguageManager.GetString("String_MartialArt", GlobalOptions.Language)})";
                        }
                        return false;
                    }
                case "martialtechnique":
                    {
                        foreach (MartialArt objMartialArt in objCharacter.MartialArts)
                        {
                            MartialArtTechnique objMartialArtTechnique = objMartialArt.Techniques.FirstOrDefault(x => x.Name == strNodeInnerText);
                            if (objMartialArtTechnique != null)
                            {
                                if (blnShowMessage)
                                    strName = objMartialArtTechnique.DisplayName(GlobalOptions.Language);
                                return true;
                            }
                        }
                        if (blnShowMessage)
                        {
                            // Character needs a specific Martial Arts technique.
                            string strTranslate = XmlManager.Load("martialarts.xml").SelectSingleNode($"/chummer/techniques/technique[name = {strNodeInnerText.CleanXPath()}]/translate")?.InnerText;
                            strName = !string.IsNullOrEmpty(strTranslate)
                                ? $"{Environment.NewLine}\t{strTranslate} ({LanguageManager.GetString("String_MartialArt", GlobalOptions.Language)})"
                                : $"{Environment.NewLine}\t{strNodeInnerText} ({LanguageManager.GetString("String_MartialArt", GlobalOptions.Language)})";
                        }
                        return false;
                    }
                case "metamagic":
                    {
                        Metamagic objMetamagic = objCharacter.Metamagics.FirstOrDefault(x => x.Name == strNodeInnerText && x.SourceType == Improvement.ImprovementSource.Metamagic);
                        if (objMetamagic != null)
                        {
                            if (blnShowMessage)
                                strName = objMetamagic.DisplayNameShort(GlobalOptions.Language);
                            return true;
                        }
                        if (blnShowMessage)
                        {
                            string strTranslate = XmlManager.Load("metamagic.xml").SelectSingleNode($"/chummer/metamagics/metamagic[name = {strNodeInnerText.CleanXPath()}]/translate")?.InnerText;
                            strName = !string.IsNullOrEmpty(strTranslate)
                                ? $"{Environment.NewLine}\t{strTranslate} ({LanguageManager.GetString("String_Metamagic", GlobalOptions.Language)})"
                                : $"{Environment.NewLine}\t{strNodeInnerText} ({LanguageManager.GetString("String_Metamagic", GlobalOptions.Language)})";
                        }
                        return false;
                    }
                case "metamagicart":
                case "art":
                    {
                        //If we're either ignoring Art Requirements or Street Grimoire isn't enabled, perform the normal checks.
                        if (objCharacter.Options.IgnoreArt || !objCharacter.Options.BookEnabled("SG"))
                        {
                            XmlDocument xmlMetamagicDoc = XmlManager.Load("metamagic.xml");
                            if (blnShowMessage)
                            {
                                string strTranslateArt = xmlMetamagicDoc.SelectSingleNode($"/chummer/arts/art[name = {strNodeInnerText.CleanXPath()}]/translate")?.InnerText;
                                strName = !string.IsNullOrEmpty(strTranslateArt)
                                    ? $"{Environment.NewLine}\t{strTranslateArt} ({LanguageManager.GetString("String_Art", GlobalOptions.Language)})"
                                    : $"{Environment.NewLine}\t{strNodeInnerText} ({LanguageManager.GetString("String_Art", GlobalOptions.Language)})";
                            }
                            if (xmlNode.Name == "art")
                            {
                                return true;
                            }
                            foreach (Metamagic metamagic in objCharacter.Metamagics)
                            {
                                XmlNode xmlMetamagicNode = xmlMetamagicDoc.SelectSingleNode($"/chummer/metamagics/metamagic[name = {metamagic.Name.CleanXPath()}]");
                                if (xmlMetamagicNode != null)
                                {
                                    if (xmlMetamagicNode.SelectSingleNode($"required/art[text() = {strNodeInnerText.CleanXPath()}]") != null)
                                    {
                                        return true;
                                    }
                                    if (xmlMetamagicNode.SelectSingleNode($"forbidden/art[text() = {strNodeInnerText.CleanXPath()}]") != null)
                                    {
                                        return false;
                                    }
                                }
                            }
                        }
                        else
                        {
                            Art objArt = objCharacter.Arts.FirstOrDefault(x => x.Name == strNodeInnerText);
                            if (objArt != null)
                            {
                                if (blnShowMessage)
                                    strName = objArt.DisplayNameShort(GlobalOptions.Language);
                                return true;
                            }
                        }
                        if (blnShowMessage)
                        {
                            string strTranslate = XmlManager.Load("metamagic.xml").SelectSingleNode($"/chummer/arts/art[name = {strNodeInnerText.CleanXPath()}]/translate")?.InnerText;
                            strName = !string.IsNullOrEmpty(strTranslate)
                                ? $"{Environment.NewLine}\t{strTranslate} ({LanguageManager.GetString("String_Art", GlobalOptions.Language)})"
                                : $"{Environment.NewLine}\t{strNodeInnerText} ({LanguageManager.GetString("String_Art", GlobalOptions.Language)})";
                        }
                        return false;
                    }
                case "metatype":
                    {
                        if (blnShowMessage)
                        {
                            string strXPathFilter = $"/chummer/metatypes/metatype[name = {strNodeInnerText.CleanXPath()}]/translate";
                            // Check the Metatype restriction.
                            string strTranslate = XmlManager.Load("metatypes.xml").SelectSingleNode(strXPathFilter)?.InnerText ??
                                                    XmlManager.Load("critters.xml").SelectSingleNode(strXPathFilter)?.InnerText;
                            strName = !string.IsNullOrEmpty(strTranslate)
                                ? $"{Environment.NewLine}\t{strTranslate} ({LanguageManager.GetString("String_Metatype", GlobalOptions.Language)})"
                                : $"{Environment.NewLine}\t{strNodeInnerText} ({LanguageManager.GetString("String_Metatype", GlobalOptions.Language)})";
                        }
                        return strNodeInnerText == objCharacter.Metatype;
                    }
                case "metatypecategory":
                    {
                        if (blnShowMessage)
                        {
                            string strXPathFilter = $"/chummer/categories/category[text() = {strNodeInnerText.CleanXPath()}]/@translate";
                            // Check the Metatype Category restriction.
                            string strTranslate = XmlManager.Load("metatypes.xml").SelectSingleNode(strXPathFilter)?.InnerText ??
                                                    XmlManager.Load("critters.xml").SelectSingleNode(strXPathFilter)?.InnerText;
                            strName = !string.IsNullOrEmpty(strTranslate)
                                ? $"{Environment.NewLine}\t{strTranslate} ({LanguageManager.GetString("String_MetatypeCategory", GlobalOptions.Language)})"
                                : $"{Environment.NewLine}\t{strNodeInnerText} ({LanguageManager.GetString("String_MetatypeCategory", GlobalOptions.Language)})";
                        }
                        return strNodeInnerText == objCharacter.MetatypeCategory;
                    }
                case "metavariant":
                    {
                        if (blnShowMessage)
                        {
                            string strXPathFilter = $"/chummer/metatypes/metatype/metavariants/metavariant[name = {strNodeInnerText.CleanXPath()}]/translate";
                            // Check the Metavariant restriction.
                            string strTranslate = XmlManager.Load("metatypes.xml").SelectSingleNode(strXPathFilter)?.InnerText ??
                                                    XmlManager.Load("critters.xml").SelectSingleNode(strXPathFilter)?.InnerText;
                            strName = !string.IsNullOrEmpty(strTranslate)
                                ? $"{Environment.NewLine}\t{strTranslate} ({LanguageManager.GetString("String_Metavariant", GlobalOptions.Language)})"
                                : $"{Environment.NewLine}\t{strNodeInnerText} ({LanguageManager.GetString("String_Metavariant", GlobalOptions.Language)})";
                        }
                        return strNodeInnerText == objCharacter.Metavariant;
                    }
                case "nuyen":
                {
                    // Character's nuyen must be higher than or equal to the required value.
                    if (blnShowMessage)
                        strName = Environment.NewLine + '\t' + LanguageManager.GetString("String_Nuyen", GlobalOptions.Language) + " >= " + strNodeInnerText;
                    return objCharacter.Nuyen >= Convert.ToInt32(strNodeInnerText);
                }
                case "power":
                    {
                        // Run through all of the Powers the character has and see if the current required item exists.
                        Power power = objCharacter.Powers.FirstOrDefault(p => p.Name == strNodeInnerText);
                        if (power != null)
                        {
                            if (blnShowMessage)
                                strName = power.DisplayNameShort(GlobalOptions.Language);
                            return true;
                        }
                        if (blnShowMessage)
                        {
                            string strTranslate = XmlManager.Load("powers.xml").SelectSingleNode($"/chummer/powers/power[name = {strNodeInnerText.CleanXPath()}]/translate")?.InnerText;
                            strName = !string.IsNullOrEmpty(strTranslate)
                                ? $"{Environment.NewLine}\t{strTranslate} ({LanguageManager.GetString("Tab_Adept", GlobalOptions.Language)})"
                                : $"{Environment.NewLine}\t{strNodeInnerText} ({LanguageManager.GetString("Tab_Adept", GlobalOptions.Language)})";
                        }
                        return false;
                    }
                    case "quality":
                    {
                        Quality quality = xmlNode.Attributes?["extra"] != null
                            ? objCharacter.Qualities.FirstOrDefault(q => q.Name == strNodeInnerText && q.Extra == xmlNode.Attributes?["extra"].InnerText && q.Name != strIgnoreQuality)
                            : objCharacter.Qualities.FirstOrDefault(q => q.Name == strNodeInnerText && q.Name != strIgnoreQuality);
                        if (quality != null)
                        {
                            if (blnShowMessage)
                                strName = quality.DisplayNameShort(GlobalOptions.Language);
                            return true;
                        }
                        if (!blnShowMessage) return false;
                        string strTranslate = XmlManager.Load("qualities.xml").SelectSingleNode($"/chummer/qualities/quality[name = {strNodeInnerText.CleanXPath()}]/translate")?.InnerText;
                        strName = !string.IsNullOrEmpty(strTranslate)
                            ? $"{Environment.NewLine}\t{strTranslate} ({LanguageManager.GetString("String_Quality", GlobalOptions.Language)})"
                            : $"{Environment.NewLine}\t{strNodeInnerText} ({LanguageManager.GetString("String_Quality", GlobalOptions.Language)})";
                        return false;
                    }
                case "skill":
                    {
                        string strSpec = xmlNode["spec"]?.InnerText;
                        string strValue = xmlNode["val"]?.InnerText;
                        int intValue = Convert.ToInt32(strValue);
                        // Check if the character has the required Skill.
                        if (xmlNode["type"] != null)
                        {
                            KnowledgeSkill objKnowledgeSkill = objCharacter.SkillsSection.KnowledgeSkills
                                .FirstOrDefault(objSkill => objSkill.Name == strNodeName &&
                                                   (string.IsNullOrEmpty(strSpec) ||
                                                    objSkill.Specializations.Any(objSpec => objSpec.Name == strSpec) &&
                                                    objSkill.TotalBaseRating >= intValue));

                            if (objKnowledgeSkill != null)
                            {
                                if (blnShowMessage)
                                {
                                    strName = objKnowledgeSkill.DisplayNameMethod(GlobalOptions.Language);
                                    if (!string.IsNullOrEmpty(strSpec) && !objCharacter.Improvements.Any(objImprovement => objImprovement.ImproveType == Improvement.ImprovementType.DisableSpecializationEffects && objImprovement.UniqueName == objKnowledgeSkill.Name && string.IsNullOrEmpty(objImprovement.Condition) && objImprovement.Enabled))
                                    {
                                        strName += $" ({strSpec})";
                                    }
                                    if (!string.IsNullOrEmpty(strValue))
                                    {
                                        strName += $" {strValue}";
                                    }
                                }
                                return true;
                            }

                            if (string.IsNullOrWhiteSpace(strNodeName))
                            {
                                //We're only interested in the total number of skills of a given category.
                                return objCharacter.SkillsSection.KnowledgeSkills.Count(s => s.SkillCategory == xmlNode["type"].InnerText) >= intValue;
                            }
                        }
                        else
                        {
                            if (!string.IsNullOrEmpty(strNodeName))
                            {
                                Skill objSkill = objCharacter.SkillsSection.GetActiveSkill(strNodeName);
                                // Exotic Skill
                                if (objSkill == null && !string.IsNullOrEmpty(strSpec))
                                    objSkill = objCharacter.SkillsSection.GetActiveSkill(strNodeName + LanguageManager.GetString("String_Space", GlobalOptions.Language) + '(' + strSpec + ')');
                                if (objSkill != null && (xmlNode["spec"] == null || objSkill.Specializations.Any(objSpec => objSpec.Name == strSpec)) && objSkill.TotalBaseRating >= intValue)
                                {
                                    if (blnShowMessage)
                                    {
                                        strName = objSkill.DisplayNameMethod(GlobalOptions.Language);
                                        if (!string.IsNullOrEmpty(strSpec) && !objCharacter.Improvements.Any(objImprovement => objImprovement.ImproveType == Improvement.ImprovementType.DisableSpecializationEffects && objImprovement.UniqueName == objSkill.Name && string.IsNullOrEmpty(objImprovement.Condition) && objImprovement.Enabled))
                                        {
                                            strName += $" ({strSpec})";
                                        }
                                        if (!string.IsNullOrEmpty(strValue))
                                        {
                                            strName += $" {strValue}";
                                        }
                                    }
                                    return true;
                                }
                            }
                        }
                        if (blnShowMessage)
                        {
                            XmlDocument xmlSkillDoc = XmlManager.Load("skills.xml");
                            string strTranslate = xmlSkillDoc.SelectSingleNode($"/chummer/skills/skill[name = {strNodeInnerText.CleanXPath()}]/translate")?.InnerText ??
                                                    xmlSkillDoc.SelectSingleNode($"/chummer/knowledgeskills/skill[name = {strNodeInnerText.CleanXPath()}]/translate")?.InnerText;
                            strName = !string.IsNullOrEmpty(strTranslate) ? $"{Environment.NewLine}\t{strTranslate}" : $"{Environment.NewLine}\t{strNodeInnerText}";
                            if (!string.IsNullOrEmpty(strSpec))
                            {
                                strName += $" ({strSpec})";
                            }
                            if (!string.IsNullOrEmpty(strValue))
                            {
                                strName += $" {strValue}";
                            }
                            strName += $" ({LanguageManager.GetString("Tab_Skills", GlobalOptions.Language)})";
                        }
                        return false;
                    }
                case "skillgrouptotal":
                    {
                        // Check if the total combined Ratings of Skill Groups adds up to a particular total.
                        int intTotal = 0;
                        string[] strGroups = xmlNode["skillgroups"]?.InnerText.Split('+');
                        StringBuilder objOutputString = new StringBuilder(Environment.NewLine + '\t');
                        if (strGroups != null)
                        {
                            for (int i = 0; i <= strGroups.Length - 1; ++i)
                            {
                                foreach (SkillGroup objGroup in objCharacter.SkillsSection.SkillGroups)
                                {
                                    if (objGroup.Name == strGroups[i])
                                    {
                                        if (blnShowMessage)
                                            objOutputString.Append(objGroup.DisplayName + ", ");
                                        intTotal += objGroup.Rating;
                                        break;
                                    }
                                }
                            }
                        }

                        if (blnShowMessage)
                        {
                            if (objOutputString.Length > 0)
                                objOutputString.Length -= 2;
                            strName = objOutputString + $" ({LanguageManager.GetString("String_ExpenseSkillGroup", GlobalOptions.Language)})";
                        }
                        return intTotal >= Convert.ToInt32(xmlNode["val"]?.InnerText);
                    }
                case "spell":
                    {
                        Spell objSpell = objCharacter.Spells.FirstOrDefault(x => x.Name == strNodeInnerText);
                        if (objSpell != null)
                        {
                            if (blnShowMessage)
                                strName = objSpell.DisplayNameShort(GlobalOptions.Language);
                            return true;
                        }
                        if (blnShowMessage)
                        {
                            // Check for a specific Spell.
                            string strTranslate = XmlManager.Load("spells.xml").SelectSingleNode($"/chummer/spells/spell[name = {strNodeInnerText.CleanXPath()}]/translate")?.InnerText;
                            strName = !string.IsNullOrEmpty(strTranslate)
                                ? $"{Environment.NewLine}\t{strTranslate} ({LanguageManager.GetString("String_DescSpell", GlobalOptions.Language)})"
                                : $"{Environment.NewLine}\t{strNodeInnerText} ({LanguageManager.GetString("String_DescSpell", GlobalOptions.Language)})";
                        }
                        return false;
                    }
                case "spellcategory":
                    {
                        // Check for a specified amount of a particular Spell category.
                        if (blnShowMessage)
                        {
                            string strTranslate = XmlManager.Load("spells.xml").SelectSingleNode($"/chummer/categories/category[text() = {strNodeName.CleanXPath()}]/@translate")?.InnerText;
                            strName = !string.IsNullOrEmpty(strTranslate)
                                ? $"{Environment.NewLine}\t{strTranslate} ({LanguageManager.GetString("String_SpellCategory", GlobalOptions.Language)})"
                                : $"{Environment.NewLine}\t{strNodeInnerText} ({LanguageManager.GetString("String_SpellCategory", GlobalOptions.Language)})";
                        }
                        return objCharacter.Spells.Count(objSpell => objSpell.Category == strNodeName) >= Convert.ToInt32(xmlNode["count"]?.InnerText);
                    }
                case "spelldescriptor":
                    {
                        string strCount = xmlNode["count"]?.InnerText ?? string.Empty;
                        // Check for a specified amount of a particular Spell Descriptor.
                        if (blnShowMessage)
                            strName = Environment.NewLine + '\t' + LanguageManager.GetString("Label_Descriptors", GlobalOptions.Language) + " >= " + strCount;
                        return objCharacter.Spells.Count(objSpell => objSpell.Descriptors.Contains(strNodeName)) >= Convert.ToInt32(strCount);
                    }
                case "streetcredvsnotoriety":
                    {
                        // Street Cred must be higher than Notoriety.
                        if (blnShowMessage)
                            strName = Environment.NewLine + '\t' + LanguageManager.GetString("String_StreetCred", GlobalOptions.Language) + " >= " + LanguageManager.GetString("String_Notoriety", GlobalOptions.Language);
                        return objCharacter.StreetCred >= objCharacter.Notoriety;
                    }
                case "submersiongrade":
                    {
                        // Character's initiate grade must be higher than or equal to the required value.
                        if (blnShowMessage)
                            strName = Environment.NewLine + '\t' + LanguageManager.GetString("String_SubmersionGrade", GlobalOptions.Language) + " >= " + strNodeInnerText;
                        return objCharacter.SubmersionGrade >= Convert.ToInt32(strNodeInnerText);
                    }
                case "tradition":
                    {
                        // Character needs a specific Tradition.
                        if (blnShowMessage)
                        {
                            string strTranslate = XmlManager.Load("traditions.xml").SelectSingleNode($"/chummer/traditions/tradition[name = {strNodeInnerText.CleanXPath()}]/translate")?.InnerText;
                            strName = !string.IsNullOrEmpty(strTranslate)
                                ? $"{Environment.NewLine}\t{strTranslate} ({LanguageManager.GetString("String_Tradition", GlobalOptions.Language)})"
                                : $"{Environment.NewLine}\t{strNodeInnerText} ({LanguageManager.GetString("String_Tradition", GlobalOptions.Language)})";
                        }
                        return objCharacter.MagicTradition.Name == strNodeInnerText;
                    }
<<<<<<< HEAD
                case "specialmodificationlimit":
                    {
                        // Add in the cost of all child components.
                        int intMods = 0;
                        object intLock = new object();
                        Parallel.ForEach(objCharacter.Weapons, objChild =>
                        {
                            int i = objChild.WeaponAccessories.Count(y => y.Name.StartsWith("Special Modification"));
                            lock (intLock)
                                intMods += i;
                        });
                        Parallel.ForEach(objCharacter.Vehicles, objVehicle =>
                        {
                            int i = objVehicle.Weapons.SelectMany(x => x.WeaponAccessories).Count(y => y.Name.StartsWith("Special Modification"));
                            lock (intLock)
                                intMods += i;

                            Parallel.ForEach(objVehicle.WeaponMounts, objMount =>
                            {
                                int j = objMount.Weapons.SelectMany(x => x.WeaponAccessories).Count(y => y.Name.StartsWith("Special Modification"));
                                lock (intLock)
                                    intMods += i;
                            });
                        });
                        if (blnShowMessage)
                        {
                            strName = Environment.NewLine + '\t' + LanguageManager.GetString("String_SubmersionGrade", GlobalOptions.Language) + " >= " + strNodeInnerText;
                        }
                        return intMods >= objCharacter.SpecialModificationLimit;
                    }
=======
                case "weapon":
                {
                    // Character needs a specific Weapon.
                    if (blnShowMessage)
                    {
                        string strTranslate = XmlManager.Load("weapons.xml").SelectSingleNode($"/chummer/traditions/tradition[name = {strNodeInnerText.CleanXPath()}]/translate")?.InnerText;
                        strName = !string.IsNullOrEmpty(strTranslate)
                            ? $"{Environment.NewLine}\t{strTranslate} ({LanguageManager.GetString("String_Weapon", GlobalOptions.Language)})"
                            : $"{Environment.NewLine}\t{strNodeInnerText} ({LanguageManager.GetString("String_Weapon", GlobalOptions.Language)})";
                    }
                    return objCharacter.Weapons.Any(w => w.Name == strNodeInnerText);
                }
>>>>>>> 3ef15735
                default:
                    Utils.BreakIfDebug();
                    break;
            }
            if (blnShowMessage)
                strName = strNodeInnerText;
            return false;
        }

        /// <summary>
        ///     Evaluates the availability of a given node against Availability Limits in Create Mode
        /// </summary>
        /// <param name="objXmlGear"></param>
        /// <param name="objCharacter"></param>
        /// <param name="intRating"></param>
        /// <param name="intAvailModifier"></param>
        /// <returns></returns>
        public static bool CheckAvailRestriction(XmlNode objXmlGear, Character objCharacter, int intRating = 1, int intAvailModifier = 0)
        {
            if (objXmlGear == null)
                return false;
            //TODO: Better handler for restricted gear
            if (objCharacter.Created || objCharacter.RestrictedGear > 0 || objCharacter.IgnoreRules)
                return true;
            // Avail.

            XmlNode objAvailNode = objXmlGear["avail"];
            if (objAvailNode == null)
            {
                int intHighestAvailNode = 0;
                foreach (XmlNode objLoopNode in objXmlGear.ChildNodes)
                {
                    if (objLoopNode.NodeType == XmlNodeType.Element && objLoopNode.Name.StartsWith("avail"))
                    {
                        string strLoopCostString = objLoopNode.Name.Substring(5);
                        if (int.TryParse(strLoopCostString, out int intTmp))
                        {
                            intHighestAvailNode = Math.Max(intHighestAvailNode, intTmp);
                        }
                    }
                }
                objAvailNode = objXmlGear.SelectSingleNode("avail" + intHighestAvailNode);
                for (int i = intRating; i <= intHighestAvailNode; ++i)
                {
                    XmlNode objLoopNode = objXmlGear["avail" + i.ToString(GlobalOptions.InvariantCultureInfo)];
                    if (objLoopNode != null)
                    {
                        objAvailNode = objLoopNode;
                        break;
                    }
                }
            }
            // If avail contains "F" or "R", remove it from the string so we can use the expression.
            string strAvailExpr = objAvailNode?.InnerText ?? string.Empty;
            if (strAvailExpr.StartsWith("FixedValues("))
            {
                string[] strValues = strAvailExpr.TrimStartOnce("FixedValues(", true).TrimEndOnce(')').Split(',');
                strAvailExpr = strValues[Math.Max(Math.Min(intRating - 1, strValues.Length - 1), 0)];
            }

            if (string.IsNullOrEmpty(strAvailExpr))
                return true;
            char chrFirstAvailChar = strAvailExpr[0];
            if (chrFirstAvailChar == '+' || chrFirstAvailChar == '-')
                return true;

            strAvailExpr = strAvailExpr.TrimEndOnce(" or Gear").TrimEndOnce('F', 'R');
            int intAvail = intAvailModifier;
            object objProcess = CommonFunctions.EvaluateInvariantXPath(strAvailExpr.Replace("Rating", intRating.ToString(GlobalOptions.InvariantCultureInfo)), out bool blnIsSuccess);
            if (blnIsSuccess)
                intAvail += Convert.ToInt32(objProcess);

            return intAvail <= objCharacter.MaximumAvailability;
        }

        public static bool CheckNuyenRestriction(XmlNode objXmlGear, decimal decMaxNuyen, decimal decCostMultiplier = 1.0m, int intRating = 1)
        {
            // Cost.
            decimal decCost = 0.0m;
            XmlNode objCostNode = objXmlGear["cost"];
            if (objCostNode == null)
            {
                int intCostRating = 1;
                XmlNodeList xmlChildNodesList = objXmlGear.SelectNodes("*");
                if (xmlChildNodesList?.Count > 0)
                {
                    foreach (XmlNode objLoopNode in xmlChildNodesList)
                    {
                        if (objLoopNode.Name.StartsWith("cost"))
                        {
                            string strLoopCostString = objLoopNode.Name.Substring(4);
                            if (int.TryParse(strLoopCostString, out int intTmp) && intTmp <= intRating)
                            {
                                intCostRating = Math.Max(intCostRating, intTmp);
                            }
                        }
                    }
                }

                objCostNode = objXmlGear.SelectSingleNode("cost" + intCostRating.ToString(GlobalOptions.InvariantCultureInfo));
            }
            string strCost = objCostNode?.InnerText;
            if (!string.IsNullOrEmpty(strCost))
            {
                if (strCost.StartsWith("FixedValues("))
                {
                    string[] strValues = strCost.TrimStartOnce("FixedValues(", true).TrimEndOnce(')').Split(',');
                    strCost = strValues[Math.Max(Math.Min(intRating, strValues.Length) - 1, 0)];
                }
                else if (strCost.StartsWith("Variable"))
                {
                    strCost = strCost.TrimStartOnce("Variable(", true).TrimEndOnce(')');
                    int intHyphenIndex = strCost.IndexOf('-');
                    strCost = intHyphenIndex != -1 ? strCost.Substring(0, intHyphenIndex) : strCost.FastEscape('+');
                }

                object objProcess = CommonFunctions.EvaluateInvariantXPath(strCost.Replace("Rating", intRating.ToString(GlobalOptions.InvariantCultureInfo)), out bool blnIsSuccess);
                if (blnIsSuccess)
                    decCost = Convert.ToDecimal(objProcess, GlobalOptions.InvariantCultureInfo);
            }
            return decMaxNuyen >= decCost * decCostMultiplier;
        }

        //TODO: Might be a better location for this; Class names are screwy.
        /// <summary>Evaluates requirements of a given node against a given Character object.</summary>
        /// <param name="xmlNode">XmlNode of the object.</param>
        /// <param name="objCharacter">Character object against which to check.</param>
        /// <param name="objParent">Parent object against which to check.</param>
        /// <param name="strLocalName">Name of the type of item being checked for displaying messages. If empty or null, no message is displayed.</param>
        /// <param name="strIgnoreQuality">Name of a Quality that should be ignored. Typically used when swapping Qualities in career mode.</param>
        /// <param name="strSourceName">Name of the improvement that called this (if it was called by an improvement adding it)</param>
        /// <param name="strLocation">Limb side to use if we need a specific limb side (Left or Right)</param>
        /// <param name="blnIgnoreLimit">Whether to ignore checking for limits on the total amount of this item the character can have.</param>
        /// <returns></returns>
        public static bool RequirementsMet(this XPathNavigator xmlNode, Character objCharacter, object objParent = null, string strLocalName = "", string strIgnoreQuality = "", string strSourceName = "", string strLocation = "", bool blnIgnoreLimit = false)
        {
            if (xmlNode == null || objCharacter == null)
                return false;
            // Ignore the rules.
            if (objCharacter.IgnoreRules)
                return true;
            bool blnShowMessage = !string.IsNullOrEmpty(strLocalName);
            // See if the character is in career mode but would want to add a chargen-only Quality
            if (objCharacter.Created)
            {
                if (xmlNode.SelectSingleNode("chargenonly") != null)
                {
                    if (blnShowMessage)
                    {
                        MessageBox.Show(string.Format(LanguageManager.GetString("Message_SelectGeneric_ChargenRestriction", GlobalOptions.Language), strLocalName),
                            string.Format(LanguageManager.GetString("MessageTitle_SelectGeneric_Restriction", GlobalOptions.Language), strLocalName),
                            MessageBoxButtons.OK, MessageBoxIcon.Information);
                    }
                    return false;
                }
            }
            // See if the character is using priority-based gen and is trying to add a Quality that can only be added through priorities
            else
            {
                if (xmlNode.SelectSingleNode("careeronly") != null)
                {
                    if (blnShowMessage)
                    {
                        MessageBox.Show(string.Format(LanguageManager.GetString("Message_SelectGeneric_CareerOnlyRestriction", GlobalOptions.Language), strLocalName),
                            string.Format(LanguageManager.GetString("MessageTitle_SelectGeneric_Restriction", GlobalOptions.Language), strLocalName),
                            MessageBoxButtons.OK, MessageBoxIcon.Information);
                    }
                    return false;
                }
                if (objCharacter.BuildMethod == CharacterBuildMethod.Priority || objCharacter.BuildMethod == CharacterBuildMethod.SumtoTen)
                {
                    if (xmlNode.SelectSingleNode("onlyprioritygiven") != null)
                    {
                        if (blnShowMessage)
                        {
                            MessageBox.Show(string.Format(LanguageManager.GetString("Message_SelectGeneric_PriorityRestriction", GlobalOptions.Language), strLocalName),
                                string.Format(LanguageManager.GetString("MessageTitle_SelectGeneric_Restriction", GlobalOptions.Language), strLocalName),
                                MessageBoxButtons.OK, MessageBoxIcon.Information);
                        }
                        return false;
                    }
                }
            }
            if (!blnIgnoreLimit)
            {
                // See if the character already has this Quality and whether or not multiple copies are allowed.
                // If the limit at chargen is different from the actual limit, we need to make sure we fetch the former if the character is in Create mode
                string strLimitString = xmlNode.SelectSingleNode("chargenlimit")?.Value;
                if (string.IsNullOrWhiteSpace(strLimitString) || objCharacter.Created)
                {
                    strLimitString = xmlNode.SelectSingleNode("limit")?.Value;
                    // Default case is each quality can only be taken once
                    if (string.IsNullOrWhiteSpace(strLimitString))
                    {
                        if (xmlNode.Name == "quality" ||
                            xmlNode.Name == "martialart" ||
                            xmlNode.Name == "technique" ||
                            xmlNode.Name == "cyberware" ||
                            xmlNode.Name == "bioware")
                            strLimitString = "1";
                        else
                            strLimitString = bool.FalseString;
                    }
                }
                if (strLimitString != bool.FalseString)
                {
                    StringBuilder objLimitString = new StringBuilder(strLimitString);
                    foreach (string strAttribute in AttributeSection.AttributeStrings)
                    {
                        CharacterAttrib objLoopAttribute = objCharacter.GetAttribute(strAttribute);
                        objLimitString.CheapReplace(strLimitString, "{" + strAttribute + "}", () => objLoopAttribute.TotalValue.ToString());
                        objLimitString.CheapReplace(strLimitString, "{" + strAttribute + "Base}", () => objLoopAttribute.TotalBase.ToString());
                    }
                    foreach (string strLimb in Character.LimbStrings)
                    {
                        objLimitString.CheapReplace(strLimitString, "{" + strLimb + "}", () => (string.IsNullOrEmpty(strLocation) ? objCharacter.LimbCount(strLimb) : objCharacter.LimbCount(strLimb) / 2).ToString());
                    }

                    object objProcess = CommonFunctions.EvaluateInvariantXPath(objLimitString.ToString(), out bool blnIsSuccess);
                    strLimitString = blnIsSuccess ? objProcess.ToString() : "1";

                    // We could set this to a list immediately, but I'd rather the pointer start at null so that no list ends up getting selected for the "default" case below
                    IEnumerable<IHasName> objListToCheck = null;
                    bool blnCheckCyberwareChildren = false;
                    switch (xmlNode.Name)
                    {
                        case "quality":
                            {
                                objListToCheck = objCharacter.Qualities.Where(objQuality => objQuality.SourceName == strSourceName && objQuality.Name != strIgnoreQuality);
                                break;
                            }
                        case "echo":
                        case "metamagic":
                            {
                                objListToCheck = objCharacter.Metamagics;
                                break;
                            }
                        case "art":
                            {
                                objListToCheck = objCharacter.Arts;
                                break;
                            }
                        case "enhancement":
                            {
                                objListToCheck = objCharacter.Enhancements;
                                break;
                            }
                        case "power":
                            {
                                objListToCheck = objCharacter.Powers;
                                break;
                            }
                        case "critterpower":
                            {
                                objListToCheck = objCharacter.CritterPowers;
                                break;
                            }
                        case "martialart":
                            {
                                objListToCheck = objCharacter.MartialArts;
                                break;
                            }
                        case "technique":
                            {
                                List<MartialArtTechnique> objTempList;
                                if (objParent is MartialArt objArt)
                                {
                                    objTempList = new List<MartialArtTechnique>(objArt.Techniques.Count);
                                    objTempList.AddRange(objArt.Techniques);
                                }
                                else
                                {
                                    objTempList = new List<MartialArtTechnique>(objCharacter.MartialArts.Count);
                                    foreach (MartialArt objMartialArt in objCharacter.MartialArts)
                                    {
                                        objTempList.AddRange(objMartialArt.Techniques);
                                    }
                                }
                                objListToCheck = objTempList;
                                break;
                            }
                        case "cyberware":
                        case "bioware":
                            {
                                blnCheckCyberwareChildren = true;
                                break;
                            }
                        default:
                            {
                                Utils.BreakIfDebug();
                                break;
                            }
                    }

                    int intLimit = Convert.ToInt32(strLimitString);
                    int intExtendedLimit = intLimit;
                    string strLimitWithInclusions = xmlNode.SelectSingleNode("limitwithinclusions")?.Value;
                    if (!string.IsNullOrEmpty(strLimitWithInclusions))
                    {
                        intExtendedLimit = Convert.ToInt32(strLimitWithInclusions);
                    }
                    int intCount = 0;
                    int intExtendedCount = 0;
                    if (objListToCheck != null || blnCheckCyberwareChildren)
                    {
                        var lstToCheck = objListToCheck?.ToList() ?? new List<IHasName>();
                        string strNameNode = xmlNode.SelectSingleNode("name")?.Value;
                        if (blnCheckCyberwareChildren)
                        {
                            intCount = string.IsNullOrEmpty(strLocation)
                                ? objCharacter.Cyberware.DeepCount(x => x.Children, x => string.IsNullOrEmpty(x.PlugsIntoModularMount) && strNameNode == x.Name)
                                : objCharacter.Cyberware.DeepCount(x => x.Children, x => string.IsNullOrEmpty(x.PlugsIntoModularMount) && x.Location == strLocation && strNameNode == x.Name);
                        }
                        else
                            intCount = lstToCheck.Count(objItem => strNameNode == objItem.Name);
                        intExtendedCount = intCount;
                        // In case one item is split up into multiple entries with different names, e.g. Indomitable quality, we need to be able to check all those entries against the limit
                        XPathNavigator xmlIncludeInLimit = xmlNode.SelectSingleNode("includeinlimit");
                        if (xmlIncludeInLimit != null)
                        {
                            List<string> lstNamesIncludedInLimit = new List<string>();
                            if (!string.IsNullOrEmpty(strNameNode))
                            {
                                lstNamesIncludedInLimit.Add(strNameNode);
                            }
                            foreach (XPathNavigator objChildXml in xmlIncludeInLimit.SelectChildren(XPathNodeType.Element))
                            {
                                lstNamesIncludedInLimit.Add(objChildXml.Value);
                            }

                            if (blnCheckCyberwareChildren)
                            {
                                intExtendedCount = string.IsNullOrEmpty(strLocation)
                                    ? objCharacter.Cyberware.DeepCount(x => x.Children, x => string.IsNullOrEmpty(x.PlugsIntoModularMount) && lstNamesIncludedInLimit.Any(objLimitName => objLimitName == x.Name))
                                    : objCharacter.Cyberware.DeepCount(x => x.Children, x => string.IsNullOrEmpty(x.PlugsIntoModularMount) && x.Location == strLocation && lstNamesIncludedInLimit.Any(strName => strName == x.Name));
                            }
                            else
                                intExtendedCount = lstToCheck.Count(objItem => lstNamesIncludedInLimit.Any(objLimitName => objLimitName == objItem.Name));
                        }
                    }
                    if (intCount >= intLimit || intExtendedCount >= intExtendedLimit)
                    {
                        if (blnShowMessage)
                        {
                            MessageBox.Show(string.Format(LanguageManager.GetString("Message_SelectGeneric_Limit", GlobalOptions.Language), strLocalName, intLimit == 0 ? "1" : intLimit.ToString()),
                                string.Format(LanguageManager.GetString("MessageTitle_SelectGeneric_Limit", GlobalOptions.Language), strLocalName), MessageBoxButtons.OK, MessageBoxIcon.Information);
                        }
                        return false;
                    }
                }
            }

            XPathNavigator xmlForbiddenNode = xmlNode.SelectSingleNode("forbidden");
            if (xmlForbiddenNode != null)
            {
                // Loop through the oneof requirements.
                foreach (XPathNavigator objXmlOneOf in xmlForbiddenNode.Select("oneof"))
                {
                    foreach (XPathNavigator xmlForbiddenItemNode in objXmlOneOf.SelectChildren(XPathNodeType.Element))
                    {
                        // The character is not allowed to take the Quality, so display a message and uncheck the item.
                        if (xmlForbiddenItemNode.TestNodeRequirements(objCharacter, out string strName, strIgnoreQuality, blnShowMessage))
                        {
                            if (blnShowMessage)
                            {
                                MessageBox.Show(string.Format(LanguageManager.GetString("Message_SelectGeneric_Restriction", GlobalOptions.Language), strLocalName) + strName,
                                    string.Format(LanguageManager.GetString("MessageTitle_SelectGeneric_Restriction", GlobalOptions.Language), strLocalName), MessageBoxButtons.OK, MessageBoxIcon.Information);
                            }
                            return false;
                        }
                    }
                }
            }

            XPathNavigator xmlRequiredNode = xmlNode.SelectSingleNode("required");
            if (xmlRequiredNode != null)
            {
                StringBuilder objRequirement = new StringBuilder();
                bool blnRequirementMet = true;

                // Loop through the oneof requirements.
                foreach (XPathNavigator objXmlOneOf in xmlRequiredNode.Select("oneof"))
                {
                    bool blnOneOfMet = false;
                    StringBuilder objThisRequirement = new StringBuilder(Environment.NewLine + LanguageManager.GetString("Message_SelectQuality_OneOf", GlobalOptions.Language));
                    foreach (XPathNavigator xmlRequiredItemNode in objXmlOneOf.SelectChildren(XPathNodeType.Element))
                    {
                        if (xmlRequiredItemNode.TestNodeRequirements(objCharacter, out string strName, strIgnoreQuality, blnShowMessage))
                        {
                            blnOneOfMet = true;
                            break;
                        }
                        if (blnShowMessage)
                            objThisRequirement.Append(strName);
                    }

                    // Update the flag for requirements met.
                    if (!blnOneOfMet)
                        blnRequirementMet = false;
                    if (blnShowMessage && !blnOneOfMet)
                        objRequirement.Append(objThisRequirement);
                    else if (!blnRequirementMet)
                        break;
                }

                if (blnRequirementMet || blnShowMessage)
                {
                    // Loop through the allof requirements.
                    foreach (XPathNavigator objXmlAllOf in xmlRequiredNode.Select("allof"))
                    {
                        bool blnAllOfMet = true;
                        StringBuilder objThisRequirement = new StringBuilder(Environment.NewLine + LanguageManager.GetString("Message_SelectQuality_AllOf", GlobalOptions.Language));
                        foreach (XPathNavigator xmlRequiredItemNode in objXmlAllOf.SelectChildren(XPathNodeType.Element))
                        {
                            // If this item was not found, fail the AllOfMet condition.
                            if (!xmlRequiredItemNode.TestNodeRequirements(objCharacter, out string strName, strIgnoreQuality, blnShowMessage))
                            {
                                blnAllOfMet = false;
                                if (blnShowMessage)
                                    objThisRequirement.Append(strName);
                                else
                                    break;
                            }
                        }

                        // Update the flag for requirements met.
                        if (!blnAllOfMet)
                            blnRequirementMet = false;
                        if (blnShowMessage)
                            objRequirement.Append(objThisRequirement);
                        else if (!blnRequirementMet)
                            break;
                    }
                }

                // The character has not met the requirements, so display a message and uncheck the item.
                if (!blnRequirementMet)
                {
                    if (blnShowMessage)
                    {
                        MessageBox.Show(string.Format(LanguageManager.GetString("Message_SelectGeneric_Requirement", GlobalOptions.Language), strLocalName) + objRequirement.ToString(),
                            string.Format(LanguageManager.GetString("MessageTitle_SelectGeneric_Requirement", GlobalOptions.Language), strLocalName), MessageBoxButtons.OK, MessageBoxIcon.Information);
                    }
                    return false;
                }
            }
            return true;
        }

        public static bool TestNodeRequirements(this XPathNavigator xmlNode, Character objCharacter, out string strName, string strIgnoreQuality = "", bool blnShowMessage = true)
        {
            strName = string.Empty;
            if (xmlNode == null || objCharacter == null)
            {
                return false;
            }
            string strNodeInnerText = xmlNode.Value;
            string strNodeName = xmlNode.SelectSingleNode("name")?.Value ?? string.Empty;
            switch (xmlNode.Name)
            {
                case "attribute":
                    {
                        // Check to see if an Attribute meets a requirement.
                        CharacterAttrib objAttribute = objCharacter.GetAttribute(strNodeName);
                        int intTargetValue = Convert.ToInt32(xmlNode.SelectSingleNode("total")?.Value);
                        if (blnShowMessage)
                            strName = $"{Environment.NewLine}\t{objAttribute.DisplayAbbrev} {intTargetValue}";
                        // Special cases for when we want to check if a special attribute is enabled
                        if (intTargetValue == 1)
                        {
                            if (objAttribute.Abbrev == "MAG")
                                return objCharacter.MAGEnabled;
                            if (objAttribute.Abbrev == "MAGAdept")
                                return objCharacter.MAGEnabled && objCharacter.IsMysticAdept;
                            if (objAttribute.Abbrev == "RES")
                                return objCharacter.RESEnabled;
                            if (objAttribute.Abbrev == "DEP")
                                return objCharacter.DEPEnabled;
                        }
                        return objAttribute.TotalValue >= intTargetValue;
                    }
                case "attributetotal":
                    {
                        string strNodeAttributes = xmlNode.SelectSingleNode("attributes")?.Value ?? string.Empty;
                        int intNodeVal = Convert.ToInt32(xmlNode.SelectSingleNode("val")?.Value);
                        // Check if the character's Attributes add up to a particular total.
                        string strAttributes = strNodeAttributes;
                        string strValue = strNodeAttributes;
                        foreach (string strAttribute in AttributeSection.AttributeStrings)
                        {
                            CharacterAttrib objLoopAttrib = objCharacter.GetAttribute(strAttribute);
                            if (strNodeAttributes.Contains(objLoopAttrib.Abbrev))
                            {
                                strAttributes = strAttributes.Replace(strAttribute, objLoopAttrib.DisplayAbbrev);
                                strValue = strValue.Replace(strAttribute, objLoopAttrib.Value.ToString());
                            }
                        }
                        if (blnShowMessage)
                            strName = $"{Environment.NewLine}\t{strAttributes} {intNodeVal}";
                        object objProcess = CommonFunctions.EvaluateInvariantXPath(strValue, out bool blnIsSuccess);
                        return (blnIsSuccess ? Convert.ToInt32(objProcess) : 0) >= intNodeVal;
                    }
                case "careerkarma":
                    {
                        // Check Career Karma requirement.
                        if (blnShowMessage)
                            strName = Environment.NewLine + '\t' + string.Format(LanguageManager.GetString("Message_SelectQuality_RequireKarma", GlobalOptions.Language), strNodeInnerText);
                        return objCharacter.CareerKarma >= Convert.ToInt32(strNodeInnerText);
                    }
                case "critterpower":
                    {
                        // Run through all of the Powers the character has and see if the current required item exists.
                        if (objCharacter.CritterEnabled)
                        {
                            CritterPower critterPower = objCharacter.CritterPowers.FirstOrDefault(p => p.Name == strNodeInnerText);
                            if (critterPower != null)
                            {
                                if (blnShowMessage)
                                    strName = critterPower.DisplayNameShort(GlobalOptions.Language);
                                return true;
                            }
                        }
                        if (blnShowMessage)
                        {
                            string strTranslate = XmlManager.Load("critterpowers.xml").SelectSingleNode($"/chummer/powers/power[name = {strNodeInnerText.CleanXPath()}]/translate")?.InnerText;
                            strName = !string.IsNullOrEmpty(strTranslate)
                                ? $"{Environment.NewLine}\t{strTranslate} ({LanguageManager.GetString("Tab_Critter", GlobalOptions.Language)})"
                                : $"{Environment.NewLine}\t{strNodeInnerText} ({LanguageManager.GetString("Tab_Critter", GlobalOptions.Language)})";
                        }
                        return false;
                    }
                case "bioware":
                    {
                        int count = Convert.ToInt32(xmlNode.SelectSingleNode("@count")?.Value ?? "1");
                        if (blnShowMessage)
                        {
                            string strTranslate = XmlManager.Load("bioware.xml").SelectSingleNode($"/chummer/biowares/bioware[name = {strNodeInnerText.CleanXPath()}]/translate")?.InnerText;
                            strName = !string.IsNullOrEmpty(strTranslate)
                                ? $"{Environment.NewLine}\t{LanguageManager.GetString("Label_Bioware", GlobalOptions.Language)} {strTranslate}"
                                : $"{Environment.NewLine}\t{LanguageManager.GetString("Label_Bioware", GlobalOptions.Language)} {strNodeInnerText}";
                        }
                        string strWareNodeSelectAttribute = xmlNode.SelectSingleNode("@select")?.Value ?? string.Empty;
                        return objCharacter.Cyberware.DeepCount(x => x.Children, objCyberware => objCyberware.Name == strNodeInnerText &&
                                objCyberware.SourceType == Improvement.ImprovementSource.Bioware && string.IsNullOrEmpty(objCyberware.PlugsIntoModularMount) &&
                               (string.IsNullOrEmpty(strWareNodeSelectAttribute) || strWareNodeSelectAttribute == objCyberware.Extra)) >= count;
                    }
                case "cyberware":
                    {
                        int count = Convert.ToInt32(xmlNode.SelectSingleNode("@count")?.Value ?? "1");
                        if (blnShowMessage)
                        {
                            string strTranslate = XmlManager.Load("cyberware.xml").SelectSingleNode($"/chummer/cyberwares/cyberware[name = {strNodeInnerText.CleanXPath()}]/translate")?.InnerText;
                            strName = !string.IsNullOrEmpty(strTranslate)
                                ? $"{Environment.NewLine}\t{LanguageManager.GetString("Label_Cyberware", GlobalOptions.Language)} {strTranslate}"
                                : $"{Environment.NewLine}\t{LanguageManager.GetString("Label_Cyberware", GlobalOptions.Language)} {strNodeInnerText}";
                        }
                        string strWareNodeSelectAttribute = xmlNode.SelectSingleNode("@select")?.Value ?? string.Empty;
                        return objCharacter.Cyberware.DeepCount(x => x.Children, objCyberware => objCyberware.Name == strNodeInnerText &&
                                objCyberware.SourceType == Improvement.ImprovementSource.Cyberware && string.IsNullOrEmpty(objCyberware.PlugsIntoModularMount) &&
                               (string.IsNullOrEmpty(strWareNodeSelectAttribute) || strWareNodeSelectAttribute == objCyberware.Extra)) >= count;
                    }
                case "biowarecontains":
                    {
                        int count = Convert.ToInt32(xmlNode.SelectSingleNode("@count")?.Value ?? "1");
                        if (blnShowMessage)
                        {
                            string strTranslate = XmlManager.Load("bioware.xml").SelectSingleNode($"/chummer/biowares/bioware[name = {strNodeInnerText.CleanXPath()}]/translate")?.InnerText;
                            strName = !string.IsNullOrEmpty(strTranslate)
                                ? $"{Environment.NewLine}\t{LanguageManager.GetString("Label_Bioware", GlobalOptions.Language)} {strTranslate}"
                                : $"{Environment.NewLine}\t{LanguageManager.GetString("Label_Bioware", GlobalOptions.Language)} {strNodeInnerText}";
                        }
                        string strWareNodeSelectAttribute = xmlNode.SelectSingleNode("@select")?.Value ?? string.Empty;
                        return objCharacter.Cyberware.DeepCount(x => x.Children, objCyberware => objCyberware.Name.Contains(strNodeInnerText) &&
                                objCyberware.SourceType == Improvement.ImprovementSource.Bioware && string.IsNullOrEmpty(objCyberware.PlugsIntoModularMount) &&
                               (string.IsNullOrEmpty(strWareNodeSelectAttribute) || strWareNodeSelectAttribute == objCyberware.Extra)) >= count;
                    }
                case "cyberwarecontains":
                    {
                        int count = Convert.ToInt32(xmlNode.SelectSingleNode("@count")?.Value ?? "1");
                        if (blnShowMessage)
                        {
                            string strTranslate = XmlManager.Load("cyberware.xml").SelectSingleNode($"/chummer/cyberwares/cyberware[name = {strNodeInnerText.CleanXPath()}]/translate")?.InnerText;
                            strName = !string.IsNullOrEmpty(strTranslate)
                                ? $"{Environment.NewLine}\t{LanguageManager.GetString("Label_Cyberware", GlobalOptions.Language)} {strTranslate}"
                                : $"{Environment.NewLine}\t{LanguageManager.GetString("Label_Cyberware", GlobalOptions.Language)} {strNodeInnerText}";
                        }
                        string strWareNodeSelectAttribute = xmlNode.SelectSingleNode("@select")?.Value ?? string.Empty;
                        return objCharacter.Cyberware.DeepCount(x => x.Children, objCyberware => objCyberware.Name.Contains(strNodeInnerText) &&
                                objCyberware.SourceType == Improvement.ImprovementSource.Cyberware && string.IsNullOrEmpty(objCyberware.PlugsIntoModularMount) &&
                               (string.IsNullOrEmpty(strWareNodeSelectAttribute) || strWareNodeSelectAttribute == objCyberware.Extra)) >= count;
                    }
                case "damageresistance":
                    {
                        // Damage Resistance must be a particular value.
                        if (blnShowMessage)
                            strName = $"{Environment.NewLine}\t{LanguageManager.GetString("String_DamageResistance", GlobalOptions.Language)}";
                        return objCharacter.BOD.TotalValue + ImprovementManager.ValueOf(objCharacter, Improvement.ImprovementType.DamageResistance) >= Convert.ToInt32(strNodeInnerText);
                    }
                case "ess":
                    {
                        string strEssNodeGradeAttributeText = xmlNode.SelectSingleNode("@grade")?.Value ?? string.Empty;
                        if (!string.IsNullOrEmpty(strEssNodeGradeAttributeText))
                        {
                            HashSet<string> setEssNodeGradeAttributeText = new HashSet<string>(strEssNodeGradeAttributeText.Split(','));
                            decimal decGrade =
                                objCharacter.Cyberware.Where(
                                        objCyberware =>
                                            setEssNodeGradeAttributeText.Any(func => objCyberware.Grade.Name.Contains(func)))
                                    .AsParallel().Sum(objCyberware => objCyberware.CalculatedESS());
                            if (strNodeInnerText.StartsWith('-'))
                            {
                                // Essence must be less than the value.
                                if (blnShowMessage)
                                    strName = Environment.NewLine + '\t' +
                                              string.Format(LanguageManager.GetString("Message_SelectQuality_RequireESSGradeBelow", GlobalOptions.Language)
                                                  , strNodeInnerText
                                                  , strEssNodeGradeAttributeText
                                                  , decGrade.ToString(GlobalOptions.CultureInfo));
                                return decGrade < Convert.ToDecimal(strNodeInnerText.TrimStart('-'), GlobalOptions.InvariantCultureInfo);
                            }
                            // Essence must be equal to or greater than the value.
                            if (blnShowMessage)
                                strName = Environment.NewLine + '\t' +
                                          string.Format(LanguageManager.GetString("Message_SelectQuality_RequireESSAbove", GlobalOptions.Language)
                                              , strNodeInnerText
                                              , strEssNodeGradeAttributeText
                                              , decGrade.ToString(GlobalOptions.CultureInfo));
                            return decGrade >= Convert.ToDecimal(strNodeInnerText, GlobalOptions.InvariantCultureInfo);
                        }
                        // Check Essence requirement.
                        if (strNodeInnerText.StartsWith('-'))
                        {
                            // Essence must be less than the value.
                            if (blnShowMessage)
                                strName = Environment.NewLine + '\t' +
                                          string.Format(LanguageManager.GetString("Message_SelectQuality_RequireESSBelow", GlobalOptions.Language)
                                              , strNodeInnerText
                                              , objCharacter.Essence().ToString(GlobalOptions.CultureInfo));
                            return objCharacter.Essence() < Convert.ToDecimal(strNodeInnerText.TrimStart('-'), GlobalOptions.InvariantCultureInfo);
                        }
                        // Essence must be equal to or greater than the value.
                        if (blnShowMessage)
                            strName = Environment.NewLine + '\t' +
                                      string.Format(LanguageManager.GetString("Message_SelectQuality_RequireESSAbove", GlobalOptions.Language)
                                          , strNodeInnerText
                                          , objCharacter.Essence().ToString(GlobalOptions.CultureInfo));
                        return objCharacter.Essence() >= Convert.ToDecimal(strNodeInnerText, GlobalOptions.InvariantCultureInfo);
                    }
                case "echo":
                    {
                        Metamagic objMetamagic = objCharacter.Metamagics.FirstOrDefault(x => x.Name == strNodeInnerText && x.SourceType == Improvement.ImprovementSource.Echo);
                        if (objMetamagic != null)
                        {
                            if (blnShowMessage)
                                strName = objMetamagic.DisplayNameShort(GlobalOptions.Language);
                            return true;
                        }
                        if (blnShowMessage)
                        {
                            string strTranslate = XmlManager.Load("echoes.xml").SelectSingleNode($"/chummer/echoes/echo[name = {strNodeInnerText.CleanXPath()}]/translate")?.InnerText;
                            strName = !string.IsNullOrEmpty(strTranslate)
                                ? $"{Environment.NewLine}\t{strTranslate} ({LanguageManager.GetString("String_Echo", GlobalOptions.Language)})"
                                : $"{Environment.NewLine}\t{strNodeInnerText} ({LanguageManager.GetString("String_Echo", GlobalOptions.Language)})";
                        }
                        return false;
                    }
                case "gear":
                    {
                        Gear objGear = objCharacter.Gear.FirstOrDefault(x => x.Name == strNodeInnerText);
                        //TODO: Probably a better way to handle minrating/rating/maxrating but eh, YAGNI.
                        
                        if (xmlNode.SelectSingleNode("@minrating")?.Value != null)
                        {
                            int rating = Convert.ToInt32(xmlNode.SelectSingleNode("@minrating")?.Value);
                            objGear = objCharacter.Gear.FirstOrDefault(x => x.Name == strNodeInnerText && x.Rating >= rating);
                        }
                        else if (xmlNode.SelectSingleNode("@rating")?.Value != null)
                        {
                            int rating = Convert.ToInt32(xmlNode.SelectSingleNode("@rating")?.Value);
                            objGear = objCharacter.Gear.FirstOrDefault(x => x.Name == strNodeInnerText && x.Rating == rating);
                        }
                        else if (xmlNode.SelectSingleNode("@maxrating")?.Value != null)
                        {
                            int rating = Convert.ToInt32(xmlNode.SelectSingleNode("@maxrating")?.Value);
                            objGear = objCharacter.Gear.FirstOrDefault(x => x.Name == strNodeInnerText && x.Rating <= rating);
                        }
                        if (objGear != null)
                        {
                            if (blnShowMessage)
                                strName = objGear.DisplayNameShort(GlobalOptions.Language);
                            return true;
                        }
                        if (blnShowMessage)
                        {
                            // Character needs a specific Martial Art.
                            string strTranslate = XmlManager.Load("gear.xml").SelectSingleNode($"/chummer/gears/gear[name = {strNodeInnerText.CleanXPath()}]/translate")?.InnerText;
                            strName = !string.IsNullOrEmpty(strTranslate)
                                ? $"{Environment.NewLine}\t{strTranslate} ({LanguageManager.GetString("String_Gear", GlobalOptions.Language)})"
                                : $"{Environment.NewLine}\t{strNodeInnerText} ({LanguageManager.GetString("String_Gear", GlobalOptions.Language)})";
                        }
                        return false;
                    }
                case "group":
                    {
                        // Check that clustered options are present (Magical Tradition + Skill 6, for example)
                        bool blnResult = true;
                        string strResultName = string.Empty;
                        foreach (XPathNavigator xmlChildNode in xmlNode.SelectChildren(XPathNodeType.Element))
                        {
                            blnResult = xmlChildNode.TestNodeRequirements(objCharacter, out strResultName, strIgnoreQuality, blnShowMessage);
                            if (!blnResult)
                            {
                                break;
                            }
                        }
                        if (blnShowMessage)
                            strName = strResultName;
                        return blnResult;
                    }
                case "grouponeof":
                {
                    // Check that one of the clustered options are present
                    bool blnResult = false;
                    string strResultName = LanguageManager.GetString("Message_SelectQuality_OneOf", GlobalOptions.Language);
                    foreach (XPathNavigator xmlChildNode in xmlNode.SelectChildren(XPathNodeType.Element))
                    {
                        blnResult = xmlChildNode.TestNodeRequirements(objCharacter, out string strLoopResult, strIgnoreQuality, blnShowMessage);
                        if (blnResult)
                        {
                            break;
                        }

                        strResultName += strLoopResult;
                    }
                    if (blnShowMessage)
                        strName = strResultName;
                    return blnResult;
                }
                case "initiategrade":
                    {
                        // Character's initiate grade must be higher than or equal to the required value.
                        if (blnShowMessage)
                            strName = Environment.NewLine + '\t' + LanguageManager.GetString("String_InitiateGrade", GlobalOptions.Language) + " >= " + strNodeInnerText;
                        return objCharacter.InitiateGrade >= Convert.ToInt32(strNodeInnerText);
                    }
                case "martialart":
                    {
                        MartialArt objMartialArt = objCharacter.MartialArts.FirstOrDefault(x => x.Name == strNodeInnerText);
                        if (objMartialArt != null)
                        {
                            if (blnShowMessage)
                                strName = objMartialArt.DisplayNameShort(GlobalOptions.Language);
                            return true;
                        }
                        if (blnShowMessage)
                        {
                            // Character needs a specific Martial Art.
                            string strTranslate = XmlManager.Load("martialarts.xml").SelectSingleNode($"/chummer/martialarts/martialart[name = {strNodeInnerText.CleanXPath()}]/translate")?.InnerText;
                            strName = !string.IsNullOrEmpty(strTranslate)
                                ? $"{Environment.NewLine}\t{strTranslate} ({LanguageManager.GetString("String_MartialArt", GlobalOptions.Language)})"
                                : $"{Environment.NewLine}\t{strNodeInnerText} ({LanguageManager.GetString("String_MartialArt", GlobalOptions.Language)})";
                        }
                        return false;
                    }
                case "martialtechnique":
                    {
                        foreach (MartialArt objMartialArt in objCharacter.MartialArts)
                        {
                            MartialArtTechnique objMartialArtTechnique = objMartialArt.Techniques.FirstOrDefault(x => x.Name == strNodeInnerText);
                            if (objMartialArtTechnique != null)
                            {
                                if (blnShowMessage)
                                    strName = objMartialArtTechnique.DisplayName(GlobalOptions.Language);
                                return true;
                            }
                        }
                        if (blnShowMessage)
                        {
                            // Character needs a specific Martial Arts technique.
                            string strTranslate = XmlManager.Load("martialarts.xml").SelectSingleNode($"/chummer/techniques/technique[name = {strNodeInnerText.CleanXPath()}]/translate")?.InnerText;
                            strName = !string.IsNullOrEmpty(strTranslate)
                                ? $"{Environment.NewLine}\t{strTranslate} ({LanguageManager.GetString("String_MartialArt", GlobalOptions.Language)})"
                                : $"{Environment.NewLine}\t{strNodeInnerText} ({LanguageManager.GetString("String_MartialArt", GlobalOptions.Language)})";
                        }
                        return false;
                    }
                case "metamagic":
                    {
                        Metamagic objMetamagic = objCharacter.Metamagics.FirstOrDefault(x => x.Name == strNodeInnerText && x.SourceType == Improvement.ImprovementSource.Metamagic);
                        if (objMetamagic != null)
                        {
                            if (blnShowMessage)
                                strName = objMetamagic.DisplayNameShort(GlobalOptions.Language);
                            return true;
                        }
                        if (blnShowMessage)
                        {
                            string strTranslate = XmlManager.Load("metamagic.xml").SelectSingleNode($"/chummer/metamagics/metamagic[name = {strNodeInnerText.CleanXPath()}]/translate")?.InnerText;
                            strName = !string.IsNullOrEmpty(strTranslate)
                                ? $"{Environment.NewLine}\t{strTranslate} ({LanguageManager.GetString("String_Metamagic", GlobalOptions.Language)})"
                                : $"{Environment.NewLine}\t{strNodeInnerText} ({LanguageManager.GetString("String_Metamagic", GlobalOptions.Language)})";
                        }
                        return false;
                    }
                case "metamagicart":
                case "art":
                {
                    // Street Grimoire adds High Arts, which group metamagics and such together. If we're ignoring this requirement 
                    if (objCharacter.Options.IgnoreArt)
                    {
                        // If we're looking for an art, return true. 
                        if (xmlNode.Name == "art")
                        {
                            return true;
                        }

                        XPathNavigator xmlMetamagicDoc = XmlManager.Load("metamagic.xml").GetFastNavigator()
                            .SelectSingleNode("/chummer");
                        if (blnShowMessage)
                        {
                            string strTranslateArt = xmlMetamagicDoc
                                ?.SelectSingleNode($"arts/art[name = {strNodeInnerText.CleanXPath()}]/translate")?.Value;
                            strName = !string.IsNullOrEmpty(strTranslateArt)
                                ? $"{Environment.NewLine}\t{strTranslateArt} ({LanguageManager.GetString("String_Art", GlobalOptions.Language)})"
                                : $"{Environment.NewLine}\t{strNodeInnerText} ({LanguageManager.GetString("String_Art", GlobalOptions.Language)})";
                        }

                        if (xmlMetamagicDoc != null)
                        {
                            // Loop through the data file for each metamagic to find the Required and Forbidden nodes. 
                            foreach (Metamagic metamagic in objCharacter.Metamagics)
                            {
                                XPathNavigator xmlMetamagicNode =
                                    xmlMetamagicDoc.SelectSingleNode(
                                        $"metamagics/metamagic[name = {metamagic.Name.CleanXPath()}]");
                                if (xmlMetamagicNode != null)
                                {
                                    if (xmlMetamagicNode.SelectSingleNode(
                                            $"required/art[text() = {strNodeInnerText.CleanXPath()}]") != null)
                                    {
                                        return true;
                                    }

                                    if (xmlMetamagicNode.SelectSingleNode(
                                            $"forbidden/art[text() = {strNodeInnerText.CleanXPath()}]") != null)
                                    {
                                        return false;
                                    }
                                }
                                else
                                {
                                    // We couldn't find a metamagic with this name, so it's probably an art. Try and find the node.
                                    // If we can't, it's probably a data entry error. 
                                    xmlMetamagicNode =
                                        xmlMetamagicDoc.SelectSingleNode($"arts/art[name = {metamagic.Name.CleanXPath()}]");
                                    if (xmlMetamagicNode == null)
                                        Utils.BreakIfDebug();
                                    else
                                        return true;
                                }
                            }
                        }

                        return true;
                    }
                    else
                    {
                        Art objArt = objCharacter.Arts.FirstOrDefault(x => x.Name == strNodeInnerText);
                        if (objArt != null)
                        {
                            if (blnShowMessage)
                                strName = objArt.DisplayNameShort(GlobalOptions.Language);
                            return true;
                        }

                        // In some cases, we want to proxy metamagics for arts. If we haven't found a match yet, check it here. 
                        if (xmlNode.Name == "metamagicart")
                        {
                            Metamagic objMetamagic =
                                objCharacter.Metamagics.FirstOrDefault(x => x.Name == strNodeInnerText);
                            if (objMetamagic != null)
                            {
                                if (blnShowMessage)
                                    strName = objMetamagic.DisplayNameShort(GlobalOptions.Language);
                                return true;
                            }
                        }

                        if (!blnShowMessage) return false;
                        string strTranslate = XmlManager.Load("metamagic.xml")
                            .SelectSingleNode($"/chummer/arts/art[name = {strNodeInnerText.CleanXPath()}]/translate")?.InnerText;
                        strName = !string.IsNullOrEmpty(strTranslate)
                            ? $"{Environment.NewLine}\t{strTranslate} ({LanguageManager.GetString("String_Art", GlobalOptions.Language)})"
                            : $"{Environment.NewLine}\t{strNodeInnerText} ({LanguageManager.GetString("String_Art", GlobalOptions.Language)})";
                        return false;
                    }
                }
                case "metatype":
                    {
                        if (blnShowMessage)
                        {
                            string strXPathFilter = $"/chummer/metatypes/metatype[name = {strNodeInnerText.CleanXPath()}]/translate";
                            // Check the Metatype restriction.
                            string strTranslate = XmlManager.Load("metatypes.xml").SelectSingleNode(strXPathFilter)?.InnerText ??
                                                    XmlManager.Load("critters.xml").SelectSingleNode(strXPathFilter)?.InnerText;
                            strName = !string.IsNullOrEmpty(strTranslate)
                                ? $"{Environment.NewLine}\t{strTranslate} ({LanguageManager.GetString("String_Metatype", GlobalOptions.Language)})"
                                : $"{Environment.NewLine}\t{strNodeInnerText} ({LanguageManager.GetString("String_Metatype", GlobalOptions.Language)})";
                        }
                        return strNodeInnerText == objCharacter.Metatype;
                    }
                case "metatypecategory":
                    {
                        if (blnShowMessage)
                        {
                            string strXPathFilter = $"/chummer/categories/category[text() = {strNodeInnerText.CleanXPath()}]/@translate";
                            // Check the Metatype Category restriction.
                            string strTranslate = XmlManager.Load("metatypes.xml").SelectSingleNode(strXPathFilter)?.InnerText ??
                                                    XmlManager.Load("critters.xml").SelectSingleNode(strXPathFilter)?.InnerText;
                            strName = !string.IsNullOrEmpty(strTranslate)
                                ? $"{Environment.NewLine}\t{strTranslate} ({LanguageManager.GetString("String_MetatypeCategory", GlobalOptions.Language)})"
                                : $"{Environment.NewLine}\t{strNodeInnerText} ({LanguageManager.GetString("String_MetatypeCategory", GlobalOptions.Language)})";
                        }
                        return strNodeInnerText == objCharacter.MetatypeCategory;
                    }
                case "metavariant":
                    {
                        if (blnShowMessage)
                        {
                            string strXPathFilter = $"/chummer/metatypes/metatype/metavariants/metavariant[name = {strNodeInnerText.CleanXPath()}]/translate";
                            // Check the Metavariant restriction.
                            string strTranslate = XmlManager.Load("metatypes.xml").SelectSingleNode(strXPathFilter)?.InnerText ??
                                                    XmlManager.Load("critters.xml").SelectSingleNode(strXPathFilter)?.InnerText;
                            strName = !string.IsNullOrEmpty(strTranslate)
                                ? $"{Environment.NewLine}\t{strTranslate} ({LanguageManager.GetString("String_Metavariant", GlobalOptions.Language)})"
                                : $"{Environment.NewLine}\t{strNodeInnerText} ({LanguageManager.GetString("String_Metavariant", GlobalOptions.Language)})";
                        }
                        return strNodeInnerText == objCharacter.Metavariant;
                    }
                case "nuyen":
                {
                    // Character's nuyen must be higher than or equal to the required value.
                    if (blnShowMessage)
                        strName = Environment.NewLine + '\t' + LanguageManager.GetString("String_Nuyen", GlobalOptions.Language) + " >= " + strNodeInnerText;
                    return objCharacter.Nuyen >= Convert.ToInt32(strNodeInnerText);
                }
                case "power":
                    {
                        // Run through all of the Powers the character has and see if the current required item exists.
                        Power power = objCharacter.Powers.FirstOrDefault(p => p.Name == strNodeInnerText);
                        if (power != null)
                        {
                            if (blnShowMessage)
                                strName = power.DisplayNameShort(GlobalOptions.Language);
                            return true;
                        }
                        if (blnShowMessage)
                        {
                            string strTranslate = XmlManager.Load("powers.xml").SelectSingleNode($"/chummer/powers/power[name = {strNodeInnerText.CleanXPath()}]/translate")?.InnerText;
                            strName = !string.IsNullOrEmpty(strTranslate)
                                ? $"{Environment.NewLine}\t{strTranslate} ({LanguageManager.GetString("Tab_Adept", GlobalOptions.Language)})"
                                : $"{Environment.NewLine}\t{strNodeInnerText} ({LanguageManager.GetString("Tab_Adept", GlobalOptions.Language)})";
                        }
                        return false;
                    }
                case "program":
                {
                    // Character needs a specific Program.
                    if (!blnShowMessage) return objCharacter.AIPrograms.Any(p => p.Name == strNodeInnerText);
                    string strTranslate = XmlManager.Load("programs.xml").SelectSingleNode($"/chummer/programs/program[name = {strNodeInnerText.CleanXPath()}]/translate")?.InnerText;
                    strName = !string.IsNullOrEmpty(strTranslate)
                        ? $"{Environment.NewLine}\t{strTranslate} ({LanguageManager.GetString("String_Program", GlobalOptions.Language)})"
                        : $"{Environment.NewLine}\t{strNodeInnerText} ({LanguageManager.GetString("String_Program", GlobalOptions.Language)})";
                    return objCharacter.AIPrograms.Any(p => p.Name == strNodeInnerText);
                }
                case "quality":
                {
                    string strExtra = xmlNode.SelectSingleNode("@extra")?.Value;
                        Quality quality = !string.IsNullOrEmpty(strExtra)
                            ? objCharacter.Qualities.FirstOrDefault(q => q.Name == strNodeInnerText && q.Extra == strExtra && q.Name != strIgnoreQuality)
                            : objCharacter.Qualities.FirstOrDefault(q => q.Name == strNodeInnerText && q.Name != strIgnoreQuality);
                        if (quality != null)
                        {
                            if (blnShowMessage)
                                strName = quality.DisplayNameShort(GlobalOptions.Language);
                            return true;
                        }
                        if (!blnShowMessage) return false;
                        string strTranslate = XmlManager.Load("qualities.xml").SelectSingleNode($"/chummer/qualities/quality[name = {strNodeInnerText.CleanXPath()}]/translate")?.InnerText;
                        strName = !string.IsNullOrEmpty(strTranslate)
                            ? $"{Environment.NewLine}\t{strTranslate} ({LanguageManager.GetString("String_Quality", GlobalOptions.Language)})"
                            : $"{Environment.NewLine}\t{strNodeInnerText} ({LanguageManager.GetString("String_Quality", GlobalOptions.Language)})";
                        return false;
                    }
                case "skill":
                    {
                        string strSpec = xmlNode.SelectSingleNode("spec")?.Value;
                        string strValue = xmlNode.SelectSingleNode("val")?.Value;
                        int intValue = Convert.ToInt32(strValue);
                        // Check if the character has the required Skill.
                        if (xmlNode.SelectSingleNode("type") != null)
                        {
                            KnowledgeSkill objKnowledgeSkill = objCharacter.SkillsSection.KnowledgeSkills
                                .FirstOrDefault(objSkill => objSkill.Name == strNodeName &&
                                                   (string.IsNullOrEmpty(strSpec) ||
                                                    objSkill.Specializations.Any(objSpec => objSpec.Name == strSpec) &&
                                                    objSkill.TotalBaseRating >= intValue));

                            if (objKnowledgeSkill != null)
                            {
                                if (blnShowMessage)
                                {
                                    strName = objKnowledgeSkill.DisplayNameMethod(GlobalOptions.Language);
                                    if (!string.IsNullOrEmpty(strSpec) && !objCharacter.Improvements.Any(objImprovement => objImprovement.ImproveType == Improvement.ImprovementType.DisableSpecializationEffects && objImprovement.UniqueName == objKnowledgeSkill.Name && string.IsNullOrEmpty(objImprovement.Condition) && objImprovement.Enabled))
                                    {
                                        strName += $" ({strSpec})";
                                    }
                                    if (!string.IsNullOrEmpty(strValue))
                                    {
                                        strName += $" {strValue}";
                                    }
                                }
                                return true;
                            }
                        }
                        else
                        {
                            if (!string.IsNullOrEmpty(strNodeName))
                            {
                                Skill objSkill = objCharacter.SkillsSection.GetActiveSkill(strNodeName);
                                // Exotic Skill
                                if (objSkill == null && !string.IsNullOrEmpty(strSpec))
                                    objSkill = objCharacter.SkillsSection.GetActiveSkill(strNodeName + LanguageManager.GetString("String_Space", GlobalOptions.Language) + '(' + strSpec + ')');
                                if (objSkill != null && (xmlNode.SelectSingleNode("spec") == null || objSkill.Specializations.Any(objSpec => objSpec.Name == strSpec)) && objSkill.TotalBaseRating >= intValue)
                                {
                                    if (blnShowMessage)
                                    {
                                        strName = objSkill.DisplayNameMethod(GlobalOptions.Language);
                                        if (!string.IsNullOrEmpty(strSpec) && !objCharacter.Improvements.Any(objImprovement => objImprovement.ImproveType == Improvement.ImprovementType.DisableSpecializationEffects && objImprovement.UniqueName == objSkill.Name && string.IsNullOrEmpty(objImprovement.Condition) && objImprovement.Enabled))
                                        {
                                            strName += $" ({strSpec})";
                                        }
                                        if (!string.IsNullOrEmpty(strValue))
                                        {
                                            strName += $" {strValue}";
                                        }
                                    }
                                    return true;
                                }
                            }
                        }
                        if (blnShowMessage)
                        {
                            XmlDocument xmlSkillDoc = XmlManager.Load("skills.xml");
                            string strSkillName = xmlNode.SelectSingleNode("name")?.Value;
                            string strTranslate = xmlSkillDoc.SelectSingleNode($"/chummer/skills/skill[name = {strSkillName.CleanXPath()}]/translate")?.InnerText ??
                                                    xmlSkillDoc.SelectSingleNode($"/chummer/knowledgeskills/skill[name = {strSkillName.CleanXPath()}]/translate")?.InnerText;
                            strName = !string.IsNullOrEmpty(strTranslate) ? $"{Environment.NewLine}\t{strTranslate}" : $"{Environment.NewLine}\t{xmlNode.SelectSingleNode("name")?.Value}";
                            if (!string.IsNullOrEmpty(strSpec))
                            {
                                strName += $" ({strSpec})";
                            }
                            if (!string.IsNullOrEmpty(strValue))
                            {
                                strName += $" {strValue}";
                            }
                            strName += $" ({LanguageManager.GetString("Tab_Skills", GlobalOptions.Language)})";
                        }
                        return false;
                    }
                case "skillgrouptotal":
                    {
                        // Check if the total combined Ratings of Skill Groups adds up to a particular total.
                        int intTotal = 0;
                        string[] strGroups = xmlNode.SelectSingleNode("skillgroups")?.Value.Split('+');
                        StringBuilder objOutputString = new StringBuilder(Environment.NewLine + '\t');
                        if (strGroups != null)
                        {
                            for (int i = 0; i <= strGroups.Length - 1; ++i)
                            {
                                foreach (SkillGroup objGroup in objCharacter.SkillsSection.SkillGroups)
                                {
                                    if (objGroup.Name == strGroups[i])
                                    {
                                        if (blnShowMessage)
                                            objOutputString.Append(objGroup.DisplayName + ", ");
                                        intTotal += objGroup.Rating;
                                        break;
                                    }
                                }
                            }
                        }

                        if (blnShowMessage)
                        {
                            if (objOutputString.Length > 0)
                                objOutputString.Length -= 2;
                            strName = objOutputString + $" ({LanguageManager.GetString("String_ExpenseSkillGroup", GlobalOptions.Language)})";
                        }
                        return intTotal >= Convert.ToInt32(xmlNode.SelectSingleNode("val")?.Value);
                    }
                case "spell":
                    {
                        Spell objSpell = objCharacter.Spells.FirstOrDefault(x => x.Name == strNodeInnerText);
                        if (objSpell != null)
                        {
                            if (blnShowMessage)
                                strName = objSpell.DisplayNameShort(GlobalOptions.Language);
                            return true;
                        }
                        if (blnShowMessage)
                        {
                            // Check for a specific Spell.
                            string strTranslate = XmlManager.Load("spells.xml").SelectSingleNode($"/chummer/spells/spell[name = {strNodeInnerText.CleanXPath()}]/translate")?.InnerText;
                            strName = !string.IsNullOrEmpty(strTranslate)
                                ? $"{Environment.NewLine}\t{strTranslate} ({LanguageManager.GetString("String_DescSpell", GlobalOptions.Language)})"
                                : $"{Environment.NewLine}\t{strNodeInnerText} ({LanguageManager.GetString("String_DescSpell", GlobalOptions.Language)})";
                        }
                        return false;
                    }
                case "spellcategory":
                    {
                        // Check for a specified amount of a particular Spell category.
                        if (blnShowMessage)
                        {
                            string strTranslate = XmlManager.Load("spells.xml").SelectSingleNode($"/chummer/categories/category[. = \"{strNodeName}\"]/@translate")?.InnerText;
                            strName = !string.IsNullOrEmpty(strTranslate)
                                ? $"{Environment.NewLine}\t{strTranslate} ({LanguageManager.GetString("String_SpellCategory", GlobalOptions.Language)})"
                                : $"{Environment.NewLine}\t{strNodeInnerText} ({LanguageManager.GetString("String_SpellCategory", GlobalOptions.Language)})";
                        }
                        return objCharacter.Spells.Count(objSpell => objSpell.Category == strNodeName) >= Convert.ToInt32(xmlNode.SelectSingleNode("count")?.Value);
                    }
                case "spelldescriptor":
                    {
                        string strCount = xmlNode.SelectSingleNode("count")?.Value ?? string.Empty;
                        // Check for a specified amount of a particular Spell Descriptor.
                        if (blnShowMessage)
                            strName = Environment.NewLine + '\t' + LanguageManager.GetString("Label_Descriptors", GlobalOptions.Language) + " >= " + strCount;
                        return objCharacter.Spells.Count(objSpell => objSpell.Descriptors.Contains(strNodeName)) >= Convert.ToInt32(strCount);
                    }
                case "streetcredvsnotoriety":
                    {
                        // Street Cred must be higher than Notoriety.
                        if (blnShowMessage)
                            strName = Environment.NewLine + '\t' + LanguageManager.GetString("String_StreetCred", GlobalOptions.Language) + " >= " + LanguageManager.GetString("String_Notoriety", GlobalOptions.Language);
                        return objCharacter.StreetCred >= objCharacter.Notoriety;
                    }
                case "submersiongrade":
                    {
                        // Character's initiate grade must be higher than or equal to the required value.
                        if (blnShowMessage)
                            strName = Environment.NewLine + '\t' + LanguageManager.GetString("String_SubmersionGrade", GlobalOptions.Language) + " >= " + strNodeInnerText;
                        return objCharacter.SubmersionGrade >= Convert.ToInt32(strNodeInnerText);
                    }
                case "tradition":
                    {
                        // Character needs a specific Tradition.
                        if (blnShowMessage)
                        {
                            string strTranslate = XmlManager.Load("traditions.xml").SelectSingleNode($"/chummer/traditions/tradition[name = {strNodeInnerText.CleanXPath()}]/translate")?.InnerText;
                            strName = !string.IsNullOrEmpty(strTranslate)
                                ? $"{Environment.NewLine}\t{strTranslate} ({LanguageManager.GetString("String_Tradition", GlobalOptions.Language)})"
                                : $"{Environment.NewLine}\t{strNodeInnerText} ({LanguageManager.GetString("String_Tradition", GlobalOptions.Language)})";
                        }
                        return objCharacter.MagicTradition.Name == strNodeInnerText;
                    }
                case "weapon":
                {
                    // Character needs a specific Weapon.
                    if (blnShowMessage)
                    {
                        string strTranslate = XmlManager.Load("weapons.xml").SelectSingleNode($"/chummer/traditions/tradition[name = {strNodeInnerText.CleanXPath()}]/translate")?.InnerText;
                        strName = !string.IsNullOrEmpty(strTranslate)
                            ? $"{Environment.NewLine}\t{strTranslate} ({LanguageManager.GetString("String_Weapon", GlobalOptions.Language)})"
                            : $"{Environment.NewLine}\t{strNodeInnerText} ({LanguageManager.GetString("String_Weapon", GlobalOptions.Language)})";
                    }
                    return objCharacter.Weapons.Any(w => w.Name == strNodeInnerText);
                }
                default:
                    Utils.BreakIfDebug();
                    break;
            }
            if (blnShowMessage)
                strName = strNodeInnerText;
            return false;
        }

        public static bool CheckAvailRestriction(XPathNavigator objXmlGear, Character objCharacter, int intRating = 1, int intAvailModifier = 0)
        {
            if (objXmlGear == null)
                return false;
            //TODO: Better handler for restricted gear
            if (objCharacter.Created || objCharacter.RestrictedGear > 0 || objCharacter.IgnoreRules)
                return true;
            // Avail.

            XPathNavigator objAvailNode = objXmlGear.SelectSingleNode("avail");
            if (objAvailNode == null)
            {
                int intHighestAvailNode = 0;
                foreach (XPathNavigator objLoopNode in objXmlGear.SelectChildren(XPathNodeType.Element))
                {
                    if (objLoopNode.Name.StartsWith("avail"))
                    {
                        string strLoopCostString = objLoopNode.Name.Substring(5);
                        if (int.TryParse(strLoopCostString, out int intTmp))
                        {
                            intHighestAvailNode = Math.Max(intHighestAvailNode, intTmp);
                        }
                    }
                }
                objAvailNode = objXmlGear.SelectSingleNode("avail" + intHighestAvailNode);
                for (int i = intRating; i <= intHighestAvailNode; ++i)
                {
                    XPathNavigator objLoopNode = objXmlGear.SelectSingleNode("avail" + i.ToString(GlobalOptions.InvariantCultureInfo));
                    if (objLoopNode != null)
                    {
                        objAvailNode = objLoopNode;
                        break;
                    }
                }
            }

            // If avail contains "F" or "R", remove it from the string so we can use the expression.
            string strAvailExpr = objAvailNode?.Value ?? string.Empty;
            if (strAvailExpr.StartsWith("FixedValues("))
            {
                string[] strValues = strAvailExpr.TrimStartOnce("FixedValues(", true).TrimEndOnce(')').Split(',');
                strAvailExpr = strValues[Math.Max(Math.Min(intRating - 1, strValues.Length - 1), 0)];
            }

            if (string.IsNullOrEmpty(strAvailExpr))
                return true;
            char chrFirstAvailChar = strAvailExpr[0];
            if (chrFirstAvailChar == '+' || chrFirstAvailChar == '-')
                return true;

            strAvailExpr = strAvailExpr.TrimEndOnce(" or Gear").TrimEndOnce('F', 'R');
            int intAvail = intAvailModifier;
            object objProcess = CommonFunctions.EvaluateInvariantXPath(strAvailExpr.Replace("Rating", intRating.ToString(GlobalOptions.InvariantCultureInfo)), out bool blnIsSuccess);
            if (blnIsSuccess)
                intAvail += Convert.ToInt32(objProcess);
            return intAvail <= objCharacter.MaximumAvailability;
        }

        public static bool CheckNuyenRestriction(XPathNavigator objXmlGear, decimal decMaxNuyen, decimal decCostMultiplier = 1.0m, int intRating = 1)
        {
            // Cost.
            decimal decCost = 0.0m;
            XPathNavigator objCostNode = objXmlGear.SelectSingleNode("cost");
            if (objCostNode == null)
            {
                int intCostRating = 1;
                foreach (XmlNode objLoopNode in objXmlGear.SelectChildren(XPathNodeType.Element))
                {
                    if (objLoopNode.Name.StartsWith("cost"))
                    {
                        string strLoopCostString = objLoopNode.Name.Substring(4);
                        if (int.TryParse(strLoopCostString, out int intTmp) && intTmp <= intRating)
                        {
                            intCostRating = Math.Max(intCostRating, intTmp);
                        }
                    }
                }
                
                objCostNode = objXmlGear.SelectSingleNode("cost" + intCostRating.ToString(GlobalOptions.InvariantCultureInfo));
            }
            string strCost = objCostNode?.Value;
            if (!string.IsNullOrEmpty(strCost))
            {
                if (strCost.StartsWith("FixedValues("))
                {
                    string[] strValues = strCost.TrimStartOnce("FixedValues(", true).TrimEndOnce(')').Split(',');
                    strCost = strValues[Math.Max(Math.Min(intRating, strValues.Length) - 1, 0)];
                }
                else if (strCost.StartsWith("Variable"))
                {
                    strCost = strCost.TrimStartOnce("Variable(", true).TrimEndOnce(')');
                    int intHyphenIndex = strCost.IndexOf('-');
                    strCost = intHyphenIndex != -1 ? strCost.Substring(0, intHyphenIndex) : strCost.FastEscape('+');
                }

                object objProcess = CommonFunctions.EvaluateInvariantXPath(strCost.Replace("Rating", intRating.ToString(GlobalOptions.InvariantCultureInfo)), out bool blnIsSuccess);
                if (blnIsSuccess)
                    decCost = Convert.ToDecimal(objProcess, GlobalOptions.InvariantCultureInfo);
            }
            return decMaxNuyen >= decCost * decCostMultiplier;
        }
    }
}<|MERGE_RESOLUTION|>--- conflicted
+++ resolved
@@ -1020,7 +1020,18 @@
                         }
                         return objCharacter.MagicTradition.Name == strNodeInnerText;
                     }
-<<<<<<< HEAD
+                case "weapon":
+                {
+                    // Character needs a specific Weapon.
+                    if (blnShowMessage)
+                    {
+                        string strTranslate = XmlManager.Load("weapons.xml").SelectSingleNode($"/chummer/weapons/weapon[name = {strNodeInnerText.CleanXPath()}]/translate")?.InnerText;
+                        strName = !string.IsNullOrEmpty(strTranslate)
+                            ? $"{Environment.NewLine}\t{strTranslate} ({LanguageManager.GetString("String_Weapon", GlobalOptions.Language)})"
+                            : $"{Environment.NewLine}\t{strNodeInnerText} ({LanguageManager.GetString("String_Weapon", GlobalOptions.Language)})";
+                    }
+                    return objCharacter.Weapons.Any(w => w.Name == strNodeInnerText);
+                }
                 case "specialmodificationlimit":
                     {
                         // Add in the cost of all child components.
@@ -1051,20 +1062,6 @@
                         }
                         return intMods >= objCharacter.SpecialModificationLimit;
                     }
-=======
-                case "weapon":
-                {
-                    // Character needs a specific Weapon.
-                    if (blnShowMessage)
-                    {
-                        string strTranslate = XmlManager.Load("weapons.xml").SelectSingleNode($"/chummer/traditions/tradition[name = {strNodeInnerText.CleanXPath()}]/translate")?.InnerText;
-                        strName = !string.IsNullOrEmpty(strTranslate)
-                            ? $"{Environment.NewLine}\t{strTranslate} ({LanguageManager.GetString("String_Weapon", GlobalOptions.Language)})"
-                            : $"{Environment.NewLine}\t{strNodeInnerText} ({LanguageManager.GetString("String_Weapon", GlobalOptions.Language)})";
-                    }
-                    return objCharacter.Weapons.Any(w => w.Name == strNodeInnerText);
-                }
->>>>>>> 3ef15735
                 default:
                     Utils.BreakIfDebug();
                     break;
