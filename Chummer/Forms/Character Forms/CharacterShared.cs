/*  This file is part of Chummer5a.
 *
 *  Chummer5a is free software: you can redistribute it and/or modify
 *  it under the terms of the GNU General Public License as published by
 *  the Free Software Foundation, either version 3 of the License, or
 *  (at your option) any later version.
 *
 *  Chummer5a is distributed in the hope that it will be useful,
 *  but WITHOUT ANY WARRANTY; without even the implied warranty of
 *  MERCHANTABILITY or FITNESS FOR A PARTICULAR PURPOSE.  See the
 *  GNU General Public License for more details.
 *
 *  You should have received a copy of the GNU General Public License
 *  along with Chummer5a.  If not, see <http://www.gnu.org/licenses/>.
 *
 *  You can obtain the full source code for Chummer5a at
 *  https://github.com/chummer5a/chummer5a
 */

using System;
using System.Collections.Generic;
using System.Collections.Specialized;
using System.ComponentModel;
using System.Diagnostics;
using System.Drawing;
using System.Drawing.Imaging;
using System.IO;
using System.Linq;
using System.Text;
using System.Threading.Tasks;
using System.Windows.Forms;
using System.Xml;
using System.Xml.XPath;
using Chummer.Backend.Attributes;
using Chummer.Backend.Equipment;
using Chummer.UI.Attributes;
using Microsoft.ApplicationInsights;
using Microsoft.ApplicationInsights.DataContracts;
using NLog;

namespace Chummer
{
    /// <summary>
    /// Contains functionality shared between frmCreate and frmCareer
    /// </summary>
    [DesignerCategory("")]
    public class CharacterShared : Form
    {
        private static Logger Log { get; } = LogManager.GetCurrentClassLogger();
        private static TelemetryClient TelemetryClient { get; } = new TelemetryClient();
        private readonly Character _objCharacter;
        private bool _blnIsDirty;
        private bool _blnIsRefreshing;
        private bool _blnLoading = true;
        private CharacterSheetViewer _frmPrintView;

        protected CharacterShared(Character objCharacter)
        {
            _objCharacter = objCharacter;
            _objCharacter.PropertyChanged += RecacheSettingsOnSettingsChange;
            string name = "Show_Form_" + GetType();
            PageViewTelemetry pvt = new PageViewTelemetry(name)
            {
                Id = Guid.NewGuid().ToString(),
                Name = name,
                Timestamp = DateTimeOffset.UtcNow
            };
            pvt.Context.Operation.Name = "Operation CharacterShared.Constructor()";
            pvt.Properties.Add("Name", objCharacter?.Name);
            pvt.Properties.Add("Path", objCharacter?.FileName);
            Shown += delegate
            {
                pvt.Duration = DateTimeOffset.UtcNow - pvt.Timestamp;
                if (objCharacter != null && Uri.TryCreate(objCharacter.FileName, UriKind.Absolute, out Uri uriResult))
                {
                    pvt.Url = uriResult;
                }
                TelemetryClient.TrackPageView(pvt);
            };
        }

        private void RecacheSettingsOnSettingsChange(object sender, PropertyChangedEventArgs e)
        {
            if (e.PropertyName == nameof(Character.Settings))
            {
                _objCachedSettings = null;
                IsCharacterUpdateRequested = true;
                IsDirty = true;
            }
        }

        [Obsolete("This constructor is for use by form designers only.", true)]
        protected CharacterShared()
        {
        }

        /// <summary>
        /// Set up data bindings to set Dirty flag and/or the flag to request a character update when specific collections change
        /// </summary>
        /// <param name="blnAddBindings"></param>
        protected void SetupCommonCollectionDatabindings(bool blnAddBindings)
        {
            if (blnAddBindings)
            {
                CharacterObject.Spells.CollectionChanged += MakeDirtyWithCharacterUpdate;
                CharacterObject.ComplexForms.CollectionChanged += MakeDirtyWithCharacterUpdate;
                CharacterObject.Arts.CollectionChanged += MakeDirtyWithCharacterUpdate;
                CharacterObject.Enhancements.CollectionChanged += MakeDirtyWithCharacterUpdate;
                CharacterObject.Metamagics.CollectionChanged += MakeDirtyWithCharacterUpdate;
                CharacterObject.InitiationGrades.CollectionChanged += MakeDirtyWithCharacterUpdate;
                CharacterObject.Powers.ListChanged += MakeDirtyWithCharacterUpdate;
                CharacterObject.AIPrograms.CollectionChanged += MakeDirtyWithCharacterUpdate;
                CharacterObject.CritterPowers.CollectionChanged += MakeDirtyWithCharacterUpdate;
                CharacterObject.Qualities.CollectionChanged += MakeDirtyWithCharacterUpdate;
                CharacterObject.MartialArts.CollectionChanged += MakeDirtyWithCharacterUpdate;
                CharacterObject.Lifestyles.CollectionChanged += MakeDirtyWithCharacterUpdate;
                CharacterObject.Contacts.CollectionChanged += MakeDirtyWithCharacterUpdate;
                CharacterObject.Spirits.CollectionChanged += MakeDirtyWithCharacterUpdate;
                CharacterObject.Armor.CollectionChanged += MakeDirtyWithCharacterUpdate;
                CharacterObject.ArmorLocations.CollectionChanged += MakeDirty;
                CharacterObject.Weapons.CollectionChanged += MakeDirtyWithCharacterUpdate;
                CharacterObject.WeaponLocations.CollectionChanged += MakeDirty;
                CharacterObject.Gear.CollectionChanged += MakeDirtyWithCharacterUpdate;
                CharacterObject.GearLocations.CollectionChanged += MakeDirty;
                CharacterObject.Drugs.CollectionChanged += MakeDirtyWithCharacterUpdate;
                CharacterObject.Cyberware.CollectionChanged += MakeDirtyWithCharacterUpdate;
                CharacterObject.Vehicles.CollectionChanged += MakeDirtyWithCharacterUpdate;
                CharacterObject.VehicleLocations.CollectionChanged += MakeDirty;

                CharacterObject.Improvements.CollectionChanged += MakeDirtyWithCharacterUpdate;
                CharacterObject.ImprovementGroups.CollectionChanged += MakeDirty;
                CharacterObject.Calendar.ListChanged += MakeDirty;
                CharacterObject.SustainedCollection.CollectionChanged += MakeDirty;
                CharacterObject.ExpenseEntries.CollectionChanged += MakeDirtyWithCharacterUpdate;
            }
            else
            {
                CharacterObject.Spells.CollectionChanged -= MakeDirtyWithCharacterUpdate;
                CharacterObject.ComplexForms.CollectionChanged -= MakeDirtyWithCharacterUpdate;
                CharacterObject.Arts.CollectionChanged -= MakeDirtyWithCharacterUpdate;
                CharacterObject.Enhancements.CollectionChanged -= MakeDirtyWithCharacterUpdate;
                CharacterObject.Metamagics.CollectionChanged -= MakeDirtyWithCharacterUpdate;
                CharacterObject.InitiationGrades.CollectionChanged -= MakeDirtyWithCharacterUpdate;
                CharacterObject.Powers.ListChanged -= MakeDirtyWithCharacterUpdate;
                CharacterObject.AIPrograms.CollectionChanged -= MakeDirtyWithCharacterUpdate;
                CharacterObject.CritterPowers.CollectionChanged -= MakeDirtyWithCharacterUpdate;
                CharacterObject.Qualities.CollectionChanged -= MakeDirtyWithCharacterUpdate;
                CharacterObject.MartialArts.CollectionChanged -= MakeDirtyWithCharacterUpdate;
                CharacterObject.Lifestyles.CollectionChanged -= MakeDirtyWithCharacterUpdate;
                CharacterObject.Contacts.CollectionChanged -= MakeDirtyWithCharacterUpdate;
                CharacterObject.Spirits.CollectionChanged -= MakeDirtyWithCharacterUpdate;
                CharacterObject.Armor.CollectionChanged -= MakeDirtyWithCharacterUpdate;
                CharacterObject.ArmorLocations.CollectionChanged -= MakeDirty;
                CharacterObject.Weapons.CollectionChanged -= MakeDirtyWithCharacterUpdate;
                CharacterObject.WeaponLocations.CollectionChanged -= MakeDirty;
                CharacterObject.Gear.CollectionChanged -= MakeDirtyWithCharacterUpdate;
                CharacterObject.GearLocations.CollectionChanged -= MakeDirty;
                CharacterObject.Drugs.CollectionChanged -= MakeDirtyWithCharacterUpdate;
                CharacterObject.Cyberware.CollectionChanged -= MakeDirtyWithCharacterUpdate;
                CharacterObject.Vehicles.CollectionChanged -= MakeDirtyWithCharacterUpdate;
                CharacterObject.VehicleLocations.CollectionChanged -= MakeDirty;

                CharacterObject.Improvements.CollectionChanged -= MakeDirtyWithCharacterUpdate;
                CharacterObject.ImprovementGroups.CollectionChanged -= MakeDirty;
                CharacterObject.Calendar.ListChanged -= MakeDirty;
                CharacterObject.SustainedCollection.CollectionChanged -= MakeDirty;
                CharacterObject.ExpenseEntries.CollectionChanged -= MakeDirtyWithCharacterUpdate;
            }
        }

        /// <summary>
        /// Wrapper for relocating contact forms.
        /// </summary>
        protected readonly struct TransportWrapper : IEquatable<TransportWrapper>
        {
            public Control Control { get; }

            public TransportWrapper(Control objControl)
            {
                Control = objControl;
            }

            public bool Equals(TransportWrapper other)
            {
                return Control.Equals(other.Control);
            }

            public override bool Equals(object obj)
            {
                return Control.Equals(obj);
            }

            public static bool operator ==(TransportWrapper objX, TransportWrapper objY)
            {
                return objX.Equals(objY);
            }

            public static bool operator !=(TransportWrapper objX, TransportWrapper objY)
            {
                return !objX.Equals(objY);
            }

            public static bool operator ==(TransportWrapper objX, object objY)
            {
                return objX.Equals(objY);
            }

            public static bool operator !=(TransportWrapper objX, object objY)
            {
                return !objX.Equals(objY);
            }

            public static bool operator ==(object objX, TransportWrapper objY)
            {
                return objX?.Equals(objY) ?? false;
            }

            public static bool operator !=(object objX, TransportWrapper objY)
            {
                return objX?.Equals(objY) ?? false;
            }

            public override int GetHashCode()
            {
                return Control.GetHashCode();
            }

            public override string ToString()
            {
                return Control.ToString();
            }
        }

        protected Stopwatch AutosaveStopWatch { get; } = Stopwatch.StartNew();

        /// <summary>
        /// Automatically Save the character to a backup folder.
        /// </summary>
        protected void AutoSaveCharacter()
        {
            AutoSaveCharacterCoreAsync(true).GetAwaiter().GetResult();
        }

        /// <summary>
        /// Automatically Save the character to a backup folder.
        /// </summary>
        protected Task AutoSaveCharacterAsync()
        {
            return AutoSaveCharacterCoreAsync(false);
        }

        /// <summary>
        /// Automatically Save the character to a backup folder.
        /// </summary>
        private async Task AutoSaveCharacterCoreAsync(bool blnSync)
        {
            using (new CursorWait(this))
            {
                try
                {
                    string strAutosavePath = Utils.GetAutosavesFolderPath;

                    if (!Directory.Exists(strAutosavePath))
                    {
                        try
                        {
                            Directory.CreateDirectory(strAutosavePath);
                        }
                        catch (UnauthorizedAccessException)
                        {
<<<<<<< HEAD
                            Program.ShowMessageBox(this,
                                blnSync
                                    // ReSharper disable once MethodHasAsyncOverload
                                    ? LanguageManager.GetString("Message_Insufficient_Permissions_Warning")
                                    : await LanguageManager.GetStringAsync("Message_Insufficient_Permissions_Warning"));
=======
                            Program.ShowMessageBox(this, LanguageManager.GetString("Message_Insufficient_Permissions_Warning"));
>>>>>>> 5393f629
                            return;
                        }
                    }

                    string strShowFileName = CharacterObject.FileName.SplitNoAlloc(Path.DirectorySeparatorChar, StringSplitOptions.RemoveEmptyEntries).LastOrDefault();

                    if (string.IsNullOrEmpty(strShowFileName))
                        strShowFileName = CharacterObject.CharacterName + ".chum5";
                    foreach (char invalidChar in Path.GetInvalidFileNameChars())
                    {
                        strShowFileName = strShowFileName.Replace(invalidChar, '_');
                    }

                    string strFilePath = Path.Combine(strAutosavePath, strShowFileName);
                    if (blnSync)
                    {
                        // ReSharper disable once MethodHasAsyncOverload
                        if (!CharacterObject.Save(strFilePath, false, false))
                        {
                            Log.Info("Autosave failed for character " + CharacterObject.CharacterName + " (" + CharacterObject.FileName + ')');
                        }
                    }
                    else if (!await CharacterObject.SaveAsync(strFilePath, false, false))
                    {
                        Log.Info("Autosave failed for character " + CharacterObject.CharacterName + " (" + CharacterObject.FileName + ')');
                    }
                }
                finally
                {
                    AutosaveStopWatch.Restart();
                }
            }
        }

        /// <summary>
        /// Edit and update a Limit Modifier.
        /// </summary>
        /// <param name="treLimit"></param>
        protected async ValueTask UpdateLimitModifier(TreeView treLimit)
        {
            if (treLimit == null || treLimit.SelectedNode.Level == 0)
                return;
            using (new CursorWait(this))
            {
                TreeNode objSelectedNode = treLimit.SelectedNode;
                string strGuid = (objSelectedNode?.Tag as IHasInternalId)?.InternalId ?? string.Empty;
                if (string.IsNullOrEmpty(strGuid) || strGuid.IsEmptyGuid())
                    return;
                LimitModifier objLimitModifier = CharacterObject.LimitModifiers.FindById(strGuid);
                //If the LimitModifier couldn't be found (Ie it comes from an Improvement or the user hasn't properly selected a treenode, fail out early.
                if (objLimitModifier == null)
                {
                    Program.ShowMessageBox(this, await LanguageManager.GetStringAsync("Warning_NoLimitFound"));
                    return;
                }
                using (SelectLimitModifier frmPickLimitModifier = new SelectLimitModifier(objLimitModifier, "Physical", "Mental", "Social"))
                {
                    await frmPickLimitModifier.ShowDialogSafeAsync(this);

                    if (frmPickLimitModifier.DialogResult == DialogResult.Cancel)
                        return;

                    //Remove the old LimitModifier to ensure we don't double up.
                    CharacterObject.LimitModifiers.Remove(objLimitModifier);
                    // Create the new limit modifier.
                    objLimitModifier = new LimitModifier(CharacterObject, strGuid);
                    objLimitModifier.Create(frmPickLimitModifier.SelectedName, frmPickLimitModifier.SelectedBonus, frmPickLimitModifier.SelectedLimitType, frmPickLimitModifier.SelectedCondition, true);

                    CharacterObject.LimitModifiers.Add(objLimitModifier);

                    IsCharacterUpdateRequested = true;

                    IsDirty = true;
                }
            }
        }

        /// <summary>
        ///
        /// </summary>
        /// <param name="objNotes"></param>
        /// <param name="treNode"></param>
        protected async ValueTask WriteNotes(IHasNotes objNotes, TreeNode treNode)
        {
            if (objNotes == null)
                return;
            using (new CursorWait(this))
            using (EditNotes frmItemNotes = new EditNotes(objNotes.Notes, objNotes.NotesColor))
            {
                await frmItemNotes.ShowDialogSafeAsync(this);
                if (frmItemNotes.DialogResult != DialogResult.OK)
                    return;
                objNotes.Notes = frmItemNotes.Notes;
                objNotes.NotesColor = frmItemNotes.NotesColor;
                IsDirty = true;
                if (treNode != null)
                {
                    treNode.ForeColor = objNotes.PreferredColor;
                    treNode.ToolTipText = objNotes.Notes.WordWrap();
                }
            }
        }

        #region Refresh Treeviews and Panels

        protected void RefreshAttributes(FlowLayoutPanel pnlAttributes, NotifyCollectionChangedEventArgs notifyCollectionChangedEventArgs = null, Label lblName = null, int intKarmaWidth = -1, int intValueWidth = -1, int intLimitsWidth = -1)
        {
            if (pnlAttributes == null)
                return;
            using (new CursorWait(this))
            {
                if (notifyCollectionChangedEventArgs == null ||
                    notifyCollectionChangedEventArgs.Action == NotifyCollectionChangedAction.Reset)
                {
                    pnlAttributes.SuspendLayout();
                    pnlAttributes.Controls.Clear();
                    if (CharacterObject.AttributeSection.Attributes.Count > 0)
                    {
                        int intNameWidth = lblName?.PreferredWidth ?? 0;
                        Control[] aobjControls = new Control[CharacterObject.AttributeSection.Attributes.Count];
                        for (int i = 0; i < CharacterObject.AttributeSection.Attributes.Count; ++i)
                        {
                            AttributeControl objControl =
                                new AttributeControl(CharacterObject.AttributeSection.Attributes[i]);
                            objControl.MinimumSize = new Size(pnlAttributes.ClientSize.Width,
                                objControl.MinimumSize.Height);
                            objControl.MaximumSize = new Size(pnlAttributes.ClientSize.Width,
                                objControl.MaximumSize.Height);
                            objControl.ValueChanged += MakeDirtyWithCharacterUpdate;
                            intNameWidth = Math.Max(intNameWidth, objControl.NameWidth);
                            aobjControls[i] = objControl;
                        }

                        if (lblName != null)
                            lblName.MinimumSize = new Size(intNameWidth, lblName.MinimumSize.Height);
                        foreach (AttributeControl objControl in aobjControls.OfType<AttributeControl>())
                            objControl.UpdateWidths(intNameWidth, intKarmaWidth, intValueWidth, intLimitsWidth);
                        pnlAttributes.Controls.AddRange(aobjControls);
                    }

                    pnlAttributes.ResumeLayout();
                }
                else
                {
                    switch (notifyCollectionChangedEventArgs.Action)
                    {
                        case NotifyCollectionChangedAction.Add:
                            {
                                bool blnVaryingAddedWidths = false;
                                int intNewNameWidth = -1;
                                Control[] aobjControls = new Control[notifyCollectionChangedEventArgs.NewItems.Count];
                                for (int i = 0; i < notifyCollectionChangedEventArgs.NewItems.Count; ++i)
                                {
                                    AttributeControl objControl =
                                        new AttributeControl(
                                            notifyCollectionChangedEventArgs.NewItems[i] as CharacterAttrib);
                                    objControl.MinimumSize = new Size(pnlAttributes.ClientSize.Width,
                                        objControl.MinimumSize.Height);
                                    objControl.MaximumSize = new Size(pnlAttributes.ClientSize.Width,
                                        objControl.MaximumSize.Height);
                                    objControl.ValueChanged += MakeDirtyWithCharacterUpdate;
                                    if (intNewNameWidth < 0)
                                        intNewNameWidth = objControl.NameWidth;
                                    else if (intNewNameWidth < objControl.NameWidth)
                                    {
                                        intNewNameWidth = objControl.NameWidth;
                                        blnVaryingAddedWidths = true;
                                    }

                                    aobjControls[i] = objControl;
                                }

                                int intOldNameWidth = lblName?.Width ??
                                                      (pnlAttributes.Controls.Count > 0
                                                          ? pnlAttributes.Controls[0].Width
                                                          : 0);
                                if (intNewNameWidth > intOldNameWidth)
                                {
                                    if (lblName != null)
                                        lblName.MinimumSize = new Size(intNewNameWidth, lblName.MinimumSize.Height);
                                    foreach (AttributeControl objControl in pnlAttributes.Controls)
                                        objControl.UpdateWidths(intNewNameWidth, intKarmaWidth, intValueWidth,
                                            intLimitsWidth);
                                    if (blnVaryingAddedWidths)
                                        foreach (AttributeControl objControl in aobjControls.OfType<AttributeControl>())
                                            objControl.UpdateWidths(intNewNameWidth, intKarmaWidth, intValueWidth,
                                                intLimitsWidth);
                                }
                                else
                                {
                                    foreach (AttributeControl objControl in aobjControls.OfType<AttributeControl>())
                                        objControl.UpdateWidths(intOldNameWidth, intKarmaWidth, intValueWidth,
                                            intLimitsWidth);
                                }

                                pnlAttributes.Controls.AddRange(aobjControls);
                            }
                            break;

                        case NotifyCollectionChangedAction.Remove:
                            {
                                foreach (CharacterAttrib objAttrib in notifyCollectionChangedEventArgs.OldItems)
                                {
                                    foreach (AttributeControl objControl in pnlAttributes.Controls)
                                    {
                                        if (objControl.AttributeName == objAttrib.Abbrev)
                                        {
                                            objControl.ValueChanged -= MakeDirtyWithCharacterUpdate;
                                            pnlAttributes.Controls.Remove(objControl);
                                            objControl.Dispose();
                                        }
                                    }

                                    if (!CharacterObject.Created)
                                    {
                                        objAttrib.Base = 0;
                                        objAttrib.Karma = 0;
                                    }
                                }
                            }
                            break;

                        case NotifyCollectionChangedAction.Replace:
                            {
                                foreach (CharacterAttrib objAttrib in notifyCollectionChangedEventArgs.OldItems)
                                {
                                    foreach (AttributeControl objControl in pnlAttributes.Controls)
                                    {
                                        if (objControl.AttributeName == objAttrib.Abbrev)
                                        {
                                            objControl.ValueChanged -= MakeDirtyWithCharacterUpdate;
                                            pnlAttributes.Controls.Remove(objControl);
                                            objControl.Dispose();
                                        }
                                    }

                                    if (!CharacterObject.Created)
                                    {
                                        objAttrib.Base = 0;
                                        objAttrib.Karma = 0;
                                    }
                                }

                                bool blnVaryingAddedWidths = false;
                                int intNewNameWidth = -1;
                                Control[] aobjControls = new Control[notifyCollectionChangedEventArgs.NewItems.Count];
                                for (int i = 0; i < notifyCollectionChangedEventArgs.NewItems.Count; ++i)
                                {
                                    AttributeControl objControl =
                                        new AttributeControl(
                                            notifyCollectionChangedEventArgs.NewItems[i] as CharacterAttrib);
                                    objControl.MinimumSize = new Size(pnlAttributes.ClientSize.Width,
                                        objControl.MinimumSize.Height);
                                    objControl.MaximumSize = new Size(pnlAttributes.ClientSize.Width,
                                        objControl.MaximumSize.Height);
                                    objControl.ValueChanged += MakeDirtyWithCharacterUpdate;
                                    if (intNewNameWidth < 0)
                                        intNewNameWidth = objControl.NameWidth;
                                    else if (intNewNameWidth < objControl.NameWidth)
                                    {
                                        intNewNameWidth = objControl.NameWidth;
                                        blnVaryingAddedWidths = true;
                                    }

                                    aobjControls[i] = objControl;
                                }

                                int intOldNameWidth = lblName?.Width ??
                                                      (pnlAttributes.Controls.Count > 0
                                                          ? pnlAttributes.Controls[0].Width
                                                          : 0);
                                if (intNewNameWidth > intOldNameWidth)
                                {
                                    if (lblName != null)
                                        lblName.MinimumSize = new Size(intNewNameWidth, lblName.MinimumSize.Height);
                                    foreach (AttributeControl objControl in pnlAttributes.Controls)
                                        objControl.UpdateWidths(intNewNameWidth, intKarmaWidth, intValueWidth,
                                            intLimitsWidth);
                                    if (blnVaryingAddedWidths)
                                        foreach (AttributeControl objControl in aobjControls.OfType<AttributeControl>())
                                            objControl.UpdateWidths(intNewNameWidth, intKarmaWidth, intValueWidth,
                                                intLimitsWidth);
                                }
                                else
                                {
                                    foreach (AttributeControl objControl in aobjControls.OfType<AttributeControl>())
                                        objControl.UpdateWidths(intOldNameWidth, intKarmaWidth, intValueWidth,
                                            intLimitsWidth);
                                }

                                pnlAttributes.Controls.AddRange(aobjControls);
                            }
                            break;
                    }
                }
            }
        }

        /// <summary>
        /// Clears and updates the TreeView for Spells. Typically called as part of AddQuality or UpdateCharacterInfo.
        /// </summary>
        /// <param name="treSpells">Spells tree.</param>
        /// <param name="treMetamagic">Initiations tree.</param>
        /// <param name="cmsSpell">ContextMenuStrip that will be added to spells in the spell tree.</param>
        /// <param name="cmsInitiationNotes">ContextMenuStrip that will be added to spells in the initiations tree.</param>
        /// <param name="notifyCollectionChangedEventArgs">Arguments for the change to the underlying ObservableCollection.</param>
        protected void RefreshSpells(TreeView treSpells, TreeView treMetamagic, ContextMenuStrip cmsSpell, ContextMenuStrip cmsInitiationNotes, NotifyCollectionChangedEventArgs notifyCollectionChangedEventArgs = null)
        {
            if (treSpells == null)
                return;
            TreeNode objCombatNode = null;
            TreeNode objDetectionNode = null;
            TreeNode objHealthNode = null;
            TreeNode objIllusionNode = null;
            TreeNode objManipulationNode = null;
            TreeNode objRitualsNode = null;
            TreeNode objEnchantmentsNode = null;
            using (new CursorWait(this))
            {
                if (notifyCollectionChangedEventArgs == null ||
                    notifyCollectionChangedEventArgs.Action == NotifyCollectionChangedAction.Reset)
                {
                    string strSelectedId = (treSpells.SelectedNode?.Tag as IHasInternalId)?.InternalId ?? string.Empty;
                    string strSelectedMetamagicId =
                        (treMetamagic?.SelectedNode?.Tag as IHasInternalId)?.InternalId ?? string.Empty;

                    // Clear the default nodes of entries.
                    treSpells.Nodes.Clear();

                    // Add the Spells that exist.
                    foreach (Spell objSpell in CharacterObject.Spells)
                    {
                        if (objSpell.Grade > 0)
                        {
                            treMetamagic?.FindNodeByTag(objSpell)?.Remove();
                        }

                        AddToTree(objSpell, false);
                    }

                    treSpells.SortCustomAlphabetically(strSelectedId);
                    if (treMetamagic != null)
                        treMetamagic.SelectedNode = treMetamagic.FindNode(strSelectedMetamagicId);
                }
                else
                {
                    objCombatNode = treSpells.FindNode("Node_SelectedCombatSpells", false);
                    objDetectionNode = treSpells.FindNode("Node_SelectedDetectionSpells", false);
                    objHealthNode = treSpells.FindNode("Node_SelectedHealthSpells", false);
                    objIllusionNode = treSpells.FindNode("Node_SelectedIllusionSpells", false);
                    objManipulationNode = treSpells.FindNode("Node_SelectedManipulationSpells", false);
                    objRitualsNode = treSpells.FindNode("Node_SelectedGeomancyRituals", false);
                    objEnchantmentsNode = treSpells.FindNode("Node_SelectedEnchantments", false);
                    switch (notifyCollectionChangedEventArgs.Action)
                    {
                        case NotifyCollectionChangedAction.Add:
                            {
                                foreach (Spell objSpell in notifyCollectionChangedEventArgs.NewItems)
                                {
                                    AddToTree(objSpell);
                                }

                                break;
                            }
                        case NotifyCollectionChangedAction.Remove:
                            {
                                foreach (Spell objSpell in notifyCollectionChangedEventArgs.OldItems)
                                {
                                    TreeNode objNode = treSpells.FindNodeByTag(objSpell);
                                    if (objNode != null)
                                    {
                                        TreeNode objParent = objNode.Parent;
                                        objNode.Remove();
                                        if (objParent.Level == 0 && objParent.Nodes.Count == 0)
                                            objParent.Remove();
                                    }

                                    if (objSpell.Grade > 0)
                                    {
                                        treMetamagic?.FindNode(objSpell.InternalId)?.Remove();
                                    }
                                }

                                break;
                            }
                        case NotifyCollectionChangedAction.Replace:
                            {
                                List<TreeNode> lstOldParents =
                                    new List<TreeNode>(notifyCollectionChangedEventArgs.OldItems.Count);
                                foreach (Spell objSpell in notifyCollectionChangedEventArgs.OldItems)
                                {
                                    TreeNode objNode = treSpells.FindNodeByTag(objSpell);
                                    if (objNode != null)
                                    {
                                        lstOldParents.Add(objNode.Parent);
                                        objNode.Remove();
                                    }

                                    if (objSpell.Grade > 0)
                                    {
                                        treMetamagic?.FindNode(objSpell.InternalId)?.Remove();
                                    }
                                }

                                foreach (Spell objSpell in notifyCollectionChangedEventArgs.NewItems)
                                {
                                    AddToTree(objSpell);
                                }

                                foreach (TreeNode objOldParent in lstOldParents)
                                {
                                    if (objOldParent.Level == 0 && objOldParent.Nodes.Count == 0)
                                        objOldParent.Remove();
                                }

                                break;
                            }
                    }
                }
            }

            void AddToTree(Spell objSpell, bool blnSingleAdd = true)
            {
                TreeNode objNode = objSpell.CreateTreeNode(cmsSpell);
                if (objNode == null)
                    return;
                TreeNode objParentNode = null;
                switch (objSpell.Category)
                {
                    case "Combat":
                        if (objCombatNode == null)
                        {
                            objCombatNode = new TreeNode
                            {
                                Tag = "Node_SelectedCombatSpells",
                                Text = LanguageManager.GetString("Node_SelectedCombatSpells")
                            };
                            treSpells.Nodes.Insert(0, objCombatNode);
                            objCombatNode.Expand();
                        }
                        objParentNode = objCombatNode;
                        break;

                    case "Detection":
                        if (objDetectionNode == null)
                        {
                            objDetectionNode = new TreeNode
                            {
                                Tag = "Node_SelectedDetectionSpells",
                                Text = LanguageManager.GetString("Node_SelectedDetectionSpells")
                            };
                            treSpells.Nodes.Insert(objCombatNode == null ? 0 : 1, objDetectionNode);
                            objDetectionNode.Expand();
                        }
                        objParentNode = objDetectionNode;
                        break;

                    case "Health":
                        if (objHealthNode == null)
                        {
                            objHealthNode = new TreeNode
                            {
                                Tag = "Node_SelectedHealthSpells",
                                Text = LanguageManager.GetString("Node_SelectedHealthSpells")
                            };
                            treSpells.Nodes.Insert((objCombatNode == null ? 0 : 1) +
                                (objDetectionNode == null ? 0 : 1), objHealthNode);
                            objHealthNode.Expand();
                        }
                        objParentNode = objHealthNode;
                        break;

                    case "Illusion":
                        if (objIllusionNode == null)
                        {
                            objIllusionNode = new TreeNode
                            {
                                Tag = "Node_SelectedIllusionSpells",
                                Text = LanguageManager.GetString("Node_SelectedIllusionSpells")
                            };
                            treSpells.Nodes.Insert((objCombatNode == null ? 0 : 1) +
                                (objDetectionNode == null ? 0 : 1) +
                                (objHealthNode == null ? 0 : 1), objIllusionNode);
                            objIllusionNode.Expand();
                        }
                        objParentNode = objIllusionNode;
                        break;

                    case "Manipulation":
                        if (objManipulationNode == null)
                        {
                            objManipulationNode = new TreeNode
                            {
                                Tag = "Node_SelectedManipulationSpells",
                                Text = LanguageManager.GetString("Node_SelectedManipulationSpells")
                            };
                            treSpells.Nodes.Insert((objCombatNode == null ? 0 : 1) +
                                (objDetectionNode == null ? 0 : 1) +
                                (objHealthNode == null ? 0 : 1) +
                                (objIllusionNode == null ? 0 : 1), objManipulationNode);
                            objManipulationNode.Expand();
                        }
                        objParentNode = objManipulationNode;
                        break;

                    case "Rituals":
                        if (objRitualsNode == null)
                        {
                            objRitualsNode = new TreeNode
                            {
                                Tag = "Node_SelectedGeomancyRituals",
                                Text = LanguageManager.GetString("Node_SelectedGeomancyRituals")
                            };
                            treSpells.Nodes.Insert((objCombatNode == null ? 0 : 1) +
                                (objDetectionNode == null ? 0 : 1) +
                                (objHealthNode == null ? 0 : 1) +
                                (objIllusionNode == null ? 0 : 1) +
                                (objManipulationNode == null ? 0 : 1), objRitualsNode);
                            objRitualsNode.Expand();
                        }
                        objParentNode = objRitualsNode;
                        break;

                    case "Enchantments":
                        if (objEnchantmentsNode == null)
                        {
                            objEnchantmentsNode = new TreeNode
                            {
                                Tag = "Node_SelectedEnchantments",
                                Text = LanguageManager.GetString("Node_SelectedEnchantments")
                            };
                            treSpells.Nodes.Add(objEnchantmentsNode);
                            objEnchantmentsNode.Expand();
                        }
                        objParentNode = objEnchantmentsNode;
                        break;
                }
                if (objSpell.Grade > 0)
                {
                    InitiationGrade objGrade = CharacterObject.InitiationGrades.FirstOrDefault(x => x.Grade == objSpell.Grade);
                    if (objGrade != null)
                    {
                        TreeNode nodMetamagicParent = treMetamagic?.FindNodeByTag(objGrade);
                        if (nodMetamagicParent != null)
                        {
                            TreeNodeCollection nodMetamagicParentChildren = nodMetamagicParent.Nodes;
                            TreeNode objMetamagicNode = objSpell.CreateTreeNode(cmsInitiationNotes, true);
                            int intNodesCount = nodMetamagicParentChildren.Count;
                            int intTargetIndex = 0;
                            for (; intTargetIndex < intNodesCount; ++intTargetIndex)
                            {
                                if (CompareTreeNodes.CompareText(nodMetamagicParentChildren[intTargetIndex], objMetamagicNode) >= 0)
                                {
                                    break;
                                }
                            }

                            nodMetamagicParentChildren.Insert(intTargetIndex, objMetamagicNode);
                            if (blnSingleAdd)
                                treMetamagic.SelectedNode = objMetamagicNode;
                        }
                    }
                }

                if (objParentNode == null)
                    return;
                if (blnSingleAdd)
                {
                    TreeNodeCollection lstParentNodeChildren = objParentNode.Nodes;
                    int intNodesCount = lstParentNodeChildren.Count;
                    int intTargetIndex = 0;
                    for (; intTargetIndex < intNodesCount; ++intTargetIndex)
                    {
                        if (CompareTreeNodes.CompareText(lstParentNodeChildren[intTargetIndex], objNode) >= 0)
                        {
                            break;
                        }
                    }

                    lstParentNodeChildren.Insert(intTargetIndex, objNode);
                    treSpells.SelectedNode = objNode;
                }
                else
                    objParentNode.Nodes.Add(objNode);
            }
        }

        protected void RefreshAIPrograms(TreeView treAIPrograms, ContextMenuStrip cmsAdvancedProgram, NotifyCollectionChangedEventArgs notifyCollectionChangedEventArgs = null)
        {
            if (treAIPrograms == null)
                return;
            TreeNode objParentNode = null;
            using (new CursorWait(this))
            {
                if (notifyCollectionChangedEventArgs == null ||
                    notifyCollectionChangedEventArgs.Action == NotifyCollectionChangedAction.Reset)
                {
                    string strSelectedId =
                        (treAIPrograms.SelectedNode?.Tag as IHasInternalId)?.InternalId ?? string.Empty;

                    treAIPrograms.Nodes.Clear();

                    // Add AI Programs.
                    foreach (AIProgram objAIProgram in CharacterObject.AIPrograms)
                    {
                        AddToTree(objAIProgram, false);
                    }

                    treAIPrograms.SortCustomAlphabetically(strSelectedId);
                }
                else
                {
                    objParentNode = treAIPrograms.FindNode("Node_SelectedAIPrograms", false);
                    switch (notifyCollectionChangedEventArgs.Action)
                    {
                        case NotifyCollectionChangedAction.Add:
                            {
                                foreach (AIProgram objAIProgram in notifyCollectionChangedEventArgs.NewItems)
                                {
                                    AddToTree(objAIProgram);
                                }

                                break;
                            }
                        case NotifyCollectionChangedAction.Remove:
                            {
                                foreach (AIProgram objAIProgram in notifyCollectionChangedEventArgs.OldItems)
                                {
                                    TreeNode objNode = treAIPrograms.FindNodeByTag(objAIProgram);
                                    if (objNode != null)
                                    {
                                        TreeNode objParent = objNode.Parent;
                                        objNode.Remove();
                                        if (objParent.Level == 0 && objParent.Nodes.Count == 0)
                                            objParent.Remove();
                                    }
                                }

                                break;
                            }
                        case NotifyCollectionChangedAction.Replace:
                            {
                                List<TreeNode> lstOldParents =
                                    new List<TreeNode>(notifyCollectionChangedEventArgs.OldItems.Count);
                                foreach (AIProgram objAIProgram in notifyCollectionChangedEventArgs.OldItems)
                                {
                                    TreeNode objNode = treAIPrograms.FindNodeByTag(objAIProgram);
                                    if (objNode != null)
                                    {
                                        lstOldParents.Add(objNode.Parent);
                                        objNode.Remove();
                                    }
                                }

                                foreach (AIProgram objAIProgram in notifyCollectionChangedEventArgs.NewItems)
                                {
                                    AddToTree(objAIProgram);
                                }

                                foreach (TreeNode objOldParent in lstOldParents)
                                {
                                    if (objOldParent.Level == 0 && objOldParent.Nodes.Count == 0)
                                        objOldParent.Remove();
                                }

                                break;
                            }
                    }
                }
            }

            void AddToTree(AIProgram objAIProgram, bool blnSingleAdd = true)
            {
                TreeNode objNode = objAIProgram.CreateTreeNode(cmsAdvancedProgram);
                if (objNode == null)
                    return;

                if (objParentNode == null)
                {
                    objParentNode = new TreeNode
                    {
                        Tag = "Node_SelectedAIPrograms",
                        Text = LanguageManager.GetString("Node_SelectedAIPrograms")
                    };
                    treAIPrograms.Nodes.Add(objParentNode);
                    objParentNode.Expand();
                }

                if (blnSingleAdd)
                {
                    TreeNodeCollection lstParentNodeChildren = objParentNode.Nodes;
                    int intNodesCount = lstParentNodeChildren.Count;
                    int intTargetIndex = 0;
                    for (; intTargetIndex < intNodesCount; ++intTargetIndex)
                    {
                        if (CompareTreeNodes.CompareText(lstParentNodeChildren[intTargetIndex], objNode) >= 0)
                        {
                            break;
                        }
                    }

                    lstParentNodeChildren.Insert(intTargetIndex, objNode);
                    treAIPrograms.SelectedNode = objNode;
                }
                else
                    objParentNode.Nodes.Add(objNode);
            }
        }

        protected void RefreshComplexForms(TreeView treComplexForms, TreeView treMetamagic, ContextMenuStrip cmsComplexForm, ContextMenuStrip cmsInitiationNotes, NotifyCollectionChangedEventArgs notifyCollectionChangedEventArgs = null)
        {
            if (treComplexForms == null)
                return;
            TreeNode objParentNode = null;
            using (new CursorWait(this))
            {
                if (notifyCollectionChangedEventArgs == null ||
                    notifyCollectionChangedEventArgs.Action == NotifyCollectionChangedAction.Reset)
                {
                    string strSelectedId =
                        (treComplexForms.SelectedNode?.Tag as IHasInternalId)?.InternalId ?? string.Empty;
                    string strSelectedMetamagicId =
                        (treMetamagic?.SelectedNode?.Tag as IHasInternalId)?.InternalId ?? string.Empty;

                    treComplexForms.Nodes.Clear();

                    // Add Complex Forms.
                    foreach (ComplexForm objComplexForm in CharacterObject.ComplexForms)
                    {
                        if (objComplexForm.Grade > 0)
                        {
                            treMetamagic?.FindNodeByTag(objComplexForm)?.Remove();
                        }

                        AddToTree(objComplexForm, false);
                    }

                    treComplexForms.SortCustomAlphabetically(strSelectedId);
                    if (treMetamagic != null)
                        treMetamagic.SelectedNode = treMetamagic.FindNode(strSelectedMetamagicId);
                }
                else
                {
                    objParentNode = treComplexForms.FindNode("Node_SelectedAdvancedComplexForms", false);
                    switch (notifyCollectionChangedEventArgs.Action)
                    {
                        case NotifyCollectionChangedAction.Add:
                            {
                                foreach (ComplexForm objComplexForm in notifyCollectionChangedEventArgs.NewItems)
                                {
                                    AddToTree(objComplexForm);
                                }

                                break;
                            }
                        case NotifyCollectionChangedAction.Remove:
                            {
                                foreach (ComplexForm objComplexForm in notifyCollectionChangedEventArgs.OldItems)
                                {
                                    TreeNode objNode = treComplexForms.FindNodeByTag(objComplexForm);
                                    if (objNode != null)
                                    {
                                        TreeNode objParent = objNode.Parent;
                                        objNode.Remove();
                                        if (objParent.Level == 0 && objParent.Nodes.Count == 0)
                                            objParent.Remove();
                                    }

                                    if (objComplexForm.Grade > 0)
                                    {
                                        treMetamagic?.FindNodeByTag(objComplexForm)?.Remove();
                                    }
                                }

                                break;
                            }
                        case NotifyCollectionChangedAction.Replace:
                            {
                                List<TreeNode> lstOldParents =
                                    new List<TreeNode>(notifyCollectionChangedEventArgs.OldItems.Count);
                                foreach (ComplexForm objComplexForm in notifyCollectionChangedEventArgs.OldItems)
                                {
                                    TreeNode objNode = treComplexForms.FindNodeByTag(objComplexForm);
                                    if (objNode != null)
                                    {
                                        lstOldParents.Add(objNode.Parent);
                                        objNode.Remove();
                                    }

                                    if (objComplexForm.Grade > 0)
                                    {
                                        treMetamagic?.FindNodeByTag(objComplexForm)?.Remove();
                                    }
                                }

                                foreach (ComplexForm objComplexForm in notifyCollectionChangedEventArgs.NewItems)
                                {
                                    AddToTree(objComplexForm);
                                }

                                foreach (TreeNode objOldParent in lstOldParents)
                                {
                                    if (objOldParent.Level == 0 && objOldParent.Nodes.Count == 0)
                                        objOldParent.Remove();
                                }

                                break;
                            }
                    }
                }
            }

            void AddToTree(ComplexForm objComplexForm, bool blnSingleAdd = true)
            {
                TreeNode objNode = objComplexForm.CreateTreeNode(cmsComplexForm);
                if (objNode == null)
                    return;
                if (objParentNode == null)
                {
                    objParentNode = new TreeNode
                    {
                        Tag = "Node_SelectedAdvancedComplexForms",
                        Text = LanguageManager.GetString("Node_SelectedAdvancedComplexForms")
                    };
                    treComplexForms.Nodes.Add(objParentNode);
                    objParentNode.Expand();
                }
                if (objComplexForm.Grade > 0)
                {
                    InitiationGrade objGrade = CharacterObject.InitiationGrades.FirstOrDefault(x => x.Grade == objComplexForm.Grade);
                    if (objGrade != null)
                    {
                        TreeNode nodMetamagicParent = treMetamagic?.FindNodeByTag(objGrade);
                        if (nodMetamagicParent != null)
                        {
                            TreeNodeCollection nodMetamagicParentChildren = nodMetamagicParent.Nodes;
                            TreeNode objMetamagicNode = objComplexForm.CreateTreeNode(cmsInitiationNotes);
                            int intNodesCount = nodMetamagicParentChildren.Count;
                            int intTargetIndex = 0;
                            for (; intTargetIndex < intNodesCount; ++intTargetIndex)
                            {
                                if (CompareTreeNodes.CompareText(nodMetamagicParentChildren[intTargetIndex], objMetamagicNode) >= 0)
                                {
                                    break;
                                }
                            }

                            nodMetamagicParentChildren.Insert(intTargetIndex, objMetamagicNode);
                            if (blnSingleAdd)
                                treMetamagic.SelectedNode = objMetamagicNode;
                        }
                    }
                }
                if (blnSingleAdd)
                {
                    TreeNodeCollection lstParentNodeChildren = objParentNode.Nodes;
                    int intNodesCount = lstParentNodeChildren.Count;
                    int intTargetIndex = 0;
                    for (; intTargetIndex < intNodesCount; ++intTargetIndex)
                    {
                        if (CompareTreeNodes.CompareText(lstParentNodeChildren[intTargetIndex], objNode) >= 0)
                        {
                            break;
                        }
                    }

                    lstParentNodeChildren.Insert(intTargetIndex, objNode);
                    treComplexForms.SelectedNode = objNode;
                }
                else
                    objParentNode.Nodes.Add(objNode);
            }
        }

        protected void RefreshInitiationGrades(TreeView treMetamagic, ContextMenuStrip cmsMetamagic, ContextMenuStrip cmsInitiationNotes, NotifyCollectionChangedEventArgs notifyCollectionChangedEventArgs = null)
        {
            if (treMetamagic == null)
                return;
            using (new CursorWait(this))
            {
                if (notifyCollectionChangedEventArgs == null ||
                    notifyCollectionChangedEventArgs.Action == NotifyCollectionChangedAction.Reset)
                {
                    string strSelectedId =
                        (treMetamagic.SelectedNode?.Tag as IHasInternalId)?.InternalId ?? string.Empty;
                    TreeNodeCollection lstRootNodes = treMetamagic.Nodes;
                    lstRootNodes.Clear();

                    foreach (InitiationGrade objGrade in CharacterObject.InitiationGrades)
                    {
                        AddToTree(objGrade);
                    }

                    int intOffset = lstRootNodes.Count;
                    foreach (Metamagic objMetamagic in CharacterObject.Metamagics)
                    {
                        if (objMetamagic.Grade < 0)
                        {
                            TreeNode objNode = objMetamagic.CreateTreeNode(cmsInitiationNotes, true);
                            if (objNode != null)
                            {
                                int intNodesCount = lstRootNodes.Count;
                                int intTargetIndex = intOffset;
                                for (; intTargetIndex < intNodesCount; ++intTargetIndex)
                                {
                                    if (CompareTreeNodes.CompareText(lstRootNodes[intTargetIndex], objNode) >= 0)
                                    {
                                        break;
                                    }
                                }

                                lstRootNodes.Insert(intTargetIndex, objNode);
                                objNode.Expand();
                            }
                        }
                    }

                    treMetamagic.SelectedNode = treMetamagic.FindNode(strSelectedId);
                }
                else
                {
                    switch (notifyCollectionChangedEventArgs.Action)
                    {
                        case NotifyCollectionChangedAction.Add:
                            {
                                int intNewIndex = notifyCollectionChangedEventArgs.NewStartingIndex;
                                foreach (InitiationGrade objGrade in notifyCollectionChangedEventArgs.NewItems)
                                {
                                    AddToTree(objGrade, intNewIndex);
                                    ++intNewIndex;
                                }
                            }
                            break;

                        case NotifyCollectionChangedAction.Remove:
                            {
                                foreach (InitiationGrade objGrade in notifyCollectionChangedEventArgs.OldItems)
                                {
                                    treMetamagic.FindNodeByTag(objGrade)?.Remove();
                                }
                            }
                            break;

                        case NotifyCollectionChangedAction.Replace:
                            {
                                foreach (InitiationGrade objGrade in notifyCollectionChangedEventArgs.OldItems)
                                {
                                    treMetamagic.FindNodeByTag(objGrade)?.Remove();
                                }

                                int intNewIndex = notifyCollectionChangedEventArgs.NewStartingIndex;
                                foreach (InitiationGrade objGrade in notifyCollectionChangedEventArgs.NewItems)
                                {
                                    AddToTree(objGrade, intNewIndex);
                                    ++intNewIndex;
                                }
                            }
                            break;

                        case NotifyCollectionChangedAction.Move:
                            {
                                int intNewIndex = notifyCollectionChangedEventArgs.NewStartingIndex;
                                foreach (InitiationGrade objGrade in notifyCollectionChangedEventArgs.OldItems)
                                {
                                    TreeNode nodGrade = treMetamagic.FindNodeByTag(objGrade);
                                    if (nodGrade != null)
                                    {
                                        nodGrade.Remove();
                                        treMetamagic.Nodes.Insert(intNewIndex, nodGrade);
                                        ++intNewIndex;
                                    }
                                }
                            }
                            break;
                    }
                }
            }

            void AddToTree(InitiationGrade objInitiationGrade, int intIndex = -1)
            {
                TreeNode nodGrade = objInitiationGrade.CreateTreeNode(cmsMetamagic);
                TreeNodeCollection lstParentNodeChildren = nodGrade.Nodes;
                foreach (Art objArt in CharacterObject.Arts)
                {
                    if (objArt.Grade == objInitiationGrade.Grade)
                    {
                        TreeNode objNode = objArt.CreateTreeNode(cmsInitiationNotes, true);
                        if (objNode == null)
                            continue;
                        int intNodesCount = lstParentNodeChildren.Count;
                        int intTargetIndex = 0;
                        for (; intTargetIndex < intNodesCount; ++intTargetIndex)
                        {
                            if (CompareTreeNodes.CompareText(lstParentNodeChildren[intTargetIndex], objNode) >= 0)
                            {
                                break;
                            }
                        }
                        lstParentNodeChildren.Insert(intTargetIndex, objNode);
                    }
                }
                foreach (Metamagic objMetamagic in CharacterObject.Metamagics)
                {
                    if (objMetamagic.Grade == objInitiationGrade.Grade)
                    {
                        TreeNode objNode = objMetamagic.CreateTreeNode(cmsInitiationNotes, true);
                        if (objNode == null)
                            continue;
                        int intNodesCount = lstParentNodeChildren.Count;
                        int intTargetIndex = 0;
                        for (; intTargetIndex < intNodesCount; ++intTargetIndex)
                        {
                            if (CompareTreeNodes.CompareText(lstParentNodeChildren[intTargetIndex], objNode) >= 0)
                            {
                                break;
                            }
                        }
                        lstParentNodeChildren.Insert(intTargetIndex, objNode);
                    }
                }
                foreach (Spell objSpell in CharacterObject.Spells)
                {
                    if (objSpell.Grade == objInitiationGrade.Grade)
                    {
                        TreeNode objNode = objSpell.CreateTreeNode(cmsInitiationNotes, true);
                        if (objNode == null)
                            continue;
                        int intNodesCount = lstParentNodeChildren.Count;
                        int intTargetIndex = 0;
                        for (; intTargetIndex < intNodesCount; ++intTargetIndex)
                        {
                            if (CompareTreeNodes.CompareText(lstParentNodeChildren[intTargetIndex], objNode) >= 0)
                            {
                                break;
                            }
                        }
                        lstParentNodeChildren.Insert(intTargetIndex, objNode);
                    }
                }
                foreach (ComplexForm objComplexForm in CharacterObject.ComplexForms)
                {
                    if (objComplexForm.Grade == objInitiationGrade.Grade)
                    {
                        TreeNode objNode = objComplexForm.CreateTreeNode(cmsInitiationNotes);
                        if (objNode == null)
                            continue;
                        int intNodesCount = lstParentNodeChildren.Count;
                        int intTargetIndex = 0;
                        for (; intTargetIndex < intNodesCount; ++intTargetIndex)
                        {
                            if (CompareTreeNodes.CompareText(lstParentNodeChildren[intTargetIndex], objNode) >= 0)
                            {
                                break;
                            }
                        }
                        lstParentNodeChildren.Insert(intTargetIndex, objNode);
                    }
                }
                foreach (Enhancement objEnhancement in CharacterObject.Enhancements)
                {
                    if (objEnhancement.Grade == objInitiationGrade.Grade)
                    {
                        TreeNode objNode = objEnhancement.CreateTreeNode(cmsInitiationNotes, true);
                        if (objNode == null)
                            continue;
                        int intNodesCount = lstParentNodeChildren.Count;
                        int intTargetIndex = 0;
                        for (; intTargetIndex < intNodesCount; ++intTargetIndex)
                        {
                            if (CompareTreeNodes.CompareText(lstParentNodeChildren[intTargetIndex], objNode) >= 0)
                            {
                                break;
                            }
                        }
                        lstParentNodeChildren.Insert(intTargetIndex, objNode);
                    }
                }
                foreach (Power objPower in CharacterObject.Powers)
                {
                    foreach (Enhancement objEnhancement in objPower.Enhancements)
                    {
                        if (objEnhancement.Grade == objInitiationGrade.Grade)
                        {
                            TreeNode objNode = objEnhancement.CreateTreeNode(cmsInitiationNotes, true);
                            if (objNode == null)
                                continue;
                            int intNodesCount = lstParentNodeChildren.Count;
                            int intTargetIndex = 0;
                            for (; intTargetIndex < intNodesCount; ++intTargetIndex)
                            {
                                if (CompareTreeNodes.CompareText(lstParentNodeChildren[intTargetIndex], objNode) >= 0)
                                {
                                    break;
                                }
                            }
                            lstParentNodeChildren.Insert(intTargetIndex, objNode);
                        }
                    }
                }
                nodGrade.Expand();
                if (intIndex < 0)
                    treMetamagic.Nodes.Add(nodGrade);
                else
                    treMetamagic.Nodes.Insert(intIndex, nodGrade);
            }
        }

        protected void RefreshArtCollection(TreeView treMetamagic, ContextMenuStrip cmsMetamagic, ContextMenuStrip cmsInitiationNotes, NotifyCollectionChangedEventArgs notifyCollectionChangedEventArgs)
        {
            if (treMetamagic == null || notifyCollectionChangedEventArgs == null)
                return;
            using (new CursorWait(this))
            {
                switch (notifyCollectionChangedEventArgs.Action)
                {
                    case NotifyCollectionChangedAction.Add:
                        {
                            foreach (Art objArt in notifyCollectionChangedEventArgs.NewItems)
                            {
                                AddToTree(objArt);
                            }
                        }
                        break;

                    case NotifyCollectionChangedAction.Remove:
                        {
                            foreach (Art objArt in notifyCollectionChangedEventArgs.OldItems)
                            {
                                treMetamagic.FindNodeByTag(objArt)?.Remove();
                            }
                        }
                        break;

                    case NotifyCollectionChangedAction.Replace:
                        {
                            foreach (Art objArt in notifyCollectionChangedEventArgs.OldItems)
                            {
                                treMetamagic.FindNodeByTag(objArt)?.Remove();
                            }

                            foreach (Art objArt in notifyCollectionChangedEventArgs.NewItems)
                            {
                                AddToTree(objArt);
                            }
                        }
                        break;

                    case NotifyCollectionChangedAction.Reset:
                        {
                            RefreshInitiationGrades(treMetamagic, cmsMetamagic, cmsInitiationNotes);
                        }
                        break;
                }
            }

            void AddToTree(Art objArt, bool blnSingleAdd = true)
            {
                InitiationGrade objGrade = CharacterObject.InitiationGrades.FirstOrDefault(x => x.Grade == objArt.Grade);

                if (objGrade != null)
                {
                    TreeNode nodMetamagicParent = treMetamagic.FindNodeByTag(objGrade);
                    if (nodMetamagicParent != null)
                    {
                        TreeNodeCollection nodMetamagicParentChildren = nodMetamagicParent.Nodes;
                        TreeNode objNode = objArt.CreateTreeNode(cmsInitiationNotes, true);
                        if (objNode == null)
                            return;
                        int intNodesCount = nodMetamagicParentChildren.Count;
                        int intTargetIndex = 0;
                        for (; intTargetIndex < intNodesCount; ++intTargetIndex)
                        {
                            if (CompareTreeNodes.CompareText(nodMetamagicParentChildren[intTargetIndex], objNode) >= 0)
                            {
                                break;
                            }
                        }
                        nodMetamagicParentChildren.Insert(intTargetIndex, objNode);
                        nodMetamagicParent.Expand();
                        if (blnSingleAdd)
                            treMetamagic.SelectedNode = objNode;
                    }
                }
            }
        }

        protected void RefreshEnhancementCollection(TreeView treMetamagic, ContextMenuStrip cmsMetamagic, ContextMenuStrip cmsInitiationNotes, NotifyCollectionChangedEventArgs notifyCollectionChangedEventArgs)
        {
            if (treMetamagic == null || notifyCollectionChangedEventArgs == null)
                return;

            using (new CursorWait(this))
            {
                switch (notifyCollectionChangedEventArgs.Action)
                {
                    case NotifyCollectionChangedAction.Add:
                        {
                            foreach (Enhancement objEnhancement in notifyCollectionChangedEventArgs.NewItems)
                            {
                                AddToTree(objEnhancement);
                            }
                        }
                        break;

                    case NotifyCollectionChangedAction.Remove:
                        {
                            foreach (Enhancement objEnhancement in notifyCollectionChangedEventArgs.OldItems)
                            {
                                treMetamagic.FindNodeByTag(objEnhancement)?.Remove();
                            }
                        }
                        break;

                    case NotifyCollectionChangedAction.Replace:
                        {
                            foreach (Enhancement objEnhancement in notifyCollectionChangedEventArgs.OldItems)
                            {
                                treMetamagic.FindNodeByTag(objEnhancement)?.Remove();
                            }

                            foreach (Enhancement objEnhancement in notifyCollectionChangedEventArgs.NewItems)
                            {
                                AddToTree(objEnhancement);
                            }
                        }
                        break;

                    case NotifyCollectionChangedAction.Reset:
                        {
                            RefreshInitiationGrades(treMetamagic, cmsMetamagic, cmsInitiationNotes);
                        }
                        break;
                }
            }

            void AddToTree(Enhancement objEnhancement, bool blnSingleAdd = true)
            {
                InitiationGrade objGrade = CharacterObject.InitiationGrades.FirstOrDefault(x => x.Grade == objEnhancement.Grade);

                if (objGrade != null)
                {
                    TreeNode nodMetamagicParent = treMetamagic.FindNodeByTag(objGrade);
                    if (nodMetamagicParent != null)
                    {
                        TreeNodeCollection nodMetamagicParentChildren = nodMetamagicParent.Nodes;
                        TreeNode objNode = objEnhancement.CreateTreeNode(cmsInitiationNotes, true);
                        if (objNode == null)
                            return;
                        int intNodesCount = nodMetamagicParentChildren.Count;
                        int intTargetIndex = 0;
                        for (; intTargetIndex < intNodesCount; ++intTargetIndex)
                        {
                            if (CompareTreeNodes.CompareText(nodMetamagicParentChildren[intTargetIndex], objNode) >= 0)
                            {
                                break;
                            }
                        }
                        nodMetamagicParentChildren.Insert(intTargetIndex, objNode);
                        nodMetamagicParent.Expand();
                        if (blnSingleAdd)
                            treMetamagic.SelectedNode = objNode;
                    }
                }
            }
        }

        protected void RefreshPowerCollectionListChanged(TreeView treMetamagic, ContextMenuStrip cmsMetamagic, ContextMenuStrip cmsInitiationNotes, ListChangedEventArgs e = null)
        {
            using (new CursorWait(this))
            {
                switch (e?.ListChangedType)
                {
                    case ListChangedType.ItemAdded:
                        {
                            CharacterObject.Powers[e.NewIndex].Enhancements.AddTaggedCollectionChanged(treMetamagic,
                                MakeDirtyWithCharacterUpdate);
                            CharacterObject.Powers[e.NewIndex].Enhancements.AddTaggedCollectionChanged(treMetamagic,
                                (x, y) => RefreshEnhancementCollection(treMetamagic, cmsMetamagic, cmsInitiationNotes, y));
                        }
                        break;

                    case ListChangedType.Reset:
                        {
                            RefreshInitiationGrades(treMetamagic, cmsMetamagic, cmsInitiationNotes);
                        }
                        break;

                    case ListChangedType.ItemDeleted:
                    case ListChangedType.ItemChanged:
                        break;
                    case ListChangedType.ItemMoved:
                    case ListChangedType.PropertyDescriptorAdded:
                    case ListChangedType.PropertyDescriptorDeleted:
                    case ListChangedType.PropertyDescriptorChanged:
                        return;
                    case null:
                        {
                            foreach (Power objPower in CharacterObject.Powers)
                            {
                                objPower.Enhancements.AddTaggedCollectionChanged(treMetamagic,
                                    MakeDirtyWithCharacterUpdate);
                                objPower.Enhancements.AddTaggedCollectionChanged(treMetamagic,
                                    (x, y) => RefreshEnhancementCollection(treMetamagic, cmsMetamagic, cmsInitiationNotes,
                                        y));
                            }
                        }
                        break;
                }
            }

            MakeDirtyWithCharacterUpdate(this, EventArgs.Empty);
        }

        protected void RefreshPowerCollectionBeforeRemove(TreeView treMetamagic, RemovingOldEventArgs removingOldEventArgs)
        {
            using (new CursorWait(this))
            {
                if (removingOldEventArgs?.OldObject is Power objPower)
                {
                    objPower.Enhancements.RemoveTaggedCollectionChanged(treMetamagic);
                }
            }
        }

        protected void RefreshMetamagicCollection(TreeView treMetamagic, ContextMenuStrip cmsMetamagic, ContextMenuStrip cmsInitiationNotes, NotifyCollectionChangedEventArgs notifyCollectionChangedEventArgs)
        {
            if (treMetamagic == null || notifyCollectionChangedEventArgs == null)
                return;
            using (new CursorWait(this))
            {
                switch (notifyCollectionChangedEventArgs.Action)
                {
                    case NotifyCollectionChangedAction.Add:
                        {
                            foreach (Metamagic objMetamagic in notifyCollectionChangedEventArgs.NewItems)
                            {
                                AddToTree(objMetamagic);
                            }
                        }
                        break;

                    case NotifyCollectionChangedAction.Remove:
                        {
                            foreach (Metamagic objMetamagic in notifyCollectionChangedEventArgs.OldItems)
                            {
                                treMetamagic.FindNodeByTag(objMetamagic)?.Remove();
                            }
                        }
                        break;

                    case NotifyCollectionChangedAction.Replace:
                        {
                            foreach (Metamagic objMetamagic in notifyCollectionChangedEventArgs.OldItems)
                            {
                                treMetamagic.FindNodeByTag(objMetamagic)?.Remove();
                            }

                            foreach (Metamagic objMetamagic in notifyCollectionChangedEventArgs.NewItems)
                            {
                                AddToTree(objMetamagic);
                            }
                        }
                        break;

                    case NotifyCollectionChangedAction.Reset:
                        {
                            RefreshInitiationGrades(treMetamagic, cmsMetamagic, cmsInitiationNotes);
                        }
                        break;
                }
            }

            void AddToTree(Metamagic objMetamagic, bool blnSingleAdd = true)
            {
                if (objMetamagic.Grade < 0)
                {
                    TreeNodeCollection nodMetamagicParentChildren = treMetamagic.Nodes;
                    TreeNode objNode = objMetamagic.CreateTreeNode(cmsInitiationNotes, true);
                    if (objNode == null)
                        return;
                    int intNodesCount = nodMetamagicParentChildren.Count;
                    int intTargetIndex = CharacterObject.InitiationGrades.Count;
                    for (; intTargetIndex < intNodesCount; ++intTargetIndex)
                    {
                        if (CompareTreeNodes.CompareText(nodMetamagicParentChildren[intTargetIndex], objNode) >= 0)
                        {
                            break;
                        }
                    }
                    nodMetamagicParentChildren.Insert(intTargetIndex, objNode);
                    objNode.Expand();
                    if (blnSingleAdd)
                        treMetamagic.SelectedNode = objNode;
                }
                else
                {
                    InitiationGrade objGrade = CharacterObject.InitiationGrades.FirstOrDefault(x => x.Grade == objMetamagic.Grade);

                    if (objGrade != null)
                    {
                        TreeNode nodMetamagicParent = treMetamagic.FindNodeByTag(objGrade);
                        if (nodMetamagicParent != null)
                        {
                            TreeNodeCollection nodMetamagicParentChildren = nodMetamagicParent.Nodes;
                            TreeNode objNode = objMetamagic.CreateTreeNode(cmsInitiationNotes, true);
                            if (objNode == null)
                                return;
                            int intNodesCount = nodMetamagicParentChildren.Count;
                            int intTargetIndex = 0;
                            for (; intTargetIndex < intNodesCount; ++intTargetIndex)
                            {
                                if (CompareTreeNodes.CompareText(nodMetamagicParentChildren[intTargetIndex], objNode) >= 0)
                                {
                                    break;
                                }
                            }
                            nodMetamagicParentChildren.Insert(intTargetIndex, objNode);
                            objNode.Expand();
                            if (blnSingleAdd)
                                treMetamagic.SelectedNode = objNode;
                        }
                    }
                }
            }
        }

        /// <summary>
        /// Clears and updates the TreeView for Critter Powers. Typically called as part of AddQuality or UpdateCharacterInfo.
        /// </summary>
        /// <param name="treCritterPowers">TreeNode that will be cleared and populated.</param>
        /// <param name="cmsCritterPowers">ContextMenuStrip that will be added to each power.</param>
        /// <param name="notifyCollectionChangedEventArgs">Arguments for the change to the underlying ObservableCollection.</param>
        protected void RefreshCritterPowers(TreeView treCritterPowers, ContextMenuStrip cmsCritterPowers, NotifyCollectionChangedEventArgs notifyCollectionChangedEventArgs = null)
        {
            if (treCritterPowers == null)
                return;
            TreeNode objPowersNode = null;
            TreeNode objWeaknessesNode = null;
            using (new CursorWait(this))
            {
                if (notifyCollectionChangedEventArgs == null || notifyCollectionChangedEventArgs.Action == NotifyCollectionChangedAction.Reset)
                {
                    string strSelectedId = (treCritterPowers.SelectedNode?.Tag as IHasInternalId)?.InternalId ??
                                           string.Empty;
                    treCritterPowers.Nodes.Clear();
                    // Add the Critter Powers that exist.
                    foreach (CritterPower objPower in CharacterObject.CritterPowers)
                    {
                        AddToTree(objPower, false);
                    }

                    treCritterPowers.SortCustomAlphabetically(strSelectedId);
                }
                else
                {
                    objPowersNode = treCritterPowers.FindNode("Node_CritterPowers", false);
                    objWeaknessesNode = treCritterPowers.FindNode("Node_CritterWeaknesses", false);
                    switch (notifyCollectionChangedEventArgs.Action)
                    {
                        case NotifyCollectionChangedAction.Add:
                            {
                                foreach (CritterPower objPower in notifyCollectionChangedEventArgs.NewItems)
                                {
                                    AddToTree(objPower);
                                }

                                break;
                            }
                        case NotifyCollectionChangedAction.Remove:
                            {
                                foreach (CritterPower objPower in notifyCollectionChangedEventArgs.OldItems)
                                {
                                    TreeNode objNode = treCritterPowers.FindNodeByTag(objPower);
                                    if (objNode != null)
                                    {
                                        TreeNode objParent = objNode.Parent;
                                        objNode.Remove();
                                        if (objParent.Level == 0 && objParent.Nodes.Count == 0)
                                            objParent.Remove();
                                    }
                                }

                                break;
                            }
                        case NotifyCollectionChangedAction.Replace:
                            {
                                List<TreeNode> lstOldParents =
                                    new List<TreeNode>(notifyCollectionChangedEventArgs.OldItems.Count);
                                foreach (CritterPower objPower in notifyCollectionChangedEventArgs.OldItems)
                                {
                                    TreeNode objNode = treCritterPowers.FindNode(objPower.InternalId);
                                    if (objNode != null)
                                    {
                                        lstOldParents.Add(objNode.Parent);
                                        objNode.Remove();
                                    }
                                }

                                foreach (CritterPower objPower in notifyCollectionChangedEventArgs.NewItems)
                                {
                                    AddToTree(objPower);
                                }

                                foreach (TreeNode objOldParent in lstOldParents)
                                {
                                    if (objOldParent.Level == 0 && objOldParent.Nodes.Count == 0)
                                        objOldParent.Remove();
                                }

                                break;
                            }
                    }
                }
            }

            void AddToTree(CritterPower objPower, bool blnSingleAdd = true)
            {
                TreeNode objNode = objPower.CreateTreeNode(cmsCritterPowers);
                if (objNode == null)
                    return;
                TreeNode objParentNode;
                switch (objPower.Category)
                {
                    case "Weakness":
                        if (objWeaknessesNode == null)
                        {
                            objWeaknessesNode = new TreeNode
                            {
                                Tag = "Node_CritterWeaknesses",
                                Text = LanguageManager.GetString("Node_CritterWeaknesses")
                            };
                            treCritterPowers.Nodes.Add(objWeaknessesNode);
                            objWeaknessesNode.Expand();
                        }
                        objParentNode = objWeaknessesNode;
                        break;

                    default:
                        if (objPowersNode == null)
                        {
                            objPowersNode = new TreeNode
                            {
                                Tag = "Node_CritterPowers",
                                Text = LanguageManager.GetString("Node_CritterPowers")
                            };
                            treCritterPowers.Nodes.Insert(0, objPowersNode);
                            objPowersNode.Expand();
                        }
                        objParentNode = objPowersNode;
                        break;
                }
                if (blnSingleAdd)
                {
                    TreeNodeCollection lstParentNodeChildren = objParentNode.Nodes;
                    int intNodesCount = lstParentNodeChildren.Count;
                    int intTargetIndex = 0;
                    for (; intTargetIndex < intNodesCount; ++intTargetIndex)
                    {
                        if (CompareTreeNodes.CompareText(lstParentNodeChildren[intTargetIndex], objNode) >= 0)
                        {
                            break;
                        }
                    }
                    lstParentNodeChildren.Insert(intTargetIndex, objNode);
                    treCritterPowers.SelectedNode = objNode;
                }
                else
                    objParentNode.Nodes.Add(objNode);
            }
        }

        /// <summary>
        /// Refreshes the list of qualities into the selected TreeNode. If the same number of
        /// </summary>
        /// <param name="treQualities">TreeView to insert the qualities into.</param>
        /// <param name="cmsQuality">ContextMenuStrip to add to each Quality node.</param>
        /// <param name="notifyCollectionChangedEventArgs">Arguments for the change to the underlying ObservableCollection.</param>
        protected void RefreshQualities(TreeView treQualities, ContextMenuStrip cmsQuality, NotifyCollectionChangedEventArgs notifyCollectionChangedEventArgs = null)
        {
            if (treQualities == null)
                return;
            TreeNode objPositiveQualityRoot = null;
            TreeNode objNegativeQualityRoot = null;
            TreeNode objLifeModuleRoot = null;

            using (new CursorWait(this))
            {
                if (notifyCollectionChangedEventArgs == null ||
                    notifyCollectionChangedEventArgs.Action == NotifyCollectionChangedAction.Reset)
                {
                    string strSelectedNode =
                        (treQualities.SelectedNode?.Tag as IHasInternalId)?.InternalId ?? string.Empty;

                    // Create the root nodes.
                    foreach (Quality objQuality in CharacterObject.Qualities)
                        objQuality.PropertyChanged -= AddedQualityOnPropertyChanged;
                    treQualities.Nodes.Clear();

                    // Multiple instances of the same quality are combined into just one entry with a number next to it (e.g. 6 discrete entries of "Focused Concentration" become "Focused Concentration 6")
                    using (new FetchSafelyFromPool<HashSet<string>>(Utils.StringHashSetPool,
                                                                    out HashSet<string> setQualitiesToPrint))
                    {
                        foreach (Quality objQuality in CharacterObject.Qualities)
                        {
                            setQualitiesToPrint.Add(objQuality.SourceIDString + '|' +
                                                    objQuality.GetSourceName(GlobalSettings.Language) + '|' +
                                                    objQuality.Extra);
                        }

                        // Add Qualities
                        foreach (Quality objQuality in CharacterObject.Qualities)
                        {
                            if (!setQualitiesToPrint.Remove(objQuality.SourceIDString + '|' +
                                                            objQuality.GetSourceName(GlobalSettings.Language) + '|' +
                                                            objQuality.Extra))
                                continue;

                            AddToTree(objQuality, false);
                        }
                    }

                    treQualities.SortCustomAlphabetically(strSelectedNode);
                }
                else
                {
                    objPositiveQualityRoot = treQualities.FindNodeByTag("Node_SelectedPositiveQualities", false);
                    objNegativeQualityRoot = treQualities.FindNodeByTag("Node_SelectedNegativeQualities", false);
                    objLifeModuleRoot = treQualities.FindNodeByTag("String_LifeModules", false);
                    bool blnDoNameRefresh = false;
                    switch (notifyCollectionChangedEventArgs.Action)
                    {
                        case NotifyCollectionChangedAction.Add:
                            {
                                foreach (Quality objQuality in notifyCollectionChangedEventArgs.NewItems)
                                {
                                    if (objQuality.Levels > 1)
                                        blnDoNameRefresh = true;
                                    else
                                        AddToTree(objQuality);
                                }

                                break;
                            }
                        case NotifyCollectionChangedAction.Remove:
                            {
                                foreach (Quality objQuality in notifyCollectionChangedEventArgs.OldItems)
                                {
                                    if (objQuality.Levels > 0)
                                        blnDoNameRefresh = true;
                                    else
                                    {
                                        TreeNode objNode = treQualities.FindNodeByTag(objQuality);
                                        if (objNode != null)
                                        {
                                            TreeNode objParent = objNode.Parent;
                                            objNode.Remove();
                                            objQuality.PropertyChanged -= AddedQualityOnPropertyChanged;
                                            if (objParent.Level == 0 && objParent.Nodes.Count == 0)
                                                objParent.Remove();
                                        }
                                    }
                                }

                                break;
                            }
                        case NotifyCollectionChangedAction.Replace:
                            {
                                List<TreeNode> lstOldParents =
                                    new List<TreeNode>(notifyCollectionChangedEventArgs.OldItems.Count);
                                foreach (Quality objQuality in notifyCollectionChangedEventArgs.OldItems)
                                {
                                    if (objQuality.Levels > 0)
                                        blnDoNameRefresh = true;
                                    else
                                    {
                                        TreeNode objNode = treQualities.FindNodeByTag(objQuality);
                                        if (objNode != null)
                                        {
                                            if (objNode.Parent != null)
                                                lstOldParents.Add(objNode.Parent);
                                            objNode.Remove();
                                            objQuality.PropertyChanged -= AddedQualityOnPropertyChanged;
                                        }
                                        else
                                        {
                                            RefreshQualityNames(treQualities);
                                        }
                                    }
                                }

                                foreach (Quality objQuality in notifyCollectionChangedEventArgs.NewItems)
                                {
                                    if (objQuality.Levels > 1)
                                        blnDoNameRefresh = true;
                                    else
                                        AddToTree(objQuality);
                                }

                                foreach (TreeNode objOldParent in lstOldParents)
                                {
                                    if (objOldParent.Level == 0 && objOldParent.Nodes.Count == 0)
                                        objOldParent.Remove();
                                }

                                break;
                            }
                    }

                    if (blnDoNameRefresh)
                        RefreshQualityNames(treQualities);
                }
            }

            void AddToTree(Quality objQuality, bool blnSingleAdd = true)
            {
                TreeNode objNode = objQuality.CreateTreeNode(cmsQuality, treQualities);
                if (objNode == null)
                    return;
                TreeNode objParentNode = null;
                switch (objQuality.Type)
                {
                    case QualityType.Positive:
                        if (objPositiveQualityRoot == null)
                        {
                            objPositiveQualityRoot = new TreeNode
                            {
                                Tag = "Node_SelectedPositiveQualities",
                                Text = LanguageManager.GetString("Node_SelectedPositiveQualities")
                            };
                            treQualities.Nodes.Insert(0, objPositiveQualityRoot);
                            objPositiveQualityRoot.Expand();
                        }
                        objParentNode = objPositiveQualityRoot;
                        break;

                    case QualityType.Negative:
                        if (objNegativeQualityRoot == null)
                        {
                            objNegativeQualityRoot = new TreeNode
                            {
                                Tag = "Node_SelectedNegativeQualities",
                                Text = LanguageManager.GetString("Node_SelectedNegativeQualities")
                            };
                            treQualities.Nodes.Insert(objLifeModuleRoot != null && objPositiveQualityRoot == null ? 0 : 1, objNegativeQualityRoot);
                            objNegativeQualityRoot.Expand();
                        }
                        objParentNode = objNegativeQualityRoot;
                        break;

                    case QualityType.LifeModule:
                        if (objLifeModuleRoot == null)
                        {
                            objLifeModuleRoot = new TreeNode
                            {
                                Tag = "String_LifeModules",
                                Text = LanguageManager.GetString("String_LifeModules")
                            };
                            treQualities.Nodes.Add(objLifeModuleRoot);
                            objLifeModuleRoot.Expand();
                        }
                        objParentNode = objLifeModuleRoot;
                        break;
                }

                if (objParentNode != null)
                {
                    if (blnSingleAdd)
                    {
                        TreeNodeCollection lstParentNodeChildren = objParentNode.Nodes;
                        int intNodesCount = lstParentNodeChildren.Count;
                        int intTargetIndex = 0;
                        for (; intTargetIndex < intNodesCount; ++intTargetIndex)
                        {
                            if (CompareTreeNodes.CompareText(lstParentNodeChildren[intTargetIndex], objNode) >= 0)
                            {
                                break;
                            }
                        }

                        lstParentNodeChildren.Insert(intTargetIndex, objNode);
                        treQualities.SelectedNode = objNode;
                    }
                    else
                        objParentNode.Nodes.Add(objNode);
                    objQuality.PropertyChanged += AddedQualityOnPropertyChanged;
                }
            }

            void AddedQualityOnPropertyChanged(object sender, PropertyChangedEventArgs e)
            {
                switch (e.PropertyName)
                {
                    case nameof(Quality.Suppressed):
                        {
                            if (!(sender is Quality objQuality))
                                return;
                            TreeNode objNode = treQualities.FindNodeByTag(objQuality);
                            if (objNode == null)
                                return;
                            Font objOldFont = objNode.NodeFont;
                            //Treenodes store their font as null when inheriting from the treeview; have to pull it from the treeview directly to set the fontstyle.
                            objNode.NodeFont = new Font(treQualities.Font,
                                objQuality.Suppressed ? FontStyle.Strikeout : FontStyle.Regular);
                            // Dispose the old font if it's not null so that we don't leak memory
                            objOldFont?.Dispose();
                            break;
                        }
                    case nameof(Quality.Notes):
                        {
                            if (!(sender is Quality objQuality))
                                return;
                            TreeNode objNode = treQualities.FindNodeByTag(objQuality);
                            if (objNode == null)
                                return;
                            objNode.ToolTipText = objQuality.Notes.WordWrap();
                            break;
                        }
                }
            }
        }

        /// <summary>
        /// Refreshes all the names of qualities in the nodes
        /// </summary>
        /// <param name="treQualities">TreeView to insert the qualities into.</param>
        protected void RefreshQualityNames(TreeView treQualities)
        {
            if (treQualities == null || treQualities.GetNodeCount(false) <= 0)
                return;
            using (new CursorWait(this))
            {
                TreeNode objSelectedNode = treQualities.SelectedNode;
                foreach (TreeNode objQualityTypeNode in treQualities.Nodes)
                {
                    foreach (TreeNode objQualityNode in objQualityTypeNode.Nodes)
                    {
                        objQualityNode.Text = ((Quality)objQualityNode.Tag).CurrentDisplayName;
                    }
                }

                treQualities.SortCustomAlphabetically(objSelectedNode?.Tag);
            }
        }

        #endregion Refresh Treeviews and Panels

        /// <summary>
        /// Method for removing old <addqualities /> nodes from existing characters.
        /// </summary>
        /// <param name="objNodeList">XmlNode to load. Expected to be addqualities/addquality</param>
        protected void RemoveAddedQualities(XPathNodeIterator objNodeList)
        {
            if (objNodeList == null || objNodeList.Count <= 0)
                return;
            using (new CursorWait(this))
            {
                foreach (XPathNavigator objNode in objNodeList)
                {
                    Quality objQuality = CharacterObject.Qualities.FirstOrDefault(x => x.Name == objNode.Value);
                    if (objQuality != null)
                    {
                        objQuality.DeleteQuality();
                        ImprovementManager.RemoveImprovements(CharacterObject, Improvement.ImprovementSource.CritterPower,
                                                              objQuality.InternalId);
                    }
                }
            }
        }

        #region Locations

        protected void RefreshArmorLocations(TreeView treArmor, ContextMenuStrip cmsArmorLocation, NotifyCollectionChangedEventArgs notifyCollectionChangedEventArgs)
        {
            if (treArmor == null || notifyCollectionChangedEventArgs == null)
                return;

            using (new CursorWait(this))
            {
                string strSelectedId = (treArmor.SelectedNode?.Tag as IHasInternalId)?.InternalId ?? string.Empty;

                TreeNode nodRoot = treArmor.FindNode("Node_SelectedImprovements", false);
                RefreshLocation(treArmor, nodRoot, cmsArmorLocation, notifyCollectionChangedEventArgs, strSelectedId,
                    "Node_SelectedArmor");
            }
        }

        protected void RefreshGearLocations(TreeView treGear, ContextMenuStrip cmsGearLocation, NotifyCollectionChangedEventArgs notifyCollectionChangedEventArgs)
        {
            if (treGear == null || notifyCollectionChangedEventArgs == null)
                return;

            using (new CursorWait(this))
            {
                string strSelectedId = (treGear.SelectedNode?.Tag as IHasInternalId)?.InternalId ?? string.Empty;

                TreeNode nodRoot = treGear.FindNode("Node_SelectedGear", false);
                RefreshLocation(treGear, nodRoot, cmsGearLocation, notifyCollectionChangedEventArgs, strSelectedId,
                    "Node_SelectedGear");
            }
        }

        protected void RefreshVehicleLocations(TreeView treVehicles, ContextMenuStrip cmsVehicleLocation, NotifyCollectionChangedEventArgs notifyCollectionChangedEventArgs)
        {
            if (treVehicles == null || notifyCollectionChangedEventArgs == null)
                return;

            TreeNode nodRoot = treVehicles.FindNode("Node_SelectedVehicles", false);
            string strSelectedId = (treVehicles.SelectedNode?.Tag as IHasInternalId)?.InternalId ?? string.Empty;
            RefreshLocation(treVehicles, nodRoot, cmsVehicleLocation, notifyCollectionChangedEventArgs, strSelectedId,
                "Node_SelectedVehicles");
        }

        protected void RefreshLocationsInVehicle(TreeView treVehicles, Vehicle objVehicle, ContextMenuStrip cmsVehicleLocation, Func<int> funcOffset, NotifyCollectionChangedEventArgs notifyCollectionChangedEventArgs)
        {
            if (treVehicles == null || objVehicle == null || notifyCollectionChangedEventArgs == null)
                return;

            using (new CursorWait(this))
            {
                string strSelectedId = (treVehicles.SelectedNode?.Tag as IHasInternalId)?.InternalId ?? string.Empty;

                TreeNode nodRoot = treVehicles.FindNodeByTag(objVehicle);
                RefreshLocation(treVehicles, nodRoot, cmsVehicleLocation, funcOffset, notifyCollectionChangedEventArgs,
                    strSelectedId, "Node_SelectedVehicles", false);
            }
        }

        protected void RefreshWeaponLocations(TreeView treWeapons, ContextMenuStrip cmsWeaponLocation, NotifyCollectionChangedEventArgs notifyCollectionChangedEventArgs)
        {
            if (treWeapons == null || notifyCollectionChangedEventArgs == null)
                return;

            using (new CursorWait(this))
            {
                string strSelectedId = (treWeapons.SelectedNode?.Tag as IHasInternalId)?.InternalId ?? string.Empty;

                TreeNode nodRoot = treWeapons.FindNode("Node_SelectedWeapons", false);
                RefreshLocation(treWeapons, nodRoot, cmsWeaponLocation, notifyCollectionChangedEventArgs, strSelectedId,
                    "Node_SelectedWeapons");
            }
        }

        protected void RefreshCustomImprovementLocations(TreeView treImprovements, ContextMenuStrip cmsImprovementLocation, NotifyCollectionChangedEventArgs notifyCollectionChangedEventArgs)
        {
            if (treImprovements == null || notifyCollectionChangedEventArgs == null)
                return;

            using (new CursorWait(this))
            {
                string strSelectedId =
                    (treImprovements.SelectedNode?.Tag as IHasInternalId)?.InternalId ?? string.Empty;

                TreeNode nodRoot = treImprovements.FindNode("Node_SelectedImprovements", false);

                switch (notifyCollectionChangedEventArgs.Action)
                {
                    case NotifyCollectionChangedAction.Add:
                        {
                            int intNewIndex = notifyCollectionChangedEventArgs.NewStartingIndex;
                            foreach (string strLocation in notifyCollectionChangedEventArgs.NewItems)
                            {
                                TreeNode objLocation = new TreeNode
                                {
                                    Tag = strLocation,
                                    Text = strLocation,
                                    ContextMenuStrip = cmsImprovementLocation
                                };
                                treImprovements.Nodes.Insert(intNewIndex, objLocation);
                                ++intNewIndex;
                            }
                        }
                        break;

                    case NotifyCollectionChangedAction.Remove:
                        {
                            foreach (string strLocation in notifyCollectionChangedEventArgs.OldItems)
                            {
                                TreeNode objNode = treImprovements.FindNodeByTag(strLocation, false);
                                if (objNode != null)
                                {
                                    objNode.Remove();
                                    if (objNode.Nodes.Count > 0)
                                    {
                                        if (nodRoot == null)
                                        {
                                            nodRoot = new TreeNode
                                            {
                                                Tag = "Node_SelectedImprovements",
                                                Text = LanguageManager.GetString("Node_SelectedImprovements")
                                            };
                                            treImprovements.Nodes.Insert(0, nodRoot);
                                        }

                                        for (int i = objNode.Nodes.Count - 1; i >= 0; --i)
                                        {
                                            TreeNode nodImprovement = objNode.Nodes[i];
                                            nodImprovement.Remove();
                                            nodRoot.Nodes.Add(nodImprovement);
                                        }
                                    }
                                }
                            }
                        }
                        break;

                    case NotifyCollectionChangedAction.Replace:
                        {
                            int intNewItemsIndex = 0;
                            foreach (string strLocation in notifyCollectionChangedEventArgs.OldItems)
                            {
                                TreeNode objNode = treImprovements.FindNodeByTag(strLocation, false);
                                if (objNode != null)
                                {
                                    if (notifyCollectionChangedEventArgs
                                        .NewItems[intNewItemsIndex] is string objNewLocation)
                                    {
                                        objNode.Tag = objNewLocation;
                                        objNode.Text = objNewLocation;
                                    }

                                    ++intNewItemsIndex;
                                }
                            }
                        }
                        break;

                    case NotifyCollectionChangedAction.Move:
                        {
                            List<Tuple<string, TreeNode>> lstMoveNodes =
                                new List<Tuple<string, TreeNode>>(notifyCollectionChangedEventArgs.OldItems.Count);
                            foreach (string strLocation in notifyCollectionChangedEventArgs.OldItems)
                            {
                                TreeNode objLocation = treImprovements.FindNode(strLocation, false);
                                if (objLocation != null)
                                {
                                    lstMoveNodes.Add(new Tuple<string, TreeNode>(strLocation, objLocation));
                                    objLocation.Remove();
                                }
                            }

                            int intNewIndex = notifyCollectionChangedEventArgs.NewStartingIndex;
                            foreach (string strLocation in notifyCollectionChangedEventArgs.NewItems)
                            {
                                Tuple<string, TreeNode> objLocationTuple =
                                    lstMoveNodes.Find(x => x.Item1 == strLocation);
                                if (objLocationTuple != null)
                                {
                                    treImprovements.Nodes.Insert(intNewIndex, objLocationTuple.Item2);
                                    ++intNewIndex;
                                    lstMoveNodes.Remove(objLocationTuple);
                                }
                            }
                        }
                        break;

                    case NotifyCollectionChangedAction.Reset:
                        {
                            foreach (string strLocation in CharacterObject.ImprovementGroups)
                            {
                                TreeNode objLocation = treImprovements.FindNode(strLocation, false);
                                if (objLocation != null)
                                {
                                    objLocation.Remove();
                                    if (objLocation.Nodes.Count > 0)
                                    {
                                        if (nodRoot == null)
                                        {
                                            nodRoot = new TreeNode
                                            {
                                                Tag = "Node_SelectedImprovements",
                                                Text = LanguageManager.GetString("Node_SelectedImprovements")
                                            };
                                            treImprovements.Nodes.Insert(0, nodRoot);
                                        }

                                        for (int i = objLocation.Nodes.Count - 1; i >= 0; --i)
                                        {
                                            TreeNode nodImprovement = objLocation.Nodes[i];
                                            nodImprovement.Remove();
                                            nodRoot.Nodes.Add(nodImprovement);
                                        }
                                    }
                                }
                            }
                        }
                        break;
                }

                treImprovements.SelectedNode = treImprovements.FindNode(strSelectedId);
            }
        }

        private void RefreshLocation(TreeView treSelected, TreeNode nodRoot, ContextMenuStrip cmsLocation,
            NotifyCollectionChangedEventArgs notifyCollectionChangedEventArgs, string strSelectedId, string strNodeName)
        {
            RefreshLocation(treSelected, nodRoot, cmsLocation, null, notifyCollectionChangedEventArgs, strSelectedId, strNodeName);
        }

        private void RefreshLocation(TreeView treSelected, TreeNode nodRoot, ContextMenuStrip cmsLocation,
            Func<int> funcOffset,
            NotifyCollectionChangedEventArgs notifyCollectionChangedEventArgs, string strSelectedId, string strNodeName,
            bool rootSibling = true)
        {
            using (new CursorWait(this))
            {
                switch (notifyCollectionChangedEventArgs.Action)
                {
                    case NotifyCollectionChangedAction.Add:
                        {
                            int intNewIndex = notifyCollectionChangedEventArgs.NewStartingIndex;
                            if (funcOffset != null)
                                intNewIndex += funcOffset.Invoke();
                            foreach (Location objLocation in notifyCollectionChangedEventArgs.NewItems)
                            {
                                if (rootSibling)
                                {
                                    treSelected.Nodes.Insert(intNewIndex, objLocation.CreateTreeNode(cmsLocation));
                                }
                                else
                                {
                                    nodRoot.Nodes.Insert(intNewIndex, objLocation.CreateTreeNode(cmsLocation));
                                }

                                ++intNewIndex;
                            }
                        }
                        break;

                    case NotifyCollectionChangedAction.Remove:
                        {
                            foreach (Location objLocation in notifyCollectionChangedEventArgs.OldItems)
                            {
                                TreeNode nodLocation = treSelected.FindNodeByTag(objLocation, false);
                                if (nodLocation == null)
                                    continue;
                                if (nodLocation.Nodes.Count > 0)
                                {
                                    if (nodRoot == null)
                                    {
                                        nodRoot = new TreeNode
                                        {
                                            Tag = strNodeName,
                                            Text = LanguageManager.GetString(strNodeName)
                                        };
                                        treSelected.Nodes.Insert(0, nodRoot);
                                    }

                                    for (int i = nodLocation.Nodes.Count - 1; i >= 0; --i)
                                    {
                                        TreeNode nodWeapon = nodLocation.Nodes[i];
                                        nodWeapon.Remove();
                                        nodRoot.Nodes.Add(nodWeapon);
                                    }
                                }

                                nodLocation.Remove();
                            }
                        }
                        break;

                    case NotifyCollectionChangedAction.Replace:
                        {
                            int intNewItemsIndex = 0;
                            foreach (Location objLocation in notifyCollectionChangedEventArgs.OldItems)
                            {
                                TreeNode objNode = treSelected.FindNodeByTag(objLocation, false);
                                if (objNode != null)
                                {
                                    if (notifyCollectionChangedEventArgs.NewItems[intNewItemsIndex] is Location
                                        objNewLocation)
                                    {
                                        objNode.Tag = objNewLocation;
                                        objNode.Text = objNewLocation.DisplayName();
                                    }

                                    ++intNewItemsIndex;
                                }
                            }
                        }
                        break;

                    case NotifyCollectionChangedAction.Move:
                        {
                            List<Tuple<Location, TreeNode>> lstMoveNodes =
                                new List<Tuple<Location, TreeNode>>(notifyCollectionChangedEventArgs.OldItems.Count);
                            foreach (Location objLocation in notifyCollectionChangedEventArgs.OldItems)
                            {
                                TreeNode objNode = treSelected.FindNodeByTag(objLocation, false);
                                if (objNode != null)
                                {
                                    lstMoveNodes.Add(new Tuple<Location, TreeNode>(objLocation, objNode));
                                    objLocation.Remove(false);
                                }
                            }

                            int intNewIndex = notifyCollectionChangedEventArgs.NewStartingIndex;
                            foreach (Location objLocation in notifyCollectionChangedEventArgs.NewItems)
                            {
                                Tuple<Location, TreeNode> objLocationTuple =
                                    lstMoveNodes.Find(x => x.Item1 == objLocation);
                                if (objLocationTuple != null)
                                {
                                    treSelected.Nodes.Insert(intNewIndex, objLocationTuple.Item2);
                                    ++intNewIndex;
                                    lstMoveNodes.Remove(objLocationTuple);
                                }
                            }
                        }
                        break;

                    case NotifyCollectionChangedAction.Reset:
                        {
                            List<Location> lstLocations = new List<Location>(
                                CharacterObject.ArmorLocations.Count + CharacterObject.WeaponLocations.Count
                                                                   + CharacterObject.GearLocations.Count
                                                                   + CharacterObject.VehicleLocations.Count
                                                                   + CharacterObject.Vehicles.Count);
                            lstLocations.AddRange(CharacterObject.ArmorLocations);
                            lstLocations.AddRange(CharacterObject.WeaponLocations);
                            lstLocations.AddRange(CharacterObject.GearLocations);
                            lstLocations.AddRange(CharacterObject.VehicleLocations);
                            lstLocations.AddRange(CharacterObject.Vehicles.SelectMany(x => x.Locations));
                            foreach (Location objLocation in lstLocations)
                            {
                                TreeNode nodLocation = treSelected.FindNode(objLocation.InternalId, false);
                                if (nodLocation == null)
                                    continue;
                                if (nodLocation.Nodes.Count > 0)
                                {
                                    if (nodRoot == null)
                                    {
                                        nodRoot = new TreeNode
                                        {
                                            Tag = strNodeName,
                                            Text = LanguageManager.GetString(strNodeName)
                                        };
                                        treSelected.Nodes.Insert(0, nodRoot);
                                    }

                                    for (int i = nodLocation.Nodes.Count - 1; i >= 0; --i)
                                    {
                                        TreeNode nodWeapon = nodLocation.Nodes[i];
                                        nodWeapon.Remove();
                                        nodRoot.Nodes.Add(nodWeapon);
                                    }
                                }

                                objLocation.Remove(false);
                            }
                        }
                        break;
                }

                treSelected.SelectedNode = treSelected.FindNode(strSelectedId);
            }
        }

        #endregion Locations

        protected void RefreshWeapons(TreeView treWeapons, ContextMenuStrip cmsWeaponLocation, ContextMenuStrip cmsWeapon, ContextMenuStrip cmsWeaponAccessory, ContextMenuStrip cmsWeaponAccessoryGear, NotifyCollectionChangedEventArgs notifyCollectionChangedEventArgs = null)
        {
            if (treWeapons == null)
                return;
            using (new CursorWait(this))
            {
                string strSelectedId = (treWeapons.SelectedNode?.Tag as IHasInternalId)?.InternalId ?? string.Empty;

                TreeNode nodRoot = null;

                if (notifyCollectionChangedEventArgs == null ||
                    notifyCollectionChangedEventArgs.Action == NotifyCollectionChangedAction.Reset)
                {
                    treWeapons.SuspendLayout();
                    treWeapons.Nodes.Clear();

                    // Start by populating Locations.
                    foreach (Location objLocation in CharacterObject.WeaponLocations)
                    {
                        treWeapons.Nodes.Add(objLocation.CreateTreeNode(cmsWeaponLocation));
                    }

                    foreach (Weapon objWeapon in CharacterObject.Weapons)
                    {
                        AddToTree(objWeapon, -1, false);
                        objWeapon.SetupChildrenWeaponsCollectionChanged(true, treWeapons, cmsWeapon, cmsWeaponAccessory,
                            cmsWeaponAccessoryGear);
                    }

                    treWeapons.SelectedNode = treWeapons.FindNode(strSelectedId);
                    treWeapons.ResumeLayout();
                }
                else
                {
                    nodRoot = treWeapons.FindNode("Node_SelectedWeapons", false);

                    switch (notifyCollectionChangedEventArgs.Action)
                    {
                        case NotifyCollectionChangedAction.Add:
                            {
                                int intNewIndex = notifyCollectionChangedEventArgs.NewStartingIndex;
                                foreach (Weapon objWeapon in notifyCollectionChangedEventArgs.NewItems)
                                {
                                    AddToTree(objWeapon, intNewIndex);
                                    ++intNewIndex;
                                    objWeapon.SetupChildrenWeaponsCollectionChanged(true, treWeapons, cmsWeapon,
                                        cmsWeaponAccessory, cmsWeaponAccessoryGear);
                                }
                            }
                            break;

                        case NotifyCollectionChangedAction.Remove:
                            {
                                foreach (Weapon objWeapon in notifyCollectionChangedEventArgs.OldItems)
                                {
                                    objWeapon.SetupChildrenWeaponsCollectionChanged(false, treWeapons);
                                    treWeapons.FindNode(objWeapon.InternalId)?.Remove();
                                }

                                if (nodRoot != null && nodRoot.Nodes.Count == 0)
                                {
                                    nodRoot.Remove();
                                }
                            }
                            break;

                        case NotifyCollectionChangedAction.Replace:
                            {
                                foreach (Weapon objWeapon in notifyCollectionChangedEventArgs.OldItems)
                                {
                                    objWeapon.SetupChildrenWeaponsCollectionChanged(false, treWeapons);
                                    treWeapons.FindNode(objWeapon.InternalId)?.Remove();
                                }

                                int intNewIndex = notifyCollectionChangedEventArgs.NewStartingIndex;
                                foreach (Weapon objWeapon in notifyCollectionChangedEventArgs.NewItems)
                                {
                                    AddToTree(objWeapon, intNewIndex);
                                    ++intNewIndex;
                                    objWeapon.SetupChildrenWeaponsCollectionChanged(true, treWeapons, cmsWeapon,
                                        cmsWeaponAccessory, cmsWeaponAccessoryGear);
                                }

                                if (nodRoot != null && nodRoot.Nodes.Count == 0)
                                {
                                    nodRoot.Remove();
                                }

                                treWeapons.SelectedNode = treWeapons.FindNode(strSelectedId);
                            }
                            break;

                        case NotifyCollectionChangedAction.Move:
                            {
                                foreach (Weapon objWeapon in notifyCollectionChangedEventArgs.OldItems)
                                {
                                    treWeapons.FindNode(objWeapon.InternalId)?.Remove();
                                }

                                int intNewIndex = notifyCollectionChangedEventArgs.NewStartingIndex;
                                foreach (Weapon objWeapon in notifyCollectionChangedEventArgs.NewItems)
                                {
                                    AddToTree(objWeapon, intNewIndex);
                                    ++intNewIndex;
                                }

                                if (nodRoot != null && nodRoot.Nodes.Count == 0)
                                {
                                    nodRoot.Remove();
                                }

                                treWeapons.SelectedNode = treWeapons.FindNode(strSelectedId);
                            }
                            break;
                    }
                }

                void AddToTree(Weapon objWeapon, int intIndex = -1, bool blnSingleAdd = true)
                {
                    TreeNode objNode = objWeapon.CreateTreeNode(cmsWeapon, cmsWeaponAccessory, cmsWeaponAccessoryGear);
                    if (objNode == null)
                        return;
                    TreeNode nodParent = null;
                    if (objWeapon.Location != null)
                    {
                        nodParent = treWeapons.FindNode(objWeapon.Location.InternalId, false);
                    }

                    if (nodParent == null)
                    {
                        if (nodRoot == null)
                        {
                            nodRoot = new TreeNode
                            {
                                Tag = "Node_SelectedWeapons",
                                Text = LanguageManager.GetString("Node_SelectedWeapons")
                            };
                            treWeapons.Nodes.Insert(0, nodRoot);
                        }

                        nodParent = nodRoot;
                    }

                    if (intIndex >= 0)
                        nodParent.Nodes.Insert(intIndex, objNode);
                    else
                        nodParent.Nodes.Add(objNode);
                    nodParent.Expand();
                    if (blnSingleAdd)
                        treWeapons.SelectedNode = objNode;
                }
            }
        }

        protected void RefreshArmor(TreeView treArmor, ContextMenuStrip cmsArmorLocation, ContextMenuStrip cmsArmor, ContextMenuStrip cmsArmorMod, ContextMenuStrip cmsArmorGear, NotifyCollectionChangedEventArgs notifyCollectionChangedEventArgs = null)
        {
            if (treArmor == null)
                return;
            using (new CursorWait(this))
            {
                string strSelectedId = (treArmor.SelectedNode?.Tag as IHasInternalId)?.InternalId ?? string.Empty;

                TreeNode nodRoot = null;

                if (notifyCollectionChangedEventArgs == null ||
                    notifyCollectionChangedEventArgs.Action == NotifyCollectionChangedAction.Reset)
                {
                    treArmor.SuspendLayout();
                    treArmor.Nodes.Clear();

                    // Start by adding Locations.
                    foreach (Location objLocation in CharacterObject.ArmorLocations)
                    {
                        treArmor.Nodes.Add(objLocation.CreateTreeNode(cmsArmorLocation));
                    }

                    // Add Armor.
                    foreach (Armor objArmor in CharacterObject.Armor)
                    {
                        AddToTree(objArmor, -1, false);
                        objArmor.ArmorMods.AddTaggedCollectionChanged(treArmor, MakeDirtyWithCharacterUpdate);
                        objArmor.ArmorMods.AddTaggedCollectionChanged(treArmor,
                            (x, y) => RefreshArmorMods(treArmor, objArmor, cmsArmorMod, cmsArmorGear, y));
                        objArmor.GearChildren.AddTaggedCollectionChanged(treArmor, MakeDirtyWithCharacterUpdate);
                        objArmor.GearChildren.AddTaggedCollectionChanged(treArmor,
                            (x, y) => objArmor.RefreshChildrenGears(treArmor, cmsArmorGear,
                                () => objArmor.ArmorMods.Count, y));
                        foreach (Gear objGear in objArmor.GearChildren)
                            objGear.SetupChildrenGearsCollectionChanged(true, treArmor, cmsArmorGear);
                        foreach (ArmorMod objArmorMod in objArmor.ArmorMods)
                        {
                            objArmorMod.GearChildren.AddTaggedCollectionChanged(treArmor, MakeDirtyWithCharacterUpdate);
                            objArmorMod.GearChildren.AddTaggedCollectionChanged(treArmor,
                                (x, y) => objArmorMod.RefreshChildrenGears(treArmor, cmsArmorGear, null, y));
                            foreach (Gear objGear in objArmorMod.GearChildren)
                                objGear.SetupChildrenGearsCollectionChanged(true, treArmor, cmsArmorGear);
                        }
                    }

                    treArmor.SelectedNode = treArmor.FindNode(strSelectedId);
                    treArmor.ResumeLayout();
                }
                else
                {
                    nodRoot = treArmor.FindNode("Node_SelectedArmor", false);

                    switch (notifyCollectionChangedEventArgs.Action)
                    {
                        case NotifyCollectionChangedAction.Add:
                            {
                                int intNewIndex = notifyCollectionChangedEventArgs.NewStartingIndex;
                                foreach (Armor objArmor in notifyCollectionChangedEventArgs.NewItems)
                                {
                                    AddToTree(objArmor, intNewIndex);
                                    ++intNewIndex;
                                    objArmor.ArmorMods.AddTaggedCollectionChanged(treArmor, MakeDirtyWithCharacterUpdate);
                                    objArmor.ArmorMods.AddTaggedCollectionChanged(treArmor,
                                        (x, y) => RefreshArmorMods(treArmor, objArmor, cmsArmorMod, cmsArmorGear, y));
                                    objArmor.GearChildren.AddTaggedCollectionChanged(treArmor, MakeDirtyWithCharacterUpdate);
                                    objArmor.GearChildren.AddTaggedCollectionChanged(treArmor,
                                        (x, y) => objArmor.RefreshChildrenGears(treArmor, cmsArmorGear,
                                            () => objArmor.ArmorMods.Count, y));
                                    foreach (Gear objGear in objArmor.GearChildren)
                                        objGear.SetupChildrenGearsCollectionChanged(true, treArmor, cmsArmorGear);
                                    foreach (ArmorMod objArmorMod in objArmor.ArmorMods)
                                    {
                                        objArmorMod.GearChildren.AddTaggedCollectionChanged(treArmor, MakeDirtyWithCharacterUpdate);
                                        objArmorMod.GearChildren.AddTaggedCollectionChanged(treArmor,
                                            (x, y) => objArmorMod.RefreshChildrenGears(treArmor, cmsArmorGear, null, y));
                                        foreach (Gear objGear in objArmorMod.GearChildren)
                                            objGear.SetupChildrenGearsCollectionChanged(true, treArmor, cmsArmorGear);
                                    }
                                }
                            }
                            break;

                        case NotifyCollectionChangedAction.Remove:
                            {
                                foreach (Armor objArmor in notifyCollectionChangedEventArgs.OldItems)
                                {
                                    objArmor.ArmorMods.RemoveTaggedCollectionChanged(treArmor);
                                    objArmor.GearChildren.RemoveTaggedCollectionChanged(treArmor);
                                    foreach (Gear objGear in objArmor.GearChildren)
                                        objGear.SetupChildrenGearsCollectionChanged(false, treArmor);
                                    foreach (ArmorMod objArmorMod in objArmor.ArmorMods)
                                    {
                                        objArmorMod.GearChildren.RemoveTaggedCollectionChanged(treArmor);
                                        foreach (Gear objGear in objArmorMod.GearChildren)
                                            objGear.SetupChildrenGearsCollectionChanged(true, treArmor, cmsArmorGear);
                                    }

                                    treArmor.FindNode(objArmor.InternalId)?.Remove();
                                }

                                if (nodRoot != null && nodRoot.Nodes.Count == 0)
                                {
                                    nodRoot.Remove();
                                }
                            }
                            break;

                        case NotifyCollectionChangedAction.Replace:
                            {
                                foreach (Armor objArmor in notifyCollectionChangedEventArgs.OldItems)
                                {
                                    objArmor.ArmorMods.RemoveTaggedCollectionChanged(treArmor);
                                    objArmor.GearChildren.RemoveTaggedCollectionChanged(treArmor);
                                    foreach (Gear objGear in objArmor.GearChildren)
                                        objGear.SetupChildrenGearsCollectionChanged(false, treArmor);
                                    foreach (ArmorMod objArmorMod in objArmor.ArmorMods)
                                    {
                                        objArmorMod.GearChildren.RemoveTaggedCollectionChanged(treArmor);
                                        foreach (Gear objGear in objArmorMod.GearChildren)
                                            objGear.SetupChildrenGearsCollectionChanged(true, treArmor, cmsArmorGear);
                                    }

                                    treArmor.FindNode(objArmor.InternalId)?.Remove();
                                }

                                int intNewIndex = notifyCollectionChangedEventArgs.NewStartingIndex;
                                foreach (Armor objArmor in notifyCollectionChangedEventArgs.NewItems)
                                {
                                    AddToTree(objArmor, intNewIndex);
                                    ++intNewIndex;
                                    objArmor.ArmorMods.AddTaggedCollectionChanged(treArmor, MakeDirtyWithCharacterUpdate);
                                    objArmor.ArmorMods.AddTaggedCollectionChanged(treArmor,
                                        (x, y) => RefreshArmorMods(treArmor, objArmor, cmsArmorMod, cmsArmorGear, y));
                                    objArmor.GearChildren.AddTaggedCollectionChanged(treArmor, MakeDirtyWithCharacterUpdate);
                                    objArmor.GearChildren.AddTaggedCollectionChanged(treArmor,
                                        (x, y) => objArmor.RefreshChildrenGears(treArmor, cmsArmorGear,
                                            () => objArmor.ArmorMods.Count, y));
                                    foreach (Gear objGear in objArmor.GearChildren)
                                        objGear.SetupChildrenGearsCollectionChanged(true, treArmor, cmsArmorGear);
                                    foreach (ArmorMod objArmorMod in objArmor.ArmorMods)
                                    {
                                        objArmorMod.GearChildren.AddTaggedCollectionChanged(treArmor, MakeDirtyWithCharacterUpdate);
                                        objArmorMod.GearChildren.AddTaggedCollectionChanged(treArmor,
                                            (x, y) => objArmorMod.RefreshChildrenGears(treArmor, cmsArmorGear, null, y));
                                        foreach (Gear objGear in objArmorMod.GearChildren)
                                            objGear.SetupChildrenGearsCollectionChanged(true, treArmor, cmsArmorGear);
                                    }
                                }

                                if (nodRoot != null && nodRoot.Nodes.Count == 0)
                                {
                                    nodRoot.Remove();
                                }

                                treArmor.SelectedNode = treArmor.FindNode(strSelectedId);
                            }
                            break;

                        case NotifyCollectionChangedAction.Move:
                            {
                                foreach (Armor objArmor in notifyCollectionChangedEventArgs.OldItems)
                                {
                                    treArmor.FindNode(objArmor.InternalId)?.Remove();
                                }

                                int intNewIndex = notifyCollectionChangedEventArgs.NewStartingIndex;
                                foreach (Armor objArmor in notifyCollectionChangedEventArgs.NewItems)
                                {
                                    AddToTree(objArmor, intNewIndex);
                                    ++intNewIndex;
                                }

                                if (nodRoot != null && nodRoot.Nodes.Count == 0)
                                {
                                    nodRoot.Remove();
                                }

                                treArmor.SelectedNode = treArmor.FindNode(strSelectedId);
                            }
                            break;
                    }
                }

                void AddToTree(Armor objArmor, int intIndex = -1, bool blnSingleAdd = true)
                {
                    TreeNode objNode = objArmor.CreateTreeNode(cmsArmor, cmsArmorMod, cmsArmorGear);
                    if (objNode == null)
                        return;
                    TreeNode nodParent = null;
                    if (objArmor.Location != null)
                    {
                        nodParent = treArmor.FindNode(objArmor.Location.InternalId, false);
                    }

                    if (nodParent == null)
                    {
                        if (nodRoot == null)
                        {
                            nodRoot = new TreeNode
                            {
                                Tag = "Node_SelectedArmor",
                                Text = LanguageManager.GetString("Node_SelectedArmor")
                            };
                            treArmor.Nodes.Insert(0, nodRoot);
                        }

                        nodParent = nodRoot;
                    }

                    if (intIndex >= 0)
                        nodParent.Nodes.Insert(intIndex, objNode);
                    else
                        nodParent.Nodes.Add(objNode);
                    nodParent.Expand();
                    if (blnSingleAdd)
                        treArmor.SelectedNode = objNode;
                }
            }
        }

        protected void RefreshArmorMods(TreeView treArmor, Armor objArmor, ContextMenuStrip cmsArmorMod, ContextMenuStrip cmsArmorGear, NotifyCollectionChangedEventArgs notifyCollectionChangedEventArgs)
        {
            if (treArmor == null || objArmor == null || notifyCollectionChangedEventArgs == null)
                return;
            TreeNode nodArmor = treArmor.FindNode(objArmor.InternalId);
            if (nodArmor == null)
                return;
            using (new CursorWait(this))
            {
                switch (notifyCollectionChangedEventArgs.Action)
                {
                    case NotifyCollectionChangedAction.Add:
                        {
                            int intNewIndex = notifyCollectionChangedEventArgs.NewStartingIndex;
                            foreach (ArmorMod objArmorMod in notifyCollectionChangedEventArgs.NewItems)
                            {
                                AddToTree(objArmorMod, intNewIndex);
                                objArmorMod.GearChildren.AddTaggedCollectionChanged(treArmor, MakeDirtyWithCharacterUpdate);
                                objArmorMod.GearChildren.AddTaggedCollectionChanged(treArmor,
                                    (x, y) => objArmorMod.RefreshChildrenGears(treArmor, cmsArmorGear, null, y));
                                foreach (Gear objGear in objArmorMod.GearChildren)
                                    objGear.SetupChildrenGearsCollectionChanged(true, treArmor, cmsArmorGear);
                                ++intNewIndex;
                            }
                        }
                        break;

                    case NotifyCollectionChangedAction.Remove:
                        {
                            foreach (ArmorMod objArmorMod in notifyCollectionChangedEventArgs.OldItems)
                            {
                                objArmorMod.GearChildren.RemoveTaggedCollectionChanged(treArmor);
                                foreach (Gear objGear in objArmorMod.GearChildren)
                                    objGear.SetupChildrenGearsCollectionChanged(false, treArmor);
                                nodArmor.FindNode(objArmorMod.InternalId)?.Remove();
                            }
                        }
                        break;

                    case NotifyCollectionChangedAction.Replace:
                        {
                            string strSelectedId =
                                (treArmor.SelectedNode?.Tag as IHasInternalId)?.InternalId ?? string.Empty;
                            foreach (ArmorMod objArmorMod in notifyCollectionChangedEventArgs.OldItems)
                            {
                                objArmorMod.GearChildren.RemoveTaggedCollectionChanged(treArmor);
                                foreach (Gear objGear in objArmorMod.GearChildren)
                                    objGear.SetupChildrenGearsCollectionChanged(false, treArmor);
                                nodArmor.FindNode(objArmorMod.InternalId)?.Remove();
                            }

                            int intNewIndex = notifyCollectionChangedEventArgs.NewStartingIndex;
                            foreach (ArmorMod objArmorMod in notifyCollectionChangedEventArgs.NewItems)
                            {
                                AddToTree(objArmorMod, intNewIndex);
                                objArmorMod.GearChildren.AddTaggedCollectionChanged(treArmor, MakeDirtyWithCharacterUpdate);
                                objArmorMod.GearChildren.AddTaggedCollectionChanged(treArmor,
                                    (x, y) => objArmorMod.RefreshChildrenGears(treArmor, cmsArmorGear, null, y));
                                foreach (Gear objGear in objArmorMod.GearChildren)
                                    objGear.SetupChildrenGearsCollectionChanged(true, treArmor, cmsArmorGear);
                                ++intNewIndex;
                            }

                            treArmor.SelectedNode = treArmor.FindNode(strSelectedId);
                        }
                        break;

                    case NotifyCollectionChangedAction.Move:
                        {
                            string strSelectedId =
                                (treArmor.SelectedNode?.Tag as IHasInternalId)?.InternalId ?? string.Empty;
                            foreach (ArmorMod objArmorMod in notifyCollectionChangedEventArgs.OldItems)
                            {
                                nodArmor.FindNode(objArmorMod.InternalId)?.Remove();
                            }

                            int intNewIndex = notifyCollectionChangedEventArgs.NewStartingIndex;
                            foreach (ArmorMod objArmorMod in notifyCollectionChangedEventArgs.NewItems)
                            {
                                AddToTree(objArmorMod, intNewIndex);
                                ++intNewIndex;
                            }

                            treArmor.SelectedNode = treArmor.FindNode(strSelectedId);
                        }
                        break;

                    case NotifyCollectionChangedAction.Reset:
                        {
                            for (int i = nodArmor.Nodes.Count - 1; i >= 0; --i)
                            {
                                TreeNode objNode = nodArmor.Nodes[i];
                                if (objNode.Tag is ArmorMod objNodeMod && !ReferenceEquals(objNodeMod.Parent, objArmor))
                                {
                                    objNode.Remove();
                                }
                            }
                        }
                        break;
                }

                void AddToTree(ArmorMod objArmorMod, int intIndex = -1, bool blnSingleAdd = true)
                {
                    TreeNode objNode = objArmorMod.CreateTreeNode(cmsArmorMod, cmsArmorGear);
                    if (objNode == null)
                        return;
                    if (intIndex >= 0)
                        nodArmor.Nodes.Insert(intIndex, objNode);
                    else
                        nodArmor.Nodes.Add(objNode);
                    nodArmor.Expand();
                    if (blnSingleAdd)
                        treArmor.SelectedNode = objNode;
                }
            }
        }

        protected void RefreshGears(TreeView treGear, ContextMenuStrip cmsGearLocation, ContextMenuStrip cmsGear, bool blnCommlinksOnly, NotifyCollectionChangedEventArgs notifyCollectionChangedEventArgs = null)
        {
            if (treGear == null)
                return;
            using (new CursorWait(this))
            {
                string strSelectedId = (treGear.SelectedNode?.Tag as IHasInternalId)?.InternalId ?? string.Empty;

                TreeNode nodRoot = null;

                if (notifyCollectionChangedEventArgs == null ||
                    notifyCollectionChangedEventArgs.Action == NotifyCollectionChangedAction.Reset)
                {
                    treGear.SuspendLayout();
                    treGear.Nodes.Clear();

                    // Start by populating Locations.
                    foreach (Location objLocation in CharacterObject.GearLocations)
                    {
                        treGear.Nodes.Add(objLocation.CreateTreeNode(cmsGearLocation));
                    }

                    // Add Gear.
                    foreach (Gear objGear in CharacterObject.Gear)
                    {
                        AddToTree(objGear, -1, false);
                        objGear.SetupChildrenGearsCollectionChanged(true, treGear, cmsGear);
                    }

                    treGear.SelectedNode = treGear.FindNode(strSelectedId);
                    treGear.ResumeLayout();
                }
                else
                {
                    nodRoot = treGear.FindNode("Node_SelectedGear", false);

                    switch (notifyCollectionChangedEventArgs.Action)
                    {
                        case NotifyCollectionChangedAction.Add:
                            {
                                int intNewIndex = notifyCollectionChangedEventArgs.NewStartingIndex;
                                foreach (Gear objGear in notifyCollectionChangedEventArgs.NewItems)
                                {
                                    AddToTree(objGear, intNewIndex);
                                    objGear.SetupChildrenGearsCollectionChanged(true, treGear, cmsGear);
                                    ++intNewIndex;
                                }
                            }
                            break;

                        case NotifyCollectionChangedAction.Remove:
                            {
                                foreach (Gear objGear in notifyCollectionChangedEventArgs.OldItems)
                                {
                                    objGear.SetupChildrenGearsCollectionChanged(false, treGear);
                                    treGear.FindNodeByTag(objGear)?.Remove();
                                }
                            }
                            break;

                        case NotifyCollectionChangedAction.Replace:
                            {
                                foreach (Gear objGear in notifyCollectionChangedEventArgs.OldItems)
                                {
                                    objGear.SetupChildrenGearsCollectionChanged(false, treGear, cmsGear);
                                    treGear.FindNodeByTag(objGear)?.Remove();
                                }

                                int intNewIndex = notifyCollectionChangedEventArgs.NewStartingIndex;
                                foreach (Gear objGear in notifyCollectionChangedEventArgs.NewItems)
                                {
                                    AddToTree(objGear, intNewIndex);
                                    objGear.Children.AddTaggedCollectionChanged(treGear, MakeDirtyWithCharacterUpdate);
                                    objGear.Children.AddTaggedCollectionChanged(treGear,
                                        (x, y) => objGear.RefreshChildrenGears(treGear, cmsGear, null, y));
                                    objGear.SetupChildrenGearsCollectionChanged(true, treGear, cmsGear);
                                    ++intNewIndex;
                                }

                                treGear.SelectedNode = treGear.FindNode(strSelectedId);
                            }
                            break;

                        case NotifyCollectionChangedAction.Move:
                            {
                                foreach (Gear objGear in notifyCollectionChangedEventArgs.OldItems)
                                {
                                    treGear.FindNodeByTag(objGear)?.Remove();
                                }

                                int intNewIndex = notifyCollectionChangedEventArgs.NewStartingIndex;
                                foreach (Gear objGear in notifyCollectionChangedEventArgs.NewItems)
                                {
                                    AddToTree(objGear, intNewIndex);
                                    ++intNewIndex;
                                }

                                treGear.SelectedNode = treGear.FindNode(strSelectedId);
                            }
                            break;
                    }
                }

                void AddToTree(Gear objGear, int intIndex = -1, bool blnSingleAdd = true)
                {
                    if (blnCommlinksOnly && !objGear.IsCommlink)
                        return;

                    TreeNode objNode = objGear.CreateTreeNode(cmsGear);
                    if (objNode == null)
                        return;
                    TreeNode nodParent = null;
                    if (objGear.Location != null)
                    {
                        nodParent = treGear.FindNodeByTag(objGear.Location, false);
                    }

                    if (nodParent == null)
                    {
                        if (nodRoot == null)
                        {
                            nodRoot = new TreeNode
                            {
                                Tag = "Node_SelectedGear",
                                Text = LanguageManager.GetString("Node_SelectedGear")
                            };
                            treGear.Nodes.Insert(0, nodRoot);
                        }

                        nodParent = nodRoot;
                    }

                    if (intIndex >= 0)
                        nodParent.Nodes.Insert(intIndex, objNode);
                    else
                        nodParent.Nodes.Add(objNode);
                    nodParent.Expand();
                    if (blnSingleAdd)
                        treGear.SelectedNode = objNode;
                }
            }
        }

        protected void RefreshDrugs(TreeView treGear, NotifyCollectionChangedEventArgs notifyCollectionChangedEventArgs = null)
        {
            if (treGear == null)
                return;
            using (new CursorWait(this))
            {
                string strSelectedId = (treGear.SelectedNode?.Tag as IHasInternalId)?.InternalId ?? string.Empty;

                TreeNode nodRoot = null;

                if (notifyCollectionChangedEventArgs == null ||
                    notifyCollectionChangedEventArgs.Action == NotifyCollectionChangedAction.Reset)
                {
                    treGear.SuspendLayout();
                    treGear.Nodes.Clear();

                    // Add Gear.
                    foreach (Drug d in CharacterObject.Drugs)
                    {
                        AddToTree(d, -1, false);
                    }

                    treGear.SelectedNode = treGear.FindNode(strSelectedId);
                    treGear.ResumeLayout();
                }
                else
                {
                    nodRoot = treGear.FindNode("Node_SelectedDrugs", false);

                    switch (notifyCollectionChangedEventArgs.Action)
                    {
                        case NotifyCollectionChangedAction.Add:
                            {
                                int intNewIndex = notifyCollectionChangedEventArgs.NewStartingIndex;
                                foreach (Drug d in notifyCollectionChangedEventArgs.NewItems)
                                {
                                    AddToTree(d, intNewIndex);
                                    ++intNewIndex;
                                }
                            }
                            break;

                        case NotifyCollectionChangedAction.Remove:
                            {
                                foreach (Drug d in notifyCollectionChangedEventArgs.OldItems)
                                {
                                    treGear.FindNodeByTag(d)?.Remove();
                                }
                            }
                            break;

                        case NotifyCollectionChangedAction.Replace:
                        case NotifyCollectionChangedAction.Move:
                            {
                                foreach (Drug d in notifyCollectionChangedEventArgs.OldItems)
                                {
                                    treGear.FindNodeByTag(d)?.Remove();
                                }

                                int intNewIndex = notifyCollectionChangedEventArgs.NewStartingIndex;
                                foreach (Drug d in notifyCollectionChangedEventArgs.NewItems)
                                {
                                    AddToTree(d, intNewIndex);
                                    ++intNewIndex;
                                }

                                treGear.SelectedNode = treGear.FindNode(strSelectedId);
                            }
                            break;
                    }
                }

                void AddToTree(Drug objGear, int intIndex = -1, bool blnSingleAdd = true)
                {
                    TreeNode objNode = objGear.CreateTreeNode();
                    if (objNode == null)
                        return;
                    if (nodRoot == null)
                    {
                        nodRoot = new TreeNode
                        {
                            Tag = "Node_SelectedDrugs",
                            Text = LanguageManager.GetString("Node_SelectedDrugs")
                        };
                        treGear.Nodes.Insert(0, nodRoot);
                    }

                    if (intIndex >= 0)
                        nodRoot.Nodes.Insert(intIndex, objNode);
                    else
                        nodRoot.Nodes.Add(objNode);
                    nodRoot.Expand();
                    if (blnSingleAdd)
                        treGear.SelectedNode = objNode;
                }
            }
        }

        protected void RefreshCyberware(TreeView treCyberware, ContextMenuStrip cmsCyberware, ContextMenuStrip cmsCyberwareGear, NotifyCollectionChangedEventArgs notifyCollectionChangedEventArgs = null)
        {
            if (treCyberware == null)
                return;

            TreeNode objCyberwareRoot = null;
            TreeNode objBiowareRoot = null;
            TreeNode objModularRoot = null;
            TreeNode objHoleNode = null;
            TreeNode objAntiHoleNode = null;

            using (new CursorWait(this))
            {
                string strSelectedId = (treCyberware.SelectedNode?.Tag as IHasInternalId)?.InternalId ?? string.Empty;

                if (notifyCollectionChangedEventArgs == null ||
                    notifyCollectionChangedEventArgs.Action == NotifyCollectionChangedAction.Reset)
                {
                    treCyberware.SuspendLayout();
                    treCyberware.Nodes.Clear();

                    foreach (Cyberware objCyberware in CharacterObject.Cyberware)
                    {
                        AddToTree(objCyberware, false);
                        objCyberware.SetupChildrenCyberwareCollectionChanged(true, treCyberware, cmsCyberware,
                            cmsCyberwareGear);
                    }

                    treCyberware.SortCustomAlphabetically(strSelectedId);
                    treCyberware.ResumeLayout();
                }
                else
                {
                    objCyberwareRoot = treCyberware.FindNode("Node_SelectedCyberware", false);
                    objBiowareRoot = treCyberware.FindNode("Node_SelectedBioware", false);
                    objModularRoot = treCyberware.FindNode("Node_UnequippedModularCyberware", false);
                    objHoleNode =
                        treCyberware.FindNode(
                            Cyberware.EssenceHoleGUID.ToString("D", GlobalSettings.InvariantCultureInfo), false);
                    objAntiHoleNode =
                        treCyberware.FindNode(
                            Cyberware.EssenceAntiHoleGUID.ToString("D", GlobalSettings.InvariantCultureInfo), false);
                    switch (notifyCollectionChangedEventArgs.Action)
                    {
                        case NotifyCollectionChangedAction.Add:
                            {
                                foreach (Cyberware objCyberware in notifyCollectionChangedEventArgs.NewItems)
                                {
                                    AddToTree(objCyberware);
                                    objCyberware.SetupChildrenCyberwareCollectionChanged(true, treCyberware, cmsCyberware,
                                        cmsCyberwareGear);
                                }
                            }
                            break;

                        case NotifyCollectionChangedAction.Remove:
                            {
                                foreach (Cyberware objCyberware in notifyCollectionChangedEventArgs.OldItems)
                                {
                                    objCyberware.SetupChildrenCyberwareCollectionChanged(false, treCyberware);
                                    TreeNode objNode = treCyberware.FindNodeByTag(objCyberware);
                                    if (objNode != null)
                                    {
                                        TreeNode objParent = objNode.Parent;
                                        objNode.Remove();
                                        if (objParent != null && objParent.Level == 0 && objParent.Nodes.Count == 0)
                                            objParent.Remove();
                                    }
                                }
                            }
                            break;

                        case NotifyCollectionChangedAction.Replace:
                            {
                                List<TreeNode> lstOldParentNodes =
                                    new List<TreeNode>(notifyCollectionChangedEventArgs.OldItems.Count);

                                foreach (Cyberware objCyberware in notifyCollectionChangedEventArgs.OldItems)
                                {
                                    objCyberware.SetupChildrenCyberwareCollectionChanged(false, treCyberware);
                                    TreeNode objNode = treCyberware.FindNodeByTag(objCyberware);
                                    if (objNode != null)
                                    {
                                        TreeNode objParent = objNode.Parent;
                                        objNode.Remove();
                                        if (objParent != null && objParent.Level == 0)
                                            lstOldParentNodes.Add(objParent);
                                    }
                                }

                                foreach (Cyberware objCyberware in notifyCollectionChangedEventArgs.NewItems)
                                {
                                    AddToTree(objCyberware);
                                    objCyberware.SetupChildrenCyberwareCollectionChanged(true, treCyberware, cmsCyberware,
                                        cmsCyberwareGear);
                                }

                                foreach (TreeNode objOldParent in lstOldParentNodes)
                                {
                                    if (objOldParent.Nodes.Count == 0)
                                        objOldParent.Remove();
                                }

                                treCyberware.SelectedNode = treCyberware.FindNode(strSelectedId);
                            }
                            break;
                    }
                }

                void AddToTree(Cyberware objCyberware, bool blnSingleAdd = true)
                {
                    if (objCyberware.SourceID == Cyberware.EssenceHoleGUID)
                    {
                        if (objHoleNode == null)
                        {
                            objHoleNode = objCyberware.CreateTreeNode(null, null);
                            treCyberware.Nodes.Insert(3, objHoleNode);
                        }

                        if (blnSingleAdd)
                            treCyberware.SelectedNode = objHoleNode;
                        return;
                    }

                    if (objCyberware.SourceID == Cyberware.EssenceAntiHoleGUID)
                    {
                        if (objAntiHoleNode == null)
                        {
                            objAntiHoleNode = objCyberware.CreateTreeNode(null, null);
                            treCyberware.Nodes.Insert(3, objAntiHoleNode);
                        }

                        if (blnSingleAdd)
                            treCyberware.SelectedNode = objAntiHoleNode;
                        return;
                    }

                    TreeNode objNode = objCyberware.CreateTreeNode(cmsCyberware, cmsCyberwareGear);
                    if (objNode == null)
                        return;

                    TreeNode nodParent = null;
                    switch (objCyberware.SourceType)
                    {
                        case Improvement.ImprovementSource.Cyberware when objCyberware.IsModularCurrentlyEquipped:
                            {
                                if (objCyberwareRoot == null)
                                {
                                    objCyberwareRoot = new TreeNode
                                    {
                                        Tag = "Node_SelectedCyberware",
                                        Text = LanguageManager.GetString("Node_SelectedCyberware")
                                    };
                                    treCyberware.Nodes.Insert(0, objCyberwareRoot);
                                    objCyberwareRoot.Expand();
                                }

                                nodParent = objCyberwareRoot;
                                break;
                            }
                        case Improvement.ImprovementSource.Cyberware:
                            {
                                if (objModularRoot == null)
                                {
                                    objModularRoot = new TreeNode
                                    {
                                        Tag = "Node_UnequippedModularCyberware",
                                        Text = LanguageManager.GetString("Node_UnequippedModularCyberware")
                                    };
                                    int intIndex = 0;
                                    if (objBiowareRoot != null || objCyberwareRoot != null)
                                        intIndex = objBiowareRoot != null && objCyberwareRoot != null ? 2 : 1;
                                    treCyberware.Nodes.Insert(intIndex, objModularRoot);
                                    objModularRoot.Expand();
                                }

                                nodParent = objModularRoot;
                                break;
                            }
                        case Improvement.ImprovementSource.Bioware:
                            {
                                if (objBiowareRoot == null)
                                {
                                    objBiowareRoot = new TreeNode
                                    {
                                        Tag = "Node_SelectedBioware",
                                        Text = LanguageManager.GetString("Node_SelectedBioware")
                                    };
                                    treCyberware.Nodes.Insert(objCyberwareRoot == null ? 0 : 1, objBiowareRoot);
                                    objBiowareRoot.Expand();
                                }

                                nodParent = objBiowareRoot;
                                break;
                            }
                    }

                    if (nodParent != null)
                    {
                        if (blnSingleAdd)
                        {
                            TreeNodeCollection lstParentNodeChildren = nodParent.Nodes;
                            int intNodesCount = lstParentNodeChildren.Count;
                            int intTargetIndex = 0;
                            for (; intTargetIndex < intNodesCount; ++intTargetIndex)
                            {
                                if (CompareTreeNodes.CompareText(lstParentNodeChildren[intTargetIndex], objNode) >= 0)
                                {
                                    break;
                                }
                            }

                            lstParentNodeChildren.Insert(intTargetIndex, objNode);
                            treCyberware.SelectedNode = objNode;
                        }
                        else
                            nodParent.Nodes.Add(objNode);
                    }
                }
            }
        }

        protected void RefreshVehicles(TreeView treVehicles, ContextMenuStrip cmsVehicleLocation, ContextMenuStrip cmsVehicle, ContextMenuStrip cmsVehicleWeapon, ContextMenuStrip cmsVehicleWeaponAccessory, ContextMenuStrip cmsVehicleWeaponAccessoryGear, ContextMenuStrip cmsVehicleGear, ContextMenuStrip cmsVehicleWeaponMount, ContextMenuStrip cmsCyberware, ContextMenuStrip cmsCyberwareGear, NotifyCollectionChangedEventArgs notifyCollectionChangedEventArgs = null)
        {
            if (treVehicles == null)
                return;
            using (new CursorWait(this))
            {
                string strSelectedId = (treVehicles.SelectedNode?.Tag as IHasInternalId)?.InternalId ?? string.Empty;

                TreeNode nodRoot = null;

                if (notifyCollectionChangedEventArgs == null ||
                    notifyCollectionChangedEventArgs.Action == NotifyCollectionChangedAction.Reset)
                {
                    treVehicles.SuspendLayout();
                    treVehicles.Nodes.Clear();

                    // Start by populating Locations.
                    foreach (Location objLocation in CharacterObject.VehicleLocations)
                    {
                        treVehicles.Nodes.Add(objLocation.CreateTreeNode(cmsVehicleLocation));
                    }

                    // Add Vehicles.
                    foreach (Vehicle objVehicle in CharacterObject.Vehicles)
                    {
                        AddToTree(objVehicle, -1, false);
                        objVehicle.Mods.AddTaggedCollectionChanged(treVehicles, MakeDirtyWithCharacterUpdate);
                        objVehicle.Mods.AddTaggedCollectionChanged(treVehicles,
                            (x, y) => objVehicle.RefreshVehicleMods(treVehicles, cmsVehicle, cmsCyberware,
                                cmsCyberwareGear, cmsVehicleWeapon, cmsVehicleWeaponAccessory,
                                cmsVehicleWeaponAccessoryGear, null, y));
                        objVehicle.WeaponMounts.AddTaggedCollectionChanged(treVehicles, MakeDirtyWithCharacterUpdate);
                        objVehicle.WeaponMounts.AddTaggedCollectionChanged(treVehicles,
                            (x, y) => objVehicle.RefreshVehicleWeaponMounts(treVehicles, cmsVehicleWeaponMount,
                                cmsVehicleWeapon, cmsVehicleWeaponAccessory, cmsVehicleWeaponAccessoryGear,
                                cmsCyberware, cmsCyberwareGear, cmsVehicle, () => objVehicle.Mods.Count, y));
                        objVehicle.Weapons.AddTaggedCollectionChanged(treVehicles, MakeDirtyWithCharacterUpdate);
                        objVehicle.Weapons.AddTaggedCollectionChanged(treVehicles,
                            (x, y) => objVehicle.RefreshChildrenWeapons(treVehicles, cmsVehicleWeapon,
                                cmsVehicleWeaponAccessory, cmsVehicleWeaponAccessoryGear,
                                () => objVehicle.Mods.Count + (objVehicle.WeaponMounts.Count > 0 ? 1 : 0), y));
                        foreach (VehicleMod objMod in objVehicle.Mods)
                        {
                            objMod.Cyberware.AddTaggedCollectionChanged(treVehicles, MakeDirtyWithCharacterUpdate);
                            objMod.Cyberware.AddTaggedCollectionChanged(treVehicles,
                                (x, y) => objMod.RefreshChildrenCyberware(treVehicles, cmsCyberware, cmsCyberwareGear,
                                    null, y));
                            foreach (Cyberware objCyberware in objMod.Cyberware)
                                objCyberware.SetupChildrenCyberwareCollectionChanged(true, treVehicles, cmsCyberware,
                                    cmsCyberwareGear);
                            objMod.Weapons.AddTaggedCollectionChanged(treVehicles, MakeDirtyWithCharacterUpdate);
                            objMod.Weapons.AddTaggedCollectionChanged(treVehicles,
                                (x, y) => objMod.RefreshChildrenWeapons(treVehicles, cmsVehicleWeapon,
                                    cmsVehicleWeaponAccessory, cmsVehicleWeaponAccessoryGear,
                                    () => objMod.Cyberware.Count, y));
                            foreach (Weapon objWeapon in objMod.Weapons)
                                objWeapon.SetupChildrenWeaponsCollectionChanged(true, treVehicles, cmsVehicleWeapon,
                                    cmsVehicleWeaponAccessory, cmsVehicleWeaponAccessoryGear);
                        }

                        foreach (WeaponMount objMount in objVehicle.WeaponMounts)
                        {
                            objMount.Mods.AddTaggedCollectionChanged(treVehicles, MakeDirtyWithCharacterUpdate);
                            objMount.Mods.AddTaggedCollectionChanged(treVehicles,
                                (x, y) => objMount.RefreshVehicleMods(treVehicles, cmsVehicle, cmsCyberware,
                                    cmsCyberwareGear, cmsVehicleWeapon, cmsVehicleWeaponAccessory,
                                    cmsVehicleWeaponAccessoryGear, null, y));
                            objMount.Weapons.AddTaggedCollectionChanged(treVehicles, MakeDirtyWithCharacterUpdate);
                            objMount.Weapons.AddTaggedCollectionChanged(treVehicles,
                                (x, y) => objMount.RefreshChildrenWeapons(treVehicles, cmsVehicleWeapon,
                                    cmsVehicleWeaponAccessory, cmsVehicleWeaponAccessoryGear, () => objMount.Mods.Count,
                                    y));
                            foreach (Weapon objWeapon in objMount.Weapons)
                                objWeapon.SetupChildrenWeaponsCollectionChanged(true, treVehicles, cmsVehicleWeapon,
                                    cmsVehicleWeaponAccessory, cmsVehicleWeaponAccessoryGear);
                            foreach (VehicleMod objMod in objMount.Mods)
                            {
                                foreach (Cyberware objCyberware in objMod.Cyberware)
                                    objCyberware.SetupChildrenCyberwareCollectionChanged(true, treVehicles,
                                        cmsCyberware, cmsCyberwareGear);
                                foreach (Weapon objWeapon in objMod.Weapons)
                                    objWeapon.SetupChildrenWeaponsCollectionChanged(true, treVehicles, cmsVehicleWeapon,
                                        cmsVehicleWeaponAccessory, cmsVehicleWeaponAccessoryGear);
                            }
                        }

                        foreach (Weapon objWeapon in objVehicle.Weapons)
                            objWeapon.SetupChildrenWeaponsCollectionChanged(true, treVehicles, cmsVehicleWeapon,
                                cmsVehicleWeaponAccessory, cmsVehicleWeaponAccessoryGear);
                        objVehicle.GearChildren.AddTaggedCollectionChanged(treVehicles, MakeDirtyWithCharacterUpdate);
                        objVehicle.GearChildren.AddTaggedCollectionChanged(treVehicles,
                            (x, y) => objVehicle.RefreshChildrenGears(treVehicles, cmsVehicleGear,
                                () => objVehicle.Mods.Count + objVehicle.Weapons.Count +
                                      (objVehicle.WeaponMounts.Count > 0 ? 1 : 0), y));
                        foreach (Gear objGear in objVehicle.GearChildren)
                            objGear.SetupChildrenGearsCollectionChanged(true, treVehicles, cmsVehicleGear);
                        objVehicle.Locations.AddTaggedCollectionChanged(treVehicles, MakeDirty);
                        objVehicle.Locations.AddTaggedCollectionChanged(treVehicles,
                            (x, y) => RefreshLocationsInVehicle(treVehicles, objVehicle, cmsVehicleLocation,
                                () => objVehicle.Mods.Count + objVehicle.Weapons.Count +
                                      (objVehicle.WeaponMounts.Count > 0 ? 1 : 0) +
                                      objVehicle.GearChildren.Count(z => z.Location == null), y));
                    }

                    treVehicles.SelectedNode = treVehicles.FindNode(strSelectedId);
                    treVehicles.ResumeLayout();
                }
                else
                {
                    nodRoot = treVehicles.FindNode("Node_SelectedVehicles", false);

                    switch (notifyCollectionChangedEventArgs.Action)
                    {
                        case NotifyCollectionChangedAction.Add:
                            {
                                int intNewIndex = notifyCollectionChangedEventArgs.NewStartingIndex;
                                foreach (Vehicle objVehicle in notifyCollectionChangedEventArgs.NewItems)
                                {
                                    AddToTree(objVehicle, intNewIndex);
                                    objVehicle.Mods.AddTaggedCollectionChanged(treVehicles, MakeDirtyWithCharacterUpdate);
                                    objVehicle.Mods.AddTaggedCollectionChanged(treVehicles,
                                        (x, y) => objVehicle.RefreshVehicleMods(treVehicles, cmsVehicle, cmsCyberware,
                                            cmsCyberwareGear, cmsVehicleWeapon, cmsVehicleWeaponAccessory,
                                            cmsVehicleWeaponAccessoryGear, null, y));
                                    objVehicle.WeaponMounts.AddTaggedCollectionChanged(treVehicles, MakeDirtyWithCharacterUpdate);
                                    objVehicle.WeaponMounts.AddTaggedCollectionChanged(treVehicles,
                                        (x, y) => objVehicle.RefreshVehicleWeaponMounts(treVehicles, cmsVehicleWeaponMount,
                                            cmsVehicleWeapon, cmsVehicleWeaponAccessory, cmsVehicleWeaponAccessoryGear,
                                            cmsCyberware, cmsCyberwareGear, cmsVehicle, () => objVehicle.Mods.Count, y));
                                    objVehicle.Weapons.AddTaggedCollectionChanged(treVehicles, MakeDirtyWithCharacterUpdate);
                                    objVehicle.Weapons.AddTaggedCollectionChanged(treVehicles,
                                        (x, y) => objVehicle.RefreshChildrenWeapons(treVehicles, cmsVehicleWeapon,
                                            cmsVehicleWeaponAccessory, cmsVehicleWeaponAccessoryGear,
                                            () => objVehicle.Mods.Count + (objVehicle.WeaponMounts.Count > 0 ? 1 : 0), y));
                                    foreach (VehicleMod objMod in objVehicle.Mods)
                                    {
                                        objMod.Cyberware.AddTaggedCollectionChanged(treVehicles, MakeDirtyWithCharacterUpdate);
                                        objMod.Cyberware.AddTaggedCollectionChanged(treVehicles,
                                            (x, y) => objMod.RefreshChildrenCyberware(treVehicles, cmsCyberware,
                                                cmsCyberwareGear, null, y));
                                        foreach (Cyberware objCyberware in objMod.Cyberware)
                                            objCyberware.SetupChildrenCyberwareCollectionChanged(true, treVehicles,
                                                cmsCyberware, cmsCyberwareGear);
                                        objMod.Weapons.AddTaggedCollectionChanged(treVehicles, MakeDirtyWithCharacterUpdate);
                                        objMod.Weapons.AddTaggedCollectionChanged(treVehicles,
                                            (x, y) => objMod.RefreshChildrenWeapons(treVehicles, cmsVehicleWeapon,
                                                cmsVehicleWeaponAccessory, cmsVehicleWeaponAccessoryGear,
                                                () => objMod.Cyberware.Count, y));
                                        foreach (Weapon objWeapon in objMod.Weapons)
                                            objWeapon.SetupChildrenWeaponsCollectionChanged(true, treVehicles,
                                                cmsVehicleWeapon, cmsVehicleWeaponAccessory, cmsVehicleWeaponAccessoryGear);
                                    }

                                    foreach (WeaponMount objMount in objVehicle.WeaponMounts)
                                    {
                                        objMount.Mods.AddTaggedCollectionChanged(treVehicles, MakeDirtyWithCharacterUpdate);
                                        objMount.Mods.AddTaggedCollectionChanged(treVehicles,
                                            (x, y) => objMount.RefreshVehicleMods(treVehicles, cmsVehicle, cmsCyberware,
                                                cmsCyberwareGear, cmsVehicleWeapon, cmsVehicleWeaponAccessory,
                                                cmsVehicleWeaponAccessoryGear, null, y));
                                        objMount.Weapons.AddTaggedCollectionChanged(treVehicles, MakeDirtyWithCharacterUpdate);
                                        objMount.Weapons.AddTaggedCollectionChanged(treVehicles,
                                            (x, y) => objMount.RefreshChildrenWeapons(treVehicles, cmsVehicleWeapon,
                                                cmsVehicleWeaponAccessory, cmsVehicleWeaponAccessoryGear,
                                                () => objMount.Mods.Count, y));
                                        foreach (Weapon objWeapon in objMount.Weapons)
                                            objWeapon.SetupChildrenWeaponsCollectionChanged(true, treVehicles,
                                                cmsVehicleWeapon, cmsVehicleWeaponAccessory, cmsVehicleWeaponAccessoryGear);
                                        foreach (VehicleMod objMod in objMount.Mods)
                                        {
                                            foreach (Cyberware objCyberware in objMod.Cyberware)
                                                objCyberware.SetupChildrenCyberwareCollectionChanged(true, treVehicles,
                                                    cmsCyberware, cmsCyberwareGear);
                                            foreach (Weapon objWeapon in objMod.Weapons)
                                                objWeapon.SetupChildrenWeaponsCollectionChanged(true, treVehicles,
                                                    cmsVehicleWeapon, cmsVehicleWeaponAccessory,
                                                    cmsVehicleWeaponAccessoryGear);
                                        }
                                    }

                                    foreach (Weapon objWeapon in objVehicle.Weapons)
                                        objWeapon.SetupChildrenWeaponsCollectionChanged(true, treVehicles, cmsVehicleWeapon,
                                            cmsVehicleWeaponAccessory, cmsVehicleWeaponAccessoryGear);
                                    objVehicle.GearChildren.AddTaggedCollectionChanged(treVehicles, MakeDirtyWithCharacterUpdate);
                                    objVehicle.GearChildren.AddTaggedCollectionChanged(treVehicles,
                                        (x, y) => objVehicle.RefreshChildrenGears(treVehicles, cmsVehicleGear,
                                            () => objVehicle.Mods.Count + objVehicle.Weapons.Count +
                                                  (objVehicle.WeaponMounts.Count > 0 ? 1 : 0), y));
                                    foreach (Gear objGear in objVehicle.GearChildren)
                                        objGear.SetupChildrenGearsCollectionChanged(true, treVehicles, cmsVehicleGear);
                                    objVehicle.Locations.AddTaggedCollectionChanged(treVehicles, MakeDirty);
                                    objVehicle.Locations.AddTaggedCollectionChanged(treVehicles,
                                        (x, y) => RefreshLocationsInVehicle(treVehicles, objVehicle, cmsVehicleLocation,
                                            () => objVehicle.Mods.Count + objVehicle.Weapons.Count +
                                                  (objVehicle.WeaponMounts.Count > 0 ? 1 : 0) +
                                                  objVehicle.GearChildren.Count(z => z.Location == null), y));
                                    ++intNewIndex;
                                }
                            }
                            break;

                        case NotifyCollectionChangedAction.Remove:
                            {
                                foreach (Vehicle objVehicle in notifyCollectionChangedEventArgs.OldItems)
                                {
                                    objVehicle.Mods.RemoveTaggedCollectionChanged(treVehicles);
                                    objVehicle.WeaponMounts.RemoveTaggedCollectionChanged(treVehicles);
                                    objVehicle.Weapons.RemoveTaggedCollectionChanged(treVehicles);
                                    foreach (VehicleMod objMod in objVehicle.Mods)
                                    {
                                        objMod.Cyberware.RemoveTaggedCollectionChanged(treVehicles);
                                        foreach (Cyberware objCyberware in objMod.Cyberware)
                                            objCyberware.SetupChildrenCyberwareCollectionChanged(false, treVehicles);
                                        objMod.Weapons.RemoveTaggedCollectionChanged(treVehicles);
                                        foreach (Weapon objWeapon in objMod.Weapons)
                                            objWeapon.SetupChildrenWeaponsCollectionChanged(false, treVehicles);
                                    }

                                    foreach (WeaponMount objMount in objVehicle.WeaponMounts)
                                    {
                                        objMount.Mods.RemoveTaggedCollectionChanged(treVehicles);
                                        objMount.Weapons.RemoveTaggedCollectionChanged(treVehicles);
                                        foreach (Weapon objWeapon in objMount.Weapons)
                                            objWeapon.SetupChildrenWeaponsCollectionChanged(false, treVehicles);
                                        foreach (VehicleMod objMod in objMount.Mods)
                                        {
                                            objMod.Cyberware.RemoveTaggedCollectionChanged(treVehicles);
                                            foreach (Cyberware objCyberware in objMod.Cyberware)
                                                objCyberware.SetupChildrenCyberwareCollectionChanged(false, treVehicles);
                                            objMod.Weapons.RemoveTaggedCollectionChanged(treVehicles);
                                            foreach (Weapon objWeapon in objMod.Weapons)
                                                objWeapon.SetupChildrenWeaponsCollectionChanged(false, treVehicles);
                                        }
                                    }

                                    foreach (Weapon objWeapon in objVehicle.Weapons)
                                        objWeapon.SetupChildrenWeaponsCollectionChanged(false, treVehicles);
                                    objVehicle.GearChildren.RemoveTaggedCollectionChanged(treVehicles);
                                    foreach (Gear objGear in objVehicle.GearChildren)
                                        objGear.SetupChildrenGearsCollectionChanged(false, treVehicles);
                                    objVehicle.Locations.RemoveTaggedCollectionChanged(treVehicles);
                                    treVehicles.FindNodeByTag(objVehicle)?.Remove();
                                }
                            }
                            break;

                        case NotifyCollectionChangedAction.Replace:
                            {
                                foreach (Vehicle objVehicle in notifyCollectionChangedEventArgs.OldItems)
                                {
                                    objVehicle.Mods.RemoveTaggedCollectionChanged(treVehicles);
                                    objVehicle.WeaponMounts.RemoveTaggedCollectionChanged(treVehicles);
                                    objVehicle.Weapons.RemoveTaggedCollectionChanged(treVehicles);
                                    foreach (VehicleMod objMod in objVehicle.Mods)
                                    {
                                        objMod.Cyberware.RemoveTaggedCollectionChanged(treVehicles);
                                        foreach (Cyberware objCyberware in objMod.Cyberware)
                                            objCyberware.SetupChildrenCyberwareCollectionChanged(false, treVehicles);
                                        objMod.Weapons.RemoveTaggedCollectionChanged(treVehicles);
                                        foreach (Weapon objWeapon in objMod.Weapons)
                                            objWeapon.SetupChildrenWeaponsCollectionChanged(false, treVehicles);
                                    }

                                    foreach (WeaponMount objMount in objVehicle.WeaponMounts)
                                    {
                                        objMount.Mods.RemoveTaggedCollectionChanged(treVehicles);
                                        objMount.Weapons.RemoveTaggedCollectionChanged(treVehicles);
                                        foreach (Weapon objWeapon in objMount.Weapons)
                                            objWeapon.SetupChildrenWeaponsCollectionChanged(false, treVehicles);
                                        foreach (VehicleMod objMod in objMount.Mods)
                                        {
                                            objMod.Cyberware.RemoveTaggedCollectionChanged(treVehicles);
                                            foreach (Cyberware objCyberware in objMod.Cyberware)
                                                objCyberware.SetupChildrenCyberwareCollectionChanged(false, treVehicles);
                                            objMod.Weapons.RemoveTaggedCollectionChanged(treVehicles);
                                            foreach (Weapon objWeapon in objMod.Weapons)
                                                objWeapon.SetupChildrenWeaponsCollectionChanged(false, treVehicles);
                                        }
                                    }

                                    foreach (Weapon objWeapon in objVehicle.Weapons)
                                        objWeapon.SetupChildrenWeaponsCollectionChanged(false, treVehicles);
                                    objVehicle.GearChildren.RemoveTaggedCollectionChanged(treVehicles);
                                    foreach (Gear objGear in objVehicle.GearChildren)
                                        objGear.SetupChildrenGearsCollectionChanged(false, treVehicles);
                                    objVehicle.Locations.RemoveTaggedCollectionChanged(treVehicles);
                                    treVehicles.FindNodeByTag(objVehicle)?.Remove();
                                }

                                int intNewIndex = notifyCollectionChangedEventArgs.NewStartingIndex;
                                foreach (Vehicle objVehicle in notifyCollectionChangedEventArgs.NewItems)
                                {
                                    AddToTree(objVehicle, intNewIndex);
                                    objVehicle.Mods.AddTaggedCollectionChanged(treVehicles, MakeDirtyWithCharacterUpdate);
                                    objVehicle.Mods.AddTaggedCollectionChanged(treVehicles,
                                        (x, y) => objVehicle.RefreshVehicleMods(treVehicles, cmsVehicle, cmsCyberware,
                                            cmsCyberwareGear, cmsVehicleWeapon, cmsVehicleWeaponAccessory,
                                            cmsVehicleWeaponAccessoryGear, null, y));
                                    objVehicle.WeaponMounts.AddTaggedCollectionChanged(treVehicles, MakeDirtyWithCharacterUpdate);
                                    objVehicle.WeaponMounts.AddTaggedCollectionChanged(treVehicles,
                                        (x, y) => objVehicle.RefreshVehicleWeaponMounts(treVehicles, cmsVehicleWeaponMount,
                                            cmsVehicleWeapon, cmsVehicleWeaponAccessory, cmsVehicleWeaponAccessoryGear,
                                            cmsCyberware, cmsCyberwareGear, cmsVehicle, () => objVehicle.Mods.Count, y));
                                    objVehicle.Weapons.AddTaggedCollectionChanged(treVehicles, MakeDirtyWithCharacterUpdate);
                                    objVehicle.Weapons.AddTaggedCollectionChanged(treVehicles,
                                        (x, y) => objVehicle.RefreshChildrenWeapons(treVehicles, cmsVehicleWeapon,
                                            cmsVehicleWeaponAccessory, cmsVehicleWeaponAccessoryGear,
                                            () => objVehicle.Mods.Count + (objVehicle.WeaponMounts.Count > 0 ? 1 : 0), y));
                                    foreach (VehicleMod objMod in objVehicle.Mods)
                                    {
                                        objMod.Cyberware.AddTaggedCollectionChanged(treVehicles, MakeDirtyWithCharacterUpdate);
                                        objMod.Cyberware.AddTaggedCollectionChanged(treVehicles,
                                            (x, y) => objMod.RefreshChildrenCyberware(treVehicles, cmsCyberware,
                                                cmsCyberwareGear, null, y));
                                        foreach (Cyberware objCyberware in objMod.Cyberware)
                                            objCyberware.SetupChildrenCyberwareCollectionChanged(true, treVehicles,
                                                cmsCyberware, cmsCyberwareGear);
                                        objMod.Weapons.AddTaggedCollectionChanged(treVehicles, MakeDirtyWithCharacterUpdate);
                                        objMod.Weapons.AddTaggedCollectionChanged(treVehicles,
                                            (x, y) => objMod.RefreshChildrenWeapons(treVehicles, cmsVehicleWeapon,
                                                cmsVehicleWeaponAccessory, cmsVehicleWeaponAccessoryGear,
                                                () => objMod.Cyberware.Count, y));
                                        foreach (Weapon objWeapon in objMod.Weapons)
                                            objWeapon.SetupChildrenWeaponsCollectionChanged(true, treVehicles,
                                                cmsVehicleWeapon, cmsVehicleWeaponAccessory, cmsVehicleWeaponAccessoryGear);
                                    }

                                    foreach (WeaponMount objMount in objVehicle.WeaponMounts)
                                    {
                                        objMount.Mods.AddTaggedCollectionChanged(treVehicles, MakeDirtyWithCharacterUpdate);
                                        objMount.Mods.AddTaggedCollectionChanged(treVehicles,
                                            (x, y) => objMount.RefreshVehicleMods(treVehicles, cmsVehicle, cmsCyberware,
                                                cmsCyberwareGear, cmsVehicleWeapon, cmsVehicleWeaponAccessory,
                                                cmsVehicleWeaponAccessoryGear, null, y));
                                        objMount.Weapons.AddTaggedCollectionChanged(treVehicles, MakeDirtyWithCharacterUpdate);
                                        objMount.Weapons.AddTaggedCollectionChanged(treVehicles,
                                            (x, y) => objMount.RefreshChildrenWeapons(treVehicles, cmsVehicleWeapon,
                                                cmsVehicleWeaponAccessory, cmsVehicleWeaponAccessoryGear,
                                                () => objMount.Mods.Count, y));
                                        foreach (Weapon objWeapon in objMount.Weapons)
                                            objWeapon.SetupChildrenWeaponsCollectionChanged(true, treVehicles,
                                                cmsVehicleWeapon, cmsVehicleWeaponAccessory, cmsVehicleWeaponAccessoryGear);
                                        foreach (VehicleMod objMod in objMount.Mods)
                                        {
                                            objMod.Cyberware.AddTaggedCollectionChanged(treVehicles, MakeDirtyWithCharacterUpdate);
                                            objMod.Cyberware.AddTaggedCollectionChanged(treVehicles,
                                                (x, y) => objMod.RefreshChildrenCyberware(treVehicles, cmsCyberware,
                                                    cmsCyberwareGear, null, y));
                                            foreach (Cyberware objCyberware in objMod.Cyberware)
                                                objCyberware.SetupChildrenCyberwareCollectionChanged(true, treVehicles,
                                                    cmsCyberware, cmsCyberwareGear);
                                            objMod.Weapons.AddTaggedCollectionChanged(treVehicles, MakeDirtyWithCharacterUpdate);
                                            objMod.Weapons.AddTaggedCollectionChanged(treVehicles,
                                                (x, y) => objMod.RefreshChildrenWeapons(treVehicles, cmsVehicleWeapon,
                                                    cmsVehicleWeaponAccessory, cmsVehicleWeaponAccessoryGear,
                                                    () => objMod.Cyberware.Count, y));
                                            foreach (Weapon objWeapon in objMod.Weapons)
                                                objWeapon.SetupChildrenWeaponsCollectionChanged(true, treVehicles,
                                                    cmsVehicleWeapon, cmsVehicleWeaponAccessory,
                                                    cmsVehicleWeaponAccessoryGear);
                                        }
                                    }

                                    foreach (Weapon objWeapon in objVehicle.Weapons)
                                        objWeapon.SetupChildrenWeaponsCollectionChanged(true, treVehicles, cmsVehicleWeapon,
                                            cmsVehicleWeaponAccessory, cmsVehicleWeaponAccessoryGear);
                                    objVehicle.GearChildren.AddTaggedCollectionChanged(treVehicles, MakeDirtyWithCharacterUpdate);
                                    objVehicle.GearChildren.AddTaggedCollectionChanged(treVehicles,
                                        (x, y) => objVehicle.RefreshChildrenGears(treVehicles, cmsVehicleGear,
                                            () => objVehicle.Mods.Count + objVehicle.Weapons.Count +
                                                  (objVehicle.WeaponMounts.Count > 0 ? 1 : 0), y));
                                    foreach (Gear objGear in objVehicle.GearChildren)
                                        objGear.SetupChildrenGearsCollectionChanged(true, treVehicles, cmsVehicleGear);
                                    objVehicle.Locations.AddTaggedCollectionChanged(treVehicles, MakeDirtyWithCharacterUpdate);
                                    objVehicle.Locations.AddTaggedCollectionChanged(treVehicles,
                                        (x, y) => RefreshLocationsInVehicle(treVehicles, objVehicle, cmsVehicleLocation,
                                            () => objVehicle.Mods.Count + objVehicle.Weapons.Count +
                                                  (objVehicle.WeaponMounts.Count > 0 ? 1 : 0) +
                                                  objVehicle.GearChildren.Count(z => z.Location != null), y));
                                    ++intNewIndex;
                                }

                                treVehicles.SelectedNode = treVehicles.FindNode(strSelectedId);
                            }
                            break;

                        case NotifyCollectionChangedAction.Move:
                            {
                                foreach (Vehicle objVehicle in notifyCollectionChangedEventArgs.OldItems)
                                {
                                    treVehicles.FindNodeByTag(objVehicle)?.Remove();
                                }

                                int intNewIndex = notifyCollectionChangedEventArgs.NewStartingIndex;
                                foreach (Vehicle objVehicle in notifyCollectionChangedEventArgs.NewItems)
                                {
                                    AddToTree(objVehicle, intNewIndex);
                                    ++intNewIndex;
                                }

                                treVehicles.SelectedNode = treVehicles.FindNode(strSelectedId);
                            }
                            break;
                    }
                }

                void AddToTree(Vehicle objVehicle, int intIndex = -1, bool blnSingleAdd = true)
                {
                    TreeNode objNode = objVehicle.CreateTreeNode(cmsVehicle, cmsVehicleLocation, cmsVehicleWeapon,
                        cmsVehicleWeaponAccessory, cmsVehicleWeaponAccessoryGear, cmsVehicleGear, cmsVehicleWeaponMount,
                        cmsCyberware, cmsCyberwareGear);
                    if (objNode == null)
                        return;

                    TreeNode nodParent = null;
                    if (objVehicle.Location != null)
                    {
                        nodParent = treVehicles.FindNodeByTag(objVehicle.Location, false);
                    }

                    if (nodParent == null)
                    {
                        if (nodRoot == null)
                        {
                            nodRoot = new TreeNode
                            {
                                Tag = "Node_SelectedVehicles",
                                Text = LanguageManager.GetString("Node_SelectedVehicles")
                            };
                            treVehicles.Nodes.Insert(0, nodRoot);
                        }

                        nodParent = nodRoot;
                    }

                    if (intIndex >= 0)
                        nodParent.Nodes.Insert(intIndex, objNode);
                    else
                        nodParent.Nodes.Add(objNode);
                    nodParent.Expand();
                    if (blnSingleAdd)
                        treVehicles.SelectedNode = objNode;
                }
            }
        }

        public void RefreshFociFromGear(TreeView treFoci, ContextMenuStrip cmsFocus, NotifyCollectionChangedEventArgs notifyCollectionChangedEventArgs = null)
        {
            if (treFoci == null)
                return;
            using (new CursorWait(this))
            {
                string strSelectedId = (treFoci.SelectedNode?.Tag as IHasInternalId)?.InternalId ?? string.Empty;

                if (notifyCollectionChangedEventArgs == null ||
                    notifyCollectionChangedEventArgs.Action == NotifyCollectionChangedAction.Reset)
                {
                    treFoci.SuspendLayout();
                    treFoci.Nodes.Clear();

                    int intFociTotal = 0;

                    int intMaxFocusTotal = CharacterObject.MAG.TotalValue * 5;
                    if (CharacterObjectSettings.MysAdeptSecondMAGAttribute && CharacterObject.IsMysticAdept)
                        intMaxFocusTotal = Math.Min(intMaxFocusTotal, CharacterObject.MAGAdept.TotalValue * 5);

                    foreach (Gear objGear in CharacterObject.Gear)
                    {
                        switch (objGear.Category)
                        {
                            case "Foci":
                            case "Metamagic Foci":
                                {
                                    TreeNode objNode = objGear.CreateTreeNode(cmsFocus);
                                    if (objNode == null)
                                        continue;
                                    objNode.Text = objNode.Text.CheapReplace(LanguageManager.GetString("String_Rating"),
                                        () => LanguageManager.GetString(objGear.RatingLabel));
                                    for (int i = CharacterObject.Foci.Count - 1; i >= 0; --i)
                                    {
                                        if (i < CharacterObject.Foci.Count)
                                        {
                                            Focus objFocus = CharacterObject.Foci[i];
                                            if (objFocus.GearObject == objGear)
                                            {
                                                intFociTotal += objFocus.Rating;
                                                // Do not let the number of BP spend on bonded Foci exceed MAG * 5.
                                                if (intFociTotal > intMaxFocusTotal && !CharacterObject.IgnoreRules)
                                                {
                                                    objGear.Bonded = false;
                                                    CharacterObject.Foci.RemoveAt(i);
                                                    objNode.Checked = false;
                                                }
                                                else
                                                    objNode.Checked = true;
                                            }
                                        }
                                    }

                                    AddToTree(objNode, false);
                                }
                                break;

                            case "Stacked Focus":
                                {
                                    foreach (StackedFocus objStack in CharacterObject.StackedFoci)
                                    {
                                        if (objStack.GearId == objGear.InternalId)
                                        {
                                            ImprovementManager.RemoveImprovements(CharacterObject,
                                                Improvement.ImprovementSource.StackedFocus, objStack.InternalId);

                                            if (objStack.Bonded)
                                            {
                                                foreach (Gear objFociGear in objStack.Gear)
                                                {
                                                    if (!string.IsNullOrEmpty(objFociGear.Extra))
                                                        ImprovementManager.ForcedValue = objFociGear.Extra;
                                                    ImprovementManager.CreateImprovements(CharacterObject,
                                                        Improvement.ImprovementSource.StackedFocus, objStack.InternalId,
                                                        objFociGear.Bonus, objFociGear.Rating,
                                                        objFociGear.DisplayNameShort(GlobalSettings.Language));
                                                    if (objFociGear.WirelessOn)
                                                        ImprovementManager.CreateImprovements(CharacterObject,
                                                            Improvement.ImprovementSource.StackedFocus, objStack.InternalId,
                                                            objFociGear.WirelessBonus, objFociGear.Rating,
                                                            objFociGear.DisplayNameShort(GlobalSettings.Language));
                                                }
                                            }

                                            AddToTree(objStack.CreateTreeNode(objGear, cmsFocus), false);
                                        }
                                    }
                                }
                                break;
                        }
                    }

                    treFoci.SortCustomAlphabetically(strSelectedId);
                    treFoci.ResumeLayout();
                }
                else
                {
                    switch (notifyCollectionChangedEventArgs.Action)
                    {
                        case NotifyCollectionChangedAction.Add:
                            {
                                bool blnWarned = false;
                                int intMaxFocusTotal = CharacterObject.MAG.TotalValue * 5;
                                if (CharacterObjectSettings.MysAdeptSecondMAGAttribute && CharacterObject.IsMysticAdept)
                                    intMaxFocusTotal = Math.Min(intMaxFocusTotal, CharacterObject.MAGAdept.TotalValue * 5);

                                HashSet<Gear> setNewGears = new HashSet<Gear>();
                                foreach (Gear objGear in notifyCollectionChangedEventArgs.NewItems)
                                    setNewGears.Add(objGear);

                                int intFociTotal = CharacterObject.Foci.Where(x => !setNewGears.Contains(x.GearObject))
                                    .Sum(x => x.Rating);

                                foreach (Gear objGear in notifyCollectionChangedEventArgs.NewItems)
                                {
                                    switch (objGear.Category)
                                    {
                                        case "Foci":
                                        case "Metamagic Foci":
                                            {
                                                TreeNode objNode = objGear.CreateTreeNode(cmsFocus);
                                                if (objNode == null)
                                                    continue;
                                                objNode.Text = objNode.Text.CheapReplace(
                                                    LanguageManager.GetString("String_Rating"),
                                                    () => LanguageManager.GetString("String_Force"));
                                                for (int i = CharacterObject.Foci.Count - 1; i >= 0; --i)
                                                {
                                                    if (i < CharacterObject.Foci.Count)
                                                    {
                                                        Focus objFocus = CharacterObject.Foci[i];
                                                        if (objFocus.GearObject == objGear)
                                                        {
                                                            intFociTotal += objFocus.Rating;
                                                            // Do not let the number of BP spend on bonded Foci exceed MAG * 5.
                                                            if (intFociTotal > intMaxFocusTotal && !CharacterObject.IgnoreRules)
                                                            {
                                                                // Mark the Gear a Bonded.
                                                                objGear.Bonded = false;
                                                                CharacterObject.Foci.RemoveAt(i);
                                                                objNode.Checked = false;
                                                                if (!blnWarned)
                                                                {
                                                                    Program.ShowMessageBox(this,
                                                                        LanguageManager.GetString("Message_FocusMaximumForce"),
                                                                        LanguageManager.GetString("MessageTitle_FocusMaximum"),
                                                                        MessageBoxButtons.OK, MessageBoxIcon.Information);
                                                                    blnWarned = true;
                                                                    break;
                                                                }
                                                            }
                                                            else
                                                                objNode.Checked = true;
                                                        }
                                                    }
                                                }

                                                AddToTree(objNode);
                                            }
                                            break;

                                        case "Stacked Focus":
                                            {
                                                foreach (StackedFocus objStack in CharacterObject.StackedFoci)
                                                {
                                                    if (objStack.GearId == objGear.InternalId)
                                                    {
                                                        ImprovementManager.RemoveImprovements(CharacterObject,
                                                            Improvement.ImprovementSource.StackedFocus, objStack.InternalId);

                                                        if (objStack.Bonded)
                                                        {
                                                            foreach (Gear objFociGear in objStack.Gear)
                                                            {
                                                                if (!string.IsNullOrEmpty(objFociGear.Extra))
                                                                    ImprovementManager.ForcedValue = objFociGear.Extra;
                                                                ImprovementManager.CreateImprovements(CharacterObject,
                                                                    Improvement.ImprovementSource.StackedFocus,
                                                                    objStack.InternalId, objFociGear.Bonus, objFociGear.Rating,
                                                                    objFociGear.DisplayNameShort(GlobalSettings.Language));
                                                                if (objFociGear.WirelessOn)
                                                                    ImprovementManager.CreateImprovements(CharacterObject,
                                                                        Improvement.ImprovementSource.StackedFocus,
                                                                        objStack.InternalId, objFociGear.WirelessBonus,
                                                                        objFociGear.Rating,
                                                                        objFociGear.DisplayNameShort(GlobalSettings.Language));
                                                            }
                                                        }

                                                        AddToTree(objStack.CreateTreeNode(objGear, cmsFocus));
                                                    }
                                                }
                                            }
                                            break;
                                    }
                                }
                            }
                            break;

                        case NotifyCollectionChangedAction.Remove:
                            {
                                foreach (Gear objGear in notifyCollectionChangedEventArgs.OldItems)
                                {
                                    switch (objGear.Category)
                                    {
                                        case "Foci":
                                        case "Metamagic Foci":
                                            {
                                                for (int i = CharacterObject.Foci.Count - 1; i >= 0; --i)
                                                {
                                                    if (i < CharacterObject.Foci.Count)
                                                    {
                                                        Focus objFocus = CharacterObject.Foci[i];
                                                        if (objFocus.GearObject == objGear)
                                                        {
                                                            CharacterObject.Foci.RemoveAt(i);
                                                        }
                                                    }
                                                }

                                                treFoci.FindNodeByTag(objGear)?.Remove();
                                            }
                                            break;

                                        case "Stacked Focus":
                                            {
                                                for (int i = CharacterObject.StackedFoci.Count - 1; i >= 0; --i)
                                                {
                                                    if (i < CharacterObject.StackedFoci.Count)
                                                    {
                                                        StackedFocus objStack = CharacterObject.StackedFoci[i];
                                                        if (objStack.GearId == objGear.InternalId)
                                                        {
                                                            CharacterObject.StackedFoci.RemoveAt(i);
                                                            treFoci.FindNodeByTag(objStack)?.Remove();
                                                        }
                                                    }
                                                }
                                            }
                                            break;
                                    }
                                }
                            }
                            break;

                        case NotifyCollectionChangedAction.Replace:
                            {
                                foreach (Gear objGear in notifyCollectionChangedEventArgs.OldItems)
                                {
                                    switch (objGear.Category)
                                    {
                                        case "Foci":
                                        case "Metamagic Foci":
                                            {
                                                for (int i = CharacterObject.Foci.Count - 1; i >= 0; --i)
                                                {
                                                    if (i < CharacterObject.Foci.Count)
                                                    {
                                                        Focus objFocus = CharacterObject.Foci[i];
                                                        if (objFocus.GearObject == objGear)
                                                        {
                                                            CharacterObject.Foci.RemoveAt(i);
                                                        }
                                                    }
                                                }

                                                treFoci.FindNodeByTag(objGear)?.Remove();
                                            }
                                            break;

                                        case "Stacked Focus":
                                            {
                                                for (int i = CharacterObject.StackedFoci.Count - 1; i >= 0; --i)
                                                {
                                                    if (i < CharacterObject.StackedFoci.Count)
                                                    {
                                                        StackedFocus objStack = CharacterObject.StackedFoci[i];
                                                        if (objStack.GearId == objGear.InternalId)
                                                        {
                                                            CharacterObject.StackedFoci.RemoveAt(i);
                                                            treFoci.FindNodeByTag(objStack)?.Remove();
                                                        }
                                                    }
                                                }
                                            }
                                            break;
                                    }
                                }

                                bool blnWarned = false;
                                int intMaxFocusTotal = CharacterObject.MAG.TotalValue * 5;
                                if (CharacterObjectSettings.MysAdeptSecondMAGAttribute && CharacterObject.IsMysticAdept)
                                    intMaxFocusTotal = Math.Min(intMaxFocusTotal, CharacterObject.MAGAdept.TotalValue * 5);

                                HashSet<Gear> setNewGears = new HashSet<Gear>();
                                foreach (Gear objGear in notifyCollectionChangedEventArgs.NewItems)
                                    setNewGears.Add(objGear);

                                int intFociTotal = CharacterObject.Foci.Where(x => !setNewGears.Contains(x.GearObject))
                                    .Sum(x => x.Rating);

                                foreach (Gear objGear in notifyCollectionChangedEventArgs.NewItems)
                                {
                                    switch (objGear.Category)
                                    {
                                        case "Foci":
                                        case "Metamagic Foci":
                                            {
                                                TreeNode objNode = objGear.CreateTreeNode(cmsFocus);
                                                if (objNode == null)
                                                    continue;
                                                objNode.Text = objNode.Text.CheapReplace(
                                                    LanguageManager.GetString("String_Rating"),
                                                    () => LanguageManager.GetString("String_Force"));
                                                for (int i = CharacterObject.Foci.Count - 1; i >= 0; --i)
                                                {
                                                    if (i < CharacterObject.Foci.Count)
                                                    {
                                                        Focus objFocus = CharacterObject.Foci[i];
                                                        if (objFocus.GearObject == objGear)
                                                        {
                                                            intFociTotal += objFocus.Rating;
                                                            // Do not let the number of BP spend on bonded Foci exceed MAG * 5.
                                                            if (intFociTotal > intMaxFocusTotal && !CharacterObject.IgnoreRules)
                                                            {
                                                                // Mark the Gear a Bonded.
                                                                objGear.Bonded = false;
                                                                CharacterObject.Foci.RemoveAt(i);
                                                                objNode.Checked = false;
                                                                if (!blnWarned)
                                                                {
                                                                    Program.ShowMessageBox(this,
                                                                        LanguageManager.GetString("Message_FocusMaximumForce"),
                                                                        LanguageManager.GetString("MessageTitle_FocusMaximum"),
                                                                        MessageBoxButtons.OK, MessageBoxIcon.Information);
                                                                    blnWarned = true;
                                                                    break;
                                                                }
                                                            }
                                                            else
                                                                objNode.Checked = true;
                                                        }
                                                    }
                                                }

                                                AddToTree(objNode);
                                            }
                                            break;

                                        case "Stacked Focus":
                                            {
                                                foreach (StackedFocus objStack in CharacterObject.StackedFoci)
                                                {
                                                    if (objStack.GearId == objGear.InternalId)
                                                    {
                                                        ImprovementManager.RemoveImprovements(CharacterObject,
                                                            Improvement.ImprovementSource.StackedFocus, objStack.InternalId);

                                                        if (objStack.Bonded)
                                                        {
                                                            foreach (Gear objFociGear in objStack.Gear)
                                                            {
                                                                if (!string.IsNullOrEmpty(objFociGear.Extra))
                                                                    ImprovementManager.ForcedValue = objFociGear.Extra;
                                                                ImprovementManager.CreateImprovements(CharacterObject,
                                                                    Improvement.ImprovementSource.StackedFocus,
                                                                    objStack.InternalId, objFociGear.Bonus, objFociGear.Rating,
                                                                    objFociGear.DisplayNameShort(GlobalSettings.Language));
                                                                if (objFociGear.WirelessOn)
                                                                    ImprovementManager.CreateImprovements(CharacterObject,
                                                                        Improvement.ImprovementSource.StackedFocus,
                                                                        objStack.InternalId, objFociGear.WirelessBonus,
                                                                        objFociGear.Rating,
                                                                        objFociGear.DisplayNameShort(GlobalSettings.Language));
                                                            }
                                                        }

                                                        AddToTree(objStack.CreateTreeNode(objGear, cmsFocus));
                                                    }
                                                }
                                            }
                                            break;
                                    }
                                }
                            }
                            break;
                    }
                }

                void AddToTree(TreeNode objNode, bool blnSingleAdd = true)
                {
                    TreeNodeCollection lstParentNodeChildren = treFoci.Nodes;
                    if (blnSingleAdd)
                    {
                        int intNodesCount = lstParentNodeChildren.Count;
                        int intTargetIndex = 0;
                        for (; intTargetIndex < intNodesCount; ++intTargetIndex)
                        {
                            if (CompareTreeNodes.CompareText(lstParentNodeChildren[intTargetIndex], objNode) >= 0)
                            {
                                break;
                            }
                        }

                        lstParentNodeChildren.Insert(intTargetIndex, objNode);
                        treFoci.SelectedNode = objNode;
                    }
                    else
                        lstParentNodeChildren.Add(objNode);
                }
            }
        }

        protected void RefreshMartialArts(TreeView treMartialArts, ContextMenuStrip cmsMartialArts, ContextMenuStrip cmsTechnique, NotifyCollectionChangedEventArgs notifyCollectionChangedEventArgs = null)
        {
            if (treMartialArts == null)
                return;
            using (new CursorWait(this))
            {
                string strSelectedId = (treMartialArts.SelectedNode?.Tag as IHasInternalId)?.InternalId ?? string.Empty;

                TreeNode objMartialArtsParentNode = null;
                TreeNode objQualityNode = null;

                if (notifyCollectionChangedEventArgs == null ||
                    notifyCollectionChangedEventArgs.Action == NotifyCollectionChangedAction.Reset)
                {
                    treMartialArts.SuspendLayout();
                    treMartialArts.Nodes.Clear();

                    foreach (MartialArt objMartialArt in CharacterObject.MartialArts)
                    {
                        AddToTree(objMartialArt, false);
                        objMartialArt.Techniques.AddTaggedCollectionChanged(treMartialArts, MakeDirtyWithCharacterUpdate);
                        objMartialArt.Techniques.AddTaggedCollectionChanged(treMartialArts,
                            (x, y) => RefreshMartialArtTechniques(treMartialArts, objMartialArt, cmsTechnique, y));
                    }

                    treMartialArts.SortCustomAlphabetically(strSelectedId);
                    treMartialArts.ResumeLayout();
                }
                else
                {
                    objMartialArtsParentNode = treMartialArts.FindNode("Node_SelectedMartialArts", false);
                    objQualityNode = treMartialArts.FindNode("Node_SelectedQualities", false);
                    switch (notifyCollectionChangedEventArgs.Action)
                    {
                        case NotifyCollectionChangedAction.Add:
                            {
                                foreach (MartialArt objMartialArt in notifyCollectionChangedEventArgs.NewItems)
                                {
                                    AddToTree(objMartialArt);
                                    objMartialArt.Techniques.AddTaggedCollectionChanged(treMartialArts, MakeDirtyWithCharacterUpdate);
                                    objMartialArt.Techniques.AddTaggedCollectionChanged(treMartialArts,
                                        (x, y) => RefreshMartialArtTechniques(treMartialArts, objMartialArt, cmsTechnique,
                                            y));
                                }
                            }
                            break;

                        case NotifyCollectionChangedAction.Remove:
                            {
                                foreach (MartialArt objMartialArt in notifyCollectionChangedEventArgs.OldItems)
                                {
                                    objMartialArt.Techniques.RemoveTaggedCollectionChanged(treMartialArts);
                                    TreeNode objNode = treMartialArts.FindNodeByTag(objMartialArt);
                                    if (objNode != null)
                                    {
                                        TreeNode objParent = objNode.Parent;
                                        objNode.Remove();
                                        if (objParent.Nodes.Count == 0)
                                            objParent.Remove();
                                    }
                                }
                            }
                            break;

                        case NotifyCollectionChangedAction.Replace:
                            {
                                List<TreeNode> lstOldParents =
                                    new List<TreeNode>(notifyCollectionChangedEventArgs.OldItems.Count);
                                foreach (MartialArt objMartialArt in notifyCollectionChangedEventArgs.OldItems)
                                {
                                    objMartialArt.Techniques.RemoveTaggedCollectionChanged(treMartialArts);

                                    TreeNode objNode = treMartialArts.FindNodeByTag(objMartialArt);
                                    if (objNode != null)
                                    {
                                        lstOldParents.Add(objNode.Parent);
                                        objNode.Remove();
                                    }
                                }

                                foreach (MartialArt objMartialArt in notifyCollectionChangedEventArgs.NewItems)
                                {
                                    AddToTree(objMartialArt);
                                    objMartialArt.Techniques.AddTaggedCollectionChanged(treMartialArts, MakeDirtyWithCharacterUpdate);
                                    objMartialArt.Techniques.AddTaggedCollectionChanged(treMartialArts,
                                        (x, y) => RefreshMartialArtTechniques(treMartialArts, objMartialArt, cmsTechnique,
                                            y));
                                }

                                foreach (TreeNode objOldParent in lstOldParents)
                                {
                                    if (objOldParent.Nodes.Count == 0)
                                        objOldParent.Remove();
                                }
                            }
                            break;
                    }
                }

                void AddToTree(MartialArt objMartialArt, bool blnSingleAdd = true)
                {
                    TreeNode objNode = objMartialArt.CreateTreeNode(cmsMartialArts, cmsTechnique);
                    if (objNode == null)
                        return;

                    TreeNode objParentNode;
                    if (objMartialArt.IsQuality)
                    {
                        if (objQualityNode == null)
                        {
                            objQualityNode = new TreeNode
                            {
                                Tag = "Node_SelectedQualities",
                                Text = LanguageManager.GetString("Node_SelectedQualities")
                            };
                            treMartialArts.Nodes.Add(objQualityNode);
                            objQualityNode.Expand();
                        }

                        objParentNode = objQualityNode;
                    }
                    else
                    {
                        if (objMartialArtsParentNode == null)
                        {
                            objMartialArtsParentNode = new TreeNode
                            {
                                Tag = "Node_SelectedMartialArts",
                                Text = LanguageManager.GetString("Node_SelectedMartialArts")
                            };
                            treMartialArts.Nodes.Insert(0, objMartialArtsParentNode);
                            objMartialArtsParentNode.Expand();
                        }

                        objParentNode = objMartialArtsParentNode;
                    }

                    if (blnSingleAdd)
                    {
                        TreeNodeCollection lstParentNodeChildren = objParentNode.Nodes;
                        int intNodesCount = lstParentNodeChildren.Count;
                        int intTargetIndex = 0;
                        for (; intTargetIndex < intNodesCount; ++intTargetIndex)
                        {
                            if (CompareTreeNodes.CompareText(lstParentNodeChildren[intTargetIndex], objNode) >= 0)
                            {
                                break;
                            }
                        }

                        lstParentNodeChildren.Insert(intTargetIndex, objNode);
                        treMartialArts.SelectedNode = objNode;
                    }
                    else
                        objParentNode.Nodes.Add(objNode);

                    objParentNode.Expand();
                }
            }
        }

        protected void RefreshMartialArtTechniques(TreeView treMartialArts, MartialArt objMartialArt, ContextMenuStrip cmsTechnique, NotifyCollectionChangedEventArgs notifyCollectionChangedEventArgs)
        {
            if (treMartialArts == null || objMartialArt == null || notifyCollectionChangedEventArgs == null)
                return;
            TreeNode nodMartialArt = treMartialArts.FindNodeByTag(objMartialArt);
            if (nodMartialArt == null)
                return;
            using (new CursorWait(this))
            {
                switch (notifyCollectionChangedEventArgs.Action)
                {
                    case NotifyCollectionChangedAction.Add:
                        {
                            foreach (MartialArtTechnique objTechnique in notifyCollectionChangedEventArgs.NewItems)
                            {
                                AddToTree(objTechnique);
                            }
                        }
                        break;

                    case NotifyCollectionChangedAction.Remove:
                        {
                            foreach (MartialArtTechnique objTechnique in notifyCollectionChangedEventArgs.OldItems)
                            {
                                nodMartialArt.FindNodeByTag(objTechnique)?.Remove();
                            }
                        }
                        break;

                    case NotifyCollectionChangedAction.Replace:
                        {
                            foreach (MartialArtTechnique objTechnique in notifyCollectionChangedEventArgs.OldItems)
                            {
                                nodMartialArt.FindNodeByTag(objTechnique)?.Remove();
                            }

                            foreach (MartialArtTechnique objTechnique in notifyCollectionChangedEventArgs.NewItems)
                            {
                                AddToTree(objTechnique);
                            }
                        }
                        break;

                    case NotifyCollectionChangedAction.Reset:
                        {
                            string strSelectedId = (treMartialArts.SelectedNode?.Tag as IHasInternalId)?.InternalId ??
                                                   string.Empty;

                            nodMartialArt.Nodes.Clear();

                            foreach (MartialArtTechnique objTechnique in objMartialArt.Techniques)
                            {
                                AddToTree(objTechnique, false);
                            }

                            treMartialArts.SortCustomAlphabetically(strSelectedId);
                        }
                        break;
                }

                void AddToTree(MartialArtTechnique objTechnique, bool blnSingleAdd = true)
                {
                    TreeNode objNode = objTechnique.CreateTreeNode(cmsTechnique);
                    if (objNode == null)
                        return;

                    if (blnSingleAdd)
                    {
                        TreeNodeCollection lstParentNodeChildren = nodMartialArt.Nodes;
                        int intNodesCount = lstParentNodeChildren.Count;
                        int intTargetIndex = 0;
                        for (; intTargetIndex < intNodesCount; ++intTargetIndex)
                        {
                            if (CompareTreeNodes.CompareText(lstParentNodeChildren[intTargetIndex], objNode) >= 0)
                            {
                                break;
                            }
                        }

                        lstParentNodeChildren.Insert(intTargetIndex, objNode);
                        treMartialArts.SelectedNode = objNode;
                    }
                    else
                        nodMartialArt.Nodes.Add(objNode);

                    nodMartialArt.Expand();
                }
            }
        }

        /// <summary>
        /// Refresh the list of Improvements.
        /// </summary>
        protected void RefreshCustomImprovements(TreeView treImprovements, TreeView treLimit, ContextMenuStrip cmsImprovementLocation, ContextMenuStrip cmsImprovement, ContextMenuStrip cmsLimitModifier, NotifyCollectionChangedEventArgs notifyCollectionChangedEventArgs = null)
        {
            if (treImprovements == null)
                return;
            using (new CursorWait(this))
            {
                string strSelectedId =
                    (treImprovements.SelectedNode?.Tag as IHasInternalId)?.InternalId ?? string.Empty;

                TreeNode objRoot;

                if (notifyCollectionChangedEventArgs == null ||
                    notifyCollectionChangedEventArgs.Action == NotifyCollectionChangedAction.Reset)
                {
                    treImprovements.SuspendLayout();
                    treImprovements.Nodes.Clear();

                    objRoot = new TreeNode
                    {
                        Tag = "Node_SelectedImprovements",
                        Text = LanguageManager.GetString("Node_SelectedImprovements")
                    };
                    treImprovements.Nodes.Add(objRoot);

                    // Add the Locations.
                    foreach (string strGroup in CharacterObject.ImprovementGroups)
                    {
                        TreeNode objGroup = new TreeNode
                        {
                            Tag = strGroup,
                            Text = strGroup,
                            ContextMenuStrip = cmsImprovementLocation
                        };
                        treImprovements.Nodes.Add(objGroup);
                    }

                    foreach (Improvement objImprovement in CharacterObject.Improvements)
                    {
                        if (objImprovement.ImproveSource == Improvement.ImprovementSource.Custom ||
                            objImprovement.ImproveSource == Improvement.ImprovementSource.Drug)
                        {
                            AddToTree(objImprovement, false);
                        }
                    }

                    // Sort the list of Custom Improvements in alphabetical order based on their Custom Name within each Group.
                    treImprovements.SortCustomAlphabetically(strSelectedId);
                    treImprovements.ResumeLayout();
                }
                else
                {
                    objRoot = treImprovements.FindNode("Node_SelectedImprovements", false);
                    TreeNode[] aobjLimitNodes =
                    {
                        treLimit?.FindNode("Node_Physical", false),
                        treLimit?.FindNode("Node_Mental", false),
                        treLimit?.FindNode("Node_Social", false),
                        treLimit?.FindNode("Node_Astral", false)
                    };

                    switch (notifyCollectionChangedEventArgs.Action)
                    {
                        case NotifyCollectionChangedAction.Add:
                            {
                                foreach (Improvement objImprovement in notifyCollectionChangedEventArgs.NewItems)
                                {
                                    if (objImprovement.ImproveSource == Improvement.ImprovementSource.Custom ||
                                        objImprovement.ImproveSource == Improvement.ImprovementSource.Drug)
                                    {
                                        AddToTree(objImprovement);
                                        AddToLimitTree(objImprovement);
                                    }
                                }

                                break;
                            }
                        case NotifyCollectionChangedAction.Remove:
                            {
                                foreach (Improvement objImprovement in notifyCollectionChangedEventArgs.OldItems)
                                {
                                    if (objImprovement.ImproveSource == Improvement.ImprovementSource.Custom ||
                                        objImprovement.ImproveSource == Improvement.ImprovementSource.Drug)
                                    {
                                        TreeNode objNode = treImprovements.FindNodeByTag(objImprovement);
                                        if (objNode != null)
                                        {
                                            TreeNode objParent = objNode.Parent;
                                            objNode.Remove();
                                            if (objParent.Tag.ToString() == "Node_SelectedImprovements" &&
                                                objParent.Nodes.Count == 0)
                                                objParent.Remove();
                                        }

                                        objNode = treLimit?.FindNodeByTag(objImprovement);
                                        if (objNode != null)
                                        {
                                            TreeNode objParent = objNode.Parent;
                                            objNode.Remove();
                                            if (objParent.Level == 0 && objParent.Nodes.Count == 0)
                                                objParent.Remove();
                                        }
                                    }
                                }

                                break;
                            }
                        case NotifyCollectionChangedAction.Replace:
                            {
                                List<TreeNode> lstOldParents =
                                    new List<TreeNode>(notifyCollectionChangedEventArgs.OldItems.Count);
                                foreach (Improvement objImprovement in notifyCollectionChangedEventArgs.OldItems)
                                {
                                    if (objImprovement.ImproveSource == Improvement.ImprovementSource.Custom ||
                                        objImprovement.ImproveSource == Improvement.ImprovementSource.Drug)
                                    {
                                        TreeNode objNode = treImprovements.FindNodeByTag(objImprovement);
                                        if (objNode != null)
                                        {
                                            lstOldParents.Add(objNode.Parent);
                                            objNode.Remove();
                                        }

                                        objNode = treLimit?.FindNodeByTag(objImprovement);
                                        if (objNode != null)
                                        {
                                            lstOldParents.Add(objNode.Parent);
                                            objNode.Remove();
                                        }
                                    }
                                }

                                foreach (Improvement objImprovement in notifyCollectionChangedEventArgs.NewItems)
                                {
                                    if (objImprovement.ImproveSource == Improvement.ImprovementSource.Custom ||
                                        objImprovement.ImproveSource == Improvement.ImprovementSource.Drug)
                                    {
                                        AddToTree(objImprovement);
                                        AddToLimitTree(objImprovement);
                                    }
                                }

                                foreach (TreeNode objOldParent in lstOldParents)
                                {
                                    if (objOldParent.Level == 0 && objOldParent.Nodes.Count == 0)
                                        objOldParent.Remove();
                                }

                                break;
                            }
                    }

                    void AddToLimitTree(Improvement objImprovement)
                    {
                        if (treLimit == null)
                            return;
                        int intTargetLimit = -1;
                        switch (objImprovement.ImproveType)
                        {
                            case Improvement.ImprovementType.LimitModifier:
                                intTargetLimit = (int)Enum.Parse(typeof(LimitType), objImprovement.ImprovedName);
                                break;

                            case Improvement.ImprovementType.PhysicalLimit:
                                intTargetLimit = (int)LimitType.Physical;
                                break;

                            case Improvement.ImprovementType.MentalLimit:
                                intTargetLimit = (int)LimitType.Mental;
                                break;

                            case Improvement.ImprovementType.SocialLimit:
                                intTargetLimit = (int)LimitType.Social;
                                break;
                        }

                        if (intTargetLimit != -1)
                        {
                            TreeNode objParentNode = aobjLimitNodes[intTargetLimit];
                            if (objParentNode == null)
                            {
                                switch (intTargetLimit)
                                {
                                    case 0:
                                        objParentNode = new TreeNode
                                        {
                                            Tag = "Node_Physical",
                                            Text = LanguageManager.GetString("Node_Physical")
                                        };
                                        treLimit.Nodes.Insert(0, objParentNode);
                                        break;

                                    case 1:
                                        objParentNode = new TreeNode
                                        {
                                            Tag = "Node_Mental",
                                            Text = LanguageManager.GetString("Node_Mental")
                                        };
                                        treLimit.Nodes.Insert(aobjLimitNodes[0] == null ? 0 : 1, objParentNode);
                                        break;

                                    case 2:
                                        objParentNode = new TreeNode
                                        {
                                            Tag = "Node_Social",
                                            Text = LanguageManager.GetString("Node_Social")
                                        };
                                        treLimit.Nodes.Insert(
                                            (aobjLimitNodes[0] == null ? 0 : 1) + (aobjLimitNodes[1] == null ? 0 : 1),
                                            objParentNode);
                                        break;

                                    case 3:
                                        objParentNode = new TreeNode
                                        {
                                            Tag = "Node_Astral",
                                            Text = LanguageManager.GetString("Node_Astral")
                                        };
                                        treLimit.Nodes.Add(objParentNode);
                                        break;
                                }

                                objParentNode?.Expand();
                            }

                            string strName = objImprovement.UniqueName + LanguageManager.GetString("String_Colon") +
                                             LanguageManager.GetString("String_Space");
                            if (objImprovement.Value > 0)
                                strName += '+';
                            strName += objImprovement.Value.ToString(GlobalSettings.CultureInfo);
                            if (!string.IsNullOrEmpty(objImprovement.Condition))
                                strName += ',' + LanguageManager.GetString("String_Space") + objImprovement.Condition;
                            if (objParentNode?.Nodes.ContainsKey(strName) == false)
                            {
                                TreeNode objNode = new TreeNode
                                {
                                    Name = strName,
                                    Text = strName,
                                    Tag = objImprovement.SourceName,
                                    ContextMenuStrip = cmsLimitModifier,
                                    ForeColor = objImprovement.PreferredColor,
                                    ToolTipText = objImprovement.Notes.WordWrap()
                                };
                                if (string.IsNullOrEmpty(objImprovement.ImprovedName))
                                {
                                    switch (objImprovement.ImproveType)
                                    {
                                        case Improvement.ImprovementType.SocialLimit:
                                            objImprovement.ImprovedName = "Social";
                                            break;

                                        case Improvement.ImprovementType.MentalLimit:
                                            objImprovement.ImprovedName = "Mental";
                                            break;

                                        default:
                                            objImprovement.ImprovedName = "Physical";
                                            break;
                                    }
                                }

                                TreeNodeCollection lstParentNodeChildren = objParentNode.Nodes;
                                int intNodesCount = lstParentNodeChildren.Count;
                                int intTargetIndex = 0;
                                for (; intTargetIndex < intNodesCount; ++intTargetIndex)
                                {
                                    if (CompareTreeNodes.CompareText(lstParentNodeChildren[intTargetIndex], objNode) >=
                                        0)
                                    {
                                        break;
                                    }
                                }

                                lstParentNodeChildren.Insert(intTargetIndex, objNode);
                                treLimit.SelectedNode = objNode;
                            }
                        }
                    }
                }

                void AddToTree(Improvement objImprovement, bool blnSingleAdd = true)
                {
                    TreeNode objNode = objImprovement.CreateTreeNode(cmsImprovement);

                    TreeNode objParentNode = objRoot;
                    if (!string.IsNullOrEmpty(objImprovement.CustomGroup))
                    {
                        foreach (TreeNode objFind in treImprovements.Nodes)
                        {
                            if (objFind.Text == objImprovement.CustomGroup)
                            {
                                objParentNode = objFind;
                                break;
                            }
                        }
                    }
                    else
                    {
                        if (objParentNode == null)
                        {
                            objParentNode = new TreeNode
                            {
                                Tag = "Node_SelectedImprovements",
                                Text = LanguageManager.GetString("Node_SelectedImprovements")
                            };
                            treImprovements.Nodes.Add(objParentNode);
                        }
                    }

                    if (blnSingleAdd)
                    {
                        TreeNodeCollection lstParentNodeChildren = objParentNode.Nodes;
                        int intNodesCount = lstParentNodeChildren.Count;
                        int intTargetIndex = 0;
                        for (; intTargetIndex < intNodesCount; ++intTargetIndex)
                        {
                            if (CompareTreeNodes.CompareText(lstParentNodeChildren[intTargetIndex], objNode) >= 0)
                            {
                                break;
                            }
                        }

                        lstParentNodeChildren.Insert(intTargetIndex, objNode);
                        treImprovements.SelectedNode = objNode;
                    }
                    else
                        objParentNode.Nodes.Add(objNode);

                    objParentNode.Expand();
                }
            }
        }

        protected void RefreshLifestyles(TreeView treLifestyles, ContextMenuStrip cmsBasicLifestyle,
                                         ContextMenuStrip cmsAdvancedLifestyle, NotifyCollectionChangedEventArgs e = null)
        {
            if (treLifestyles == null)
                return;
            using (new CursorWait(this))
            {
                string strSelectedId = (treLifestyles.SelectedNode?.Tag as IHasInternalId)?.InternalId ?? string.Empty;
                TreeNode objParentNode = null;

                if (e == null || e.Action == NotifyCollectionChangedAction.Reset)
                {
                    treLifestyles.SuspendLayout();
                    treLifestyles.Nodes.Clear();

                    if (CharacterObject.Lifestyles.Count > 0)
                    {
                        foreach (Lifestyle objLifestyle in CharacterObject.Lifestyles)
                        {
                            AddToTree(objLifestyle, false);
                        }

                        treLifestyles.SortCustomAlphabetically(strSelectedId);
                    }

                    treLifestyles.ResumeLayout();
                }
                else
                {
                    objParentNode = treLifestyles.FindNode("Node_SelectedLifestyles", false);
                    switch (e.Action)
                    {
                        case NotifyCollectionChangedAction.Add:
                            {
                                foreach (Lifestyle objLifestyle in e.NewItems)
                                {
                                    AddToTree(objLifestyle);
                                }

                                break;
                            }
                        case NotifyCollectionChangedAction.Remove:
                        {
                            foreach (Lifestyle objLifestyle in e.OldItems)
                            {
                                TreeNode objNode = treLifestyles.FindNodeByTag(objLifestyle);
                                if (objNode != null)
                                {
                                    TreeNode objParent = objNode.Parent;
                                    objNode.Remove();
                                    if (objParent.Level == 0 && objParent.Nodes.Count == 0)
                                        objParent.Remove();
                                }
                            }

                            break;
                        }
                        case NotifyCollectionChangedAction.Replace:
                        {
                            HashSet<TreeNode> setOldParentNodes = new HashSet<TreeNode>();
                            foreach (Lifestyle objLifestyle in e.OldItems)
                            {
                                TreeNode objNode = treLifestyles.FindNodeByTag(objLifestyle);
                                if (objNode != null)
                                {
                                    setOldParentNodes.Add(objNode.Parent);
                                    objNode.Remove();
                                }
                            }

                            foreach (Lifestyle objLifestyle in e.NewItems)
                            {
                                AddToTree(objLifestyle);
                            }

                            foreach (TreeNode nodOldParent in setOldParentNodes)
                            {
                                if (nodOldParent.Level == 0 && nodOldParent.Nodes.Count == 0)
                                    nodOldParent.Remove();
                            }
                            
                            break;
                        }
                    }
                }

                void AddToTree(Lifestyle objLifestyle, bool blnSingleAdd = true)
                {
                    TreeNode objNode = objLifestyle.CreateTreeNode(cmsBasicLifestyle, cmsAdvancedLifestyle);
                    if (objNode == null)
                        return;

                    if (objParentNode == null)
                    {
                        objParentNode = new TreeNode
                        {
                            Tag = "Node_SelectedLifestyles",
                            Text = LanguageManager.GetString("Node_SelectedLifestyles")
                        };
                        treLifestyles.Nodes.Add(objParentNode);
                        objParentNode.Expand();
                    }

                    if (blnSingleAdd)
                    {
                        TreeNodeCollection lstParentNodeChildren = objParentNode.Nodes;
                        int intNodesCount = lstParentNodeChildren.Count;
                        int intTargetIndex = 0;
                        for (; intTargetIndex < intNodesCount; ++intTargetIndex)
                        {
                            if (CompareTreeNodes.CompareText(lstParentNodeChildren[intTargetIndex], objNode) >= 0)
                            {
                                break;
                            }
                        }

                        lstParentNodeChildren.Insert(intTargetIndex, objNode);
                        treLifestyles.SelectedNode = objNode;
                    }
                    else
                        objParentNode.Nodes.Add(objNode);
                }
            }
        }

        /// <summary>
        /// Refresh the Calendar List.
        /// </summary>
        public void RefreshCalendar(ListView lstCalendar, ListChangedEventArgs listChangedEventArgs = null)
        {
            if (lstCalendar == null)
                return;
            using (new CursorWait(this))
            {
                if (listChangedEventArgs == null || listChangedEventArgs.ListChangedType == ListChangedType.Reset)
                {
                    lstCalendar.SuspendLayout();
                    lstCalendar.Items.Clear();
                    foreach (CalendarWeek objWeek in CharacterObject.Calendar)
                    {
                        ListViewItem.ListViewSubItem objNoteItem = new ListViewItem.ListViewSubItem
                        {
                            Text = objWeek.Notes,
                            ForeColor = objWeek.PreferredColor
                        };
                        ListViewItem.ListViewSubItem objInternalIdItem = new ListViewItem.ListViewSubItem
                        {
                            Text = objWeek.InternalId,
                            ForeColor = objWeek.PreferredColor
                        };

                        ListViewItem objItem = new ListViewItem
                        {
                            Text = objWeek.CurrentDisplayName,
                            ForeColor = objWeek.PreferredColor
                        };
                        objItem.SubItems.Add(objNoteItem);
                        objItem.SubItems.Add(objInternalIdItem);

                        lstCalendar.Items.Add(objItem);
                    }

                    lstCalendar.ResumeLayout();
                }
                else
                {
                    switch (listChangedEventArgs.ListChangedType)
                    {
                        case ListChangedType.ItemAdded:
                            {
                                int intInsertIndex = listChangedEventArgs.NewIndex;
                                CalendarWeek objWeek = CharacterObject.Calendar[intInsertIndex];

                                ListViewItem.ListViewSubItem objNoteItem = new ListViewItem.ListViewSubItem
                                {
                                    Text = objWeek.Notes,
                                    ForeColor = objWeek.PreferredColor
                                };
                                ListViewItem.ListViewSubItem objInternalIdItem = new ListViewItem.ListViewSubItem
                                {
                                    Text = objWeek.InternalId,
                                    ForeColor = objWeek.PreferredColor
                                };

                                ListViewItem objItem = new ListViewItem
                                {
                                    Text = objWeek.CurrentDisplayName,
                                    ForeColor = objWeek.PreferredColor
                                };
                                objItem.SubItems.Add(objNoteItem);
                                objItem.SubItems.Add(objInternalIdItem);

                                lstCalendar.Items.Insert(intInsertIndex, objItem);
                            }
                            break;

                        case ListChangedType.ItemDeleted:
                            {
                                lstCalendar.Items.RemoveAt(listChangedEventArgs.NewIndex);
                            }
                            break;

                        case ListChangedType.ItemChanged:
                            {
                                lstCalendar.Items.RemoveAt(listChangedEventArgs.NewIndex);
                                int intInsertIndex = listChangedEventArgs.NewIndex;
                                CalendarWeek objWeek = CharacterObject.Calendar[intInsertIndex];

                                ListViewItem.ListViewSubItem objNoteItem = new ListViewItem.ListViewSubItem
                                {
                                    Text = objWeek.Notes,
                                    ForeColor = objWeek.PreferredColor
                                };
                                ListViewItem.ListViewSubItem objInternalIdItem = new ListViewItem.ListViewSubItem
                                {
                                    Text = objWeek.InternalId,
                                    ForeColor = objWeek.PreferredColor
                                };

                                ListViewItem objItem = new ListViewItem
                                {
                                    Text = objWeek.CurrentDisplayName,
                                    ForeColor = objWeek.PreferredColor
                                };
                                objItem.SubItems.Add(objNoteItem);
                                objItem.SubItems.Add(objInternalIdItem);

                                lstCalendar.Items.Insert(intInsertIndex, objItem);
                            }
                            break;

                        case ListChangedType.ItemMoved:
                            {
                                lstCalendar.Items.RemoveAt(listChangedEventArgs.OldIndex);
                                int intInsertIndex = listChangedEventArgs.NewIndex;
                                CalendarWeek objWeek = CharacterObject.Calendar[intInsertIndex];

                                ListViewItem.ListViewSubItem objNoteItem = new ListViewItem.ListViewSubItem
                                {
                                    Text = objWeek.Notes,
                                    ForeColor = objWeek.PreferredColor
                                };
                                ListViewItem.ListViewSubItem objInternalIdItem = new ListViewItem.ListViewSubItem
                                {
                                    Text = objWeek.InternalId,
                                    ForeColor = objWeek.PreferredColor
                                };

                                ListViewItem objItem = new ListViewItem
                                {
                                    Text = objWeek.CurrentDisplayName,
                                    ForeColor = objWeek.PreferredColor
                                };
                                objItem.SubItems.Add(objNoteItem);
                                objItem.SubItems.Add(objInternalIdItem);

                                lstCalendar.Items.Insert(intInsertIndex, objItem);
                            }
                            break;
                    }
                }
            }
        }

        public void RefreshContacts(FlowLayoutPanel panContacts, FlowLayoutPanel panEnemies, FlowLayoutPanel panPets, NotifyCollectionChangedEventArgs notifyCollectionChangedEventArgs = null)
        {
            if (panContacts == null && panEnemies == null && panPets == null)
                return;
            using (new CursorWait(this))
            {
                if (notifyCollectionChangedEventArgs == null ||
                    notifyCollectionChangedEventArgs.Action == NotifyCollectionChangedAction.Reset)
                {
                    panContacts?.SuspendLayout();
                    panEnemies?.SuspendLayout();
                    panPets?.SuspendLayout();
                    panContacts?.Controls.Clear();
                    panEnemies?.Controls.Clear();
                    panPets?.Controls.Clear();
                    foreach (Contact objContact in CharacterObject.Contacts)
                    {
                        switch (objContact.EntityType)
                        {
                            case ContactType.Contact:
                                {
                                    if (panContacts == null)
                                        break;
                                    ContactControl objContactControl = new ContactControl(objContact);
                                    // Attach an EventHandler for the ConnectionRatingChanged, LoyaltyRatingChanged, DeleteContact, FileNameChanged Events and OtherCostChanged
                                    objContactControl.ContactDetailChanged += MakeDirtyWithCharacterUpdate;
                                    objContactControl.DeleteContact += DeleteContact;
                                    objContactControl.MouseDown += DragContactControl;

                                    panContacts.Controls.Add(objContactControl);
                                }
                                break;

                            case ContactType.Enemy:
                                {
                                    if (panEnemies == null || !CharacterObjectSettings.EnableEnemyTracking)
                                        break;
                                    ContactControl objContactControl = new ContactControl(objContact);
                                    // Attach an EventHandler for the ConnectionRatingChanged, LoyaltyRatingChanged, DeleteContact, FileNameChanged Events and OtherCostChanged
                                    objContactControl.ContactDetailChanged += MakeDirtyWithCharacterUpdate;
                                    objContactControl.DeleteContact += DeleteEnemy;
                                    objContactControl.MouseDown += DragContactControl;

                                    panEnemies.Controls.Add(objContactControl);
                                }
                                break;

                            case ContactType.Pet:
                                {
                                    if (panPets == null)
                                        break;
                                    PetControl objContactControl = new PetControl(objContact);
                                    // Attach an EventHandler for the ConnectionRatingChanged, LoyaltyRatingChanged, DeleteContact, FileNameChanged Events and OtherCostChanged
                                    objContactControl.ContactDetailChanged += MakeDirtyWithCharacterUpdate;
                                    objContactControl.DeleteContact += DeletePet;
                                    objContactControl.MouseDown += DragContactControl;

                                    panPets.Controls.Add(objContactControl);
                                }
                                break;
                        }
                    }

                    panContacts?.ResumeLayout();
                    panEnemies?.ResumeLayout();
                    panPets?.ResumeLayout();
                }
                else
                {
                    switch (notifyCollectionChangedEventArgs.Action)
                    {
                        case NotifyCollectionChangedAction.Add:
                            {
                                foreach (Contact objLoopContact in notifyCollectionChangedEventArgs.NewItems)
                                {
                                    switch (objLoopContact.EntityType)
                                    {
                                        case ContactType.Contact:
                                            {
                                                if (panContacts == null)
                                                    break;
                                                ContactControl objContactControl = new ContactControl(objLoopContact);
                                                // Attach an EventHandler for the ConnectionRatingChanged, LoyaltyRatingChanged, DeleteContact, FileNameChanged Events and OtherCostChanged
                                                objContactControl.ContactDetailChanged += MakeDirtyWithCharacterUpdate;
                                                objContactControl.DeleteContact += DeleteContact;
                                                objContactControl.MouseDown += DragContactControl;

                                                panContacts.Controls.Add(objContactControl);
                                            }
                                            break;

                                        case ContactType.Enemy:
                                            {
                                                if (panEnemies == null || !CharacterObjectSettings.EnableEnemyTracking)
                                                    break;
                                                ContactControl objContactControl = new ContactControl(objLoopContact);
                                                // Attach an EventHandler for the ConnectionRatingChanged, LoyaltyRatingChanged, DeleteContact, FileNameChanged Events and OtherCostChanged
                                                objContactControl.ContactDetailChanged += MakeDirtyWithCharacterUpdate;
                                                objContactControl.DeleteContact += DeleteEnemy;
                                                //objContactControl.MouseDown += DragContactControl;

                                                panEnemies.Controls.Add(objContactControl);
                                            }
                                            break;

                                        case ContactType.Pet:
                                            {
                                                if (panPets == null)
                                                    break;
                                                PetControl objPetControl = new PetControl(objLoopContact);
                                                // Attach an EventHandler for the ConnectionRatingChanged, LoyaltyRatingChanged, DeleteContact, FileNameChanged Events and OtherCostChanged
                                                objPetControl.ContactDetailChanged += MakeDirtyWithCharacterUpdate;
                                                objPetControl.DeleteContact += DeletePet;
                                                //objPetControl.MouseDown += DragContactControl;

                                                panPets.Controls.Add(objPetControl);
                                            }
                                            break;
                                    }
                                }
                            }
                            break;

                        case NotifyCollectionChangedAction.Remove:
                            {
                                foreach (Contact objLoopContact in notifyCollectionChangedEventArgs.OldItems)
                                {
                                    switch (objLoopContact.EntityType)
                                    {
                                        case ContactType.Contact:
                                            {
                                                if (panContacts == null)
                                                    break;
                                                for (int i = panContacts.Controls.Count - 1; i >= 0; i--)
                                                {
                                                    if (panContacts.Controls[i] is ContactControl objContactControl &&
                                                        objContactControl.ContactObject == objLoopContact)
                                                    {
                                                        panContacts.Controls.RemoveAt(i);
                                                        objContactControl.ContactDetailChanged -= MakeDirtyWithCharacterUpdate;
                                                        objContactControl.DeleteContact -= DeleteContact;
                                                        objContactControl.MouseDown -= DragContactControl;
                                                        objContactControl.Dispose();
                                                    }
                                                }
                                            }
                                            break;

                                        case ContactType.Enemy:
                                            {
                                                if (panEnemies == null)
                                                    break;
                                                for (int i = panEnemies.Controls.Count - 1; i >= 0; i--)
                                                {
                                                    if (panEnemies.Controls[i] is ContactControl objContactControl &&
                                                        objContactControl.ContactObject == objLoopContact)
                                                    {
                                                        panEnemies.Controls.RemoveAt(i);
                                                        objContactControl.ContactDetailChanged -= MakeDirtyWithCharacterUpdate;
                                                        objContactControl.DeleteContact -= DeleteEnemy;
                                                        objContactControl.Dispose();
                                                    }
                                                }
                                            }
                                            break;

                                        case ContactType.Pet:
                                            {
                                                if (panPets == null)
                                                    break;
                                                for (int i = panPets.Controls.Count - 1; i >= 0; i--)
                                                {
                                                    if (panPets.Controls[i] is PetControl objPetControl &&
                                                        objPetControl.ContactObject == objLoopContact)
                                                    {
                                                        panPets.Controls.RemoveAt(i);
                                                        objPetControl.ContactDetailChanged -= MakeDirtyWithCharacterUpdate;
                                                        objPetControl.DeleteContact -= DeletePet;
                                                        objPetControl.Dispose();
                                                    }
                                                }
                                            }
                                            break;
                                    }
                                }
                            }
                            break;

                        case NotifyCollectionChangedAction.Replace:
                            {
                                foreach (Contact objLoopContact in notifyCollectionChangedEventArgs.OldItems)
                                {
                                    switch (objLoopContact.EntityType)
                                    {
                                        case ContactType.Contact:
                                            {
                                                if (panContacts == null)
                                                    break;
                                                for (int i = panContacts.Controls.Count - 1; i >= 0; i--)
                                                {
                                                    if (panContacts.Controls[i] is ContactControl objContactControl &&
                                                        objContactControl.ContactObject == objLoopContact)
                                                    {
                                                        panContacts.Controls.RemoveAt(i);
                                                        objContactControl.ContactDetailChanged -= MakeDirtyWithCharacterUpdate;
                                                        objContactControl.DeleteContact -= DeleteContact;
                                                        objContactControl.MouseDown -= DragContactControl;
                                                        objContactControl.Dispose();
                                                    }
                                                }
                                            }
                                            break;

                                        case ContactType.Enemy:
                                            {
                                                if (panEnemies == null)
                                                    break;
                                                for (int i = panEnemies.Controls.Count - 1; i >= 0; i--)
                                                {
                                                    if (panEnemies.Controls[i] is ContactControl objContactControl &&
                                                        objContactControl.ContactObject == objLoopContact)
                                                    {
                                                        panEnemies.Controls.RemoveAt(i);
                                                        objContactControl.ContactDetailChanged -= MakeDirtyWithCharacterUpdate;
                                                        objContactControl.DeleteContact -= DeleteEnemy;
                                                        objContactControl.Dispose();
                                                    }
                                                }
                                            }
                                            break;

                                        case ContactType.Pet:
                                            {
                                                if (panPets == null)
                                                    break;
                                                for (int i = panPets.Controls.Count - 1; i >= 0; i--)
                                                {
                                                    if (panPets.Controls[i] is PetControl objPetControl &&
                                                        objPetControl.ContactObject == objLoopContact)
                                                    {
                                                        panPets.Controls.RemoveAt(i);
                                                        objPetControl.ContactDetailChanged -= MakeDirtyWithCharacterUpdate;
                                                        objPetControl.DeleteContact -= DeletePet;
                                                        objPetControl.Dispose();
                                                    }
                                                }
                                            }
                                            break;
                                    }
                                }

                                foreach (Contact objLoopContact in notifyCollectionChangedEventArgs.NewItems)
                                {
                                    switch (objLoopContact.EntityType)
                                    {
                                        case ContactType.Contact:
                                            {
                                                if (panContacts == null)
                                                    break;
                                                ContactControl objContactControl = new ContactControl(objLoopContact);
                                                // Attach an EventHandler for the ConnectionRatingChanged, LoyaltyRatingChanged, DeleteContact, FileNameChanged Events and OtherCostChanged
                                                objContactControl.ContactDetailChanged += MakeDirtyWithCharacterUpdate;
                                                objContactControl.DeleteContact += DeleteContact;
                                                objContactControl.MouseDown += DragContactControl;

                                                panContacts.Controls.Add(objContactControl);
                                            }
                                            break;

                                        case ContactType.Enemy:
                                            {
                                                if (panEnemies == null || !CharacterObjectSettings.EnableEnemyTracking)
                                                    break;
                                                ContactControl objContactControl = new ContactControl(objLoopContact);
                                                // Attach an EventHandler for the ConnectionRatingChanged, LoyaltyRatingChanged, DeleteContact, FileNameChanged Events and OtherCostChanged
                                                objContactControl.ContactDetailChanged += MakeDirtyWithCharacterUpdate;
                                                objContactControl.DeleteContact += DeleteEnemy;
                                                //objContactControl.MouseDown += DragContactControl;

                                                panEnemies.Controls.Add(objContactControl);
                                            }
                                            break;

                                        case ContactType.Pet:
                                            {
                                                if (panPets == null)
                                                    break;
                                                PetControl objPetControl = new PetControl(objLoopContact);
                                                // Attach an EventHandler for the ConnectionRatingChanged, LoyaltyRatingChanged, DeleteContact, FileNameChanged Events and OtherCostChanged
                                                objPetControl.ContactDetailChanged += MakeDirtyWithCharacterUpdate;
                                                objPetControl.DeleteContact += DeletePet;
                                                //objPetControl.MouseDown += DragContactControl;

                                                panPets.Controls.Add(objPetControl);
                                            }
                                            break;
                                    }
                                }
                            }
                            break;
                    }
                }
            }
        }

        /// <summary>
        /// Refreshes the all panels for sustained objects (spells, complex forms, critter powers)
        /// </summary>
        /// <param name="pnlSustainedSpells">Panel for sustained spells.</param>
        /// <param name="pnlSustainedComplexForms">Panel for sustained complex forms.</param>
        /// <param name="pnlSustainedCritterPowers">Panel for sustained critter powers.</param>
        /// <param name="chkPsycheActiveMagician">Checkbox for Psyche in the tab for spells.</param>
        /// <param name="chkPsycheActiveTechnomancer">Checkbox for Psyche in the tab for complex forms.</param>
        /// <param name="notifyCollectionChangedEventArgs"></param>
        public void RefreshSustainedSpells(Panel pnlSustainedSpells, Panel pnlSustainedComplexForms, Panel pnlSustainedCritterPowers, CheckBox chkPsycheActiveMagician, CheckBox chkPsycheActiveTechnomancer, NotifyCollectionChangedEventArgs notifyCollectionChangedEventArgs = null)
        {
            if (pnlSustainedSpells == null && pnlSustainedComplexForms == null && pnlSustainedCritterPowers == null)
                return;

            using (new CursorWait(this))
            {
                Panel DetermineRefreshingPanel(SustainedObject objSustained, Panel flpSustainedSpellsParam,
                                               Panel flpSustainedComplexFormsParam, Panel flpSustainedCritterPowersParam)
                {
                    // ReSharper disable once SwitchStatementMissingSomeEnumCasesNoDefault
                    switch (objSustained.LinkedObjectType)
                    {
                        case Improvement.ImprovementSource.Spell:
                            return flpSustainedSpellsParam;

                        case Improvement.ImprovementSource.ComplexForm:
                            return flpSustainedComplexFormsParam;

                        case Improvement.ImprovementSource.CritterPower:
                            return flpSustainedCritterPowersParam;
                    }

                    return null;
                }

                if (notifyCollectionChangedEventArgs == null ||
                    notifyCollectionChangedEventArgs.Action == NotifyCollectionChangedAction.Reset)
                {
                    if (chkPsycheActiveMagician != null)
                        chkPsycheActiveMagician.Visible = false;
                    if (chkPsycheActiveTechnomancer != null)
                        chkPsycheActiveTechnomancer.Visible = false;
                    if (pnlSustainedSpells != null)
                    {
                        pnlSustainedSpells.Controls.Clear();
                        pnlSustainedSpells.Visible = false;
                    }
                    if (pnlSustainedComplexForms != null)
                    {
                        pnlSustainedComplexForms.Controls.Clear();
                        pnlSustainedComplexForms.Visible = false;
                    }
                    if (pnlSustainedCritterPowers != null)
                    {
                        pnlSustainedCritterPowers.Controls.Clear();
                        pnlSustainedCritterPowers.Visible = false;
                    }
                    foreach (SustainedObject objSustained in CharacterObject.SustainedCollection)
                    {
                        Panel refreshingPanel = DetermineRefreshingPanel(objSustained, pnlSustainedSpells,
                            pnlSustainedComplexForms, pnlSustainedCritterPowers);

                        if (refreshingPanel == null)
                            continue;

                        refreshingPanel.Visible = true;
                        switch (objSustained.LinkedObjectType)
                        {
                            case Improvement.ImprovementSource.Spell:
                                if (chkPsycheActiveMagician != null)
                                    chkPsycheActiveMagician.Visible = true;
                                break;

                            case Improvement.ImprovementSource.ComplexForm:
                                if (chkPsycheActiveTechnomancer != null)
                                    chkPsycheActiveTechnomancer.Visible = true;
                                break;
                        }

                        int intSustainedObjects = refreshingPanel.Controls.Count;

                        SustainedObjectControl objSustainedObjectControl = new SustainedObjectControl(objSustained);

                        objSustainedObjectControl.SustainedObjectDetailChanged += MakeDirtyWithCharacterUpdate;
                        objSustainedObjectControl.UnsustainObject += DeleteSustainedObject;

                        objSustainedObjectControl.Top = intSustainedObjects * objSustainedObjectControl.Height;

                        refreshingPanel.Controls.Add(objSustainedObjectControl);
                    }
                }
                else
                {
                    switch (notifyCollectionChangedEventArgs.Action)
                    {
                        case NotifyCollectionChangedAction.Add:
                            {
                                foreach (SustainedObject objSustained in notifyCollectionChangedEventArgs.NewItems)
                                {
                                    Panel refreshingPanel = DetermineRefreshingPanel(objSustained, pnlSustainedSpells,
                                        pnlSustainedComplexForms, pnlSustainedCritterPowers);

                                    if (refreshingPanel == null)
                                        continue;

                                    refreshingPanel.Visible = true;
                                    switch (objSustained.LinkedObjectType)
                                    {
                                        case Improvement.ImprovementSource.Spell:
                                            if (chkPsycheActiveMagician != null)
                                                chkPsycheActiveMagician.Visible = true;
                                            break;

                                        case Improvement.ImprovementSource.ComplexForm:
                                            if (chkPsycheActiveTechnomancer != null)
                                                chkPsycheActiveTechnomancer.Visible = true;
                                            break;
                                    }

                                    int intSustainedObjects = refreshingPanel.Controls.Count;

                                    SustainedObjectControl objSustainedObjectControl =
                                        new SustainedObjectControl(objSustained);

                                    objSustainedObjectControl.SustainedObjectDetailChanged += MakeDirtyWithCharacterUpdate;
                                    objSustainedObjectControl.UnsustainObject += DeleteSustainedObject;

                                    objSustainedObjectControl.Top = intSustainedObjects * objSustainedObjectControl.Height;

                                    refreshingPanel.Controls.Add(objSustainedObjectControl);
                                }
                            }
                            break;

                        case NotifyCollectionChangedAction.Remove:
                            {
                                foreach (SustainedObject objSustained in notifyCollectionChangedEventArgs.OldItems)
                                {
                                    Panel refreshingPanel = DetermineRefreshingPanel(objSustained, pnlSustainedSpells,
                                        pnlSustainedComplexForms, pnlSustainedCritterPowers);

                                    if (refreshingPanel == null)
                                        continue;

                                    int intMoveUpAmount = 0;
                                    int intSustainedObjects = refreshingPanel.Controls.Count;

                                    for (int i = 0; i < intSustainedObjects; ++i)
                                    {
                                        Control objLoopControl = refreshingPanel.Controls[i];
                                        if (objLoopControl is SustainedObjectControl objSustainedSpellControl &&
                                            objSustainedSpellControl.LinkedSustainedObject == objSustained)
                                        {
                                            intMoveUpAmount = objSustainedSpellControl.Height;

                                            refreshingPanel.Controls.RemoveAt(i);

                                            objSustainedSpellControl.SustainedObjectDetailChanged -=
                                                MakeDirtyWithCharacterUpdate;
                                            objSustainedSpellControl.UnsustainObject -= DeleteSustainedObject;
                                            objSustainedSpellControl.Dispose();
                                            --i;
                                            --intSustainedObjects;
                                        }
                                        else if (intMoveUpAmount != 0)
                                        {
                                            objLoopControl.Top -= intMoveUpAmount;
                                        }
                                    }

                                    if (intSustainedObjects == 0)
                                    {
                                        refreshingPanel.Visible = false;
                                        if (refreshingPanel == pnlSustainedSpells)
                                        {
                                            if (chkPsycheActiveMagician != null)
                                                chkPsycheActiveMagician.Visible = false;
                                        }
                                        else if (refreshingPanel == pnlSustainedComplexForms && chkPsycheActiveTechnomancer != null)
                                        {
                                            chkPsycheActiveTechnomancer.Visible = false;
                                        }
                                    }
                                }
                            }
                            break;

                        case NotifyCollectionChangedAction.Replace:
                            {
                                int intSustainedObjects;

                                foreach (SustainedObject objSustained in notifyCollectionChangedEventArgs.OldItems)
                                {
                                    Panel refreshingPanel = DetermineRefreshingPanel(objSustained, pnlSustainedSpells,
                                        pnlSustainedComplexForms, pnlSustainedCritterPowers);

                                    if (refreshingPanel == null)
                                        continue;

                                    int intMoveUpAmount = 0;
                                    intSustainedObjects = refreshingPanel.Controls.Count;

                                    for (int i = 0; i < intSustainedObjects; ++i)
                                    {
                                        Control objLoopControl = refreshingPanel.Controls[i];
                                        if (objLoopControl is SustainedObjectControl objSustainedSpellControl &&
                                            objSustainedSpellControl.LinkedSustainedObject == objSustained)
                                        {
                                            intMoveUpAmount = objSustainedSpellControl.Height;
                                            refreshingPanel.Controls.RemoveAt(i);
                                            objSustainedSpellControl.SustainedObjectDetailChanged -=
                                                MakeDirtyWithCharacterUpdate;
                                            objSustainedSpellControl.UnsustainObject -= DeleteSustainedObject;
                                            objSustainedSpellControl.Dispose();
                                            --i;
                                            --intSustainedObjects;
                                        }
                                        else if (intMoveUpAmount != 0)
                                        {
                                            objLoopControl.Top -= intMoveUpAmount;
                                        }
                                    }

                                    if (intSustainedObjects == 0)
                                    {
                                        refreshingPanel.Visible = false;
                                        if (refreshingPanel == pnlSustainedSpells)
                                        {
                                            if (chkPsycheActiveMagician != null)
                                                chkPsycheActiveMagician.Visible = false;
                                        }
                                        else if (refreshingPanel == pnlSustainedComplexForms && chkPsycheActiveTechnomancer != null)
                                        {
                                            chkPsycheActiveTechnomancer.Visible = false;
                                        }
                                    }
                                }

                                foreach (SustainedObject objSustained in notifyCollectionChangedEventArgs.NewItems)
                                {
                                    Panel refreshingPanel = DetermineRefreshingPanel(objSustained, pnlSustainedSpells,
                                        pnlSustainedComplexForms, pnlSustainedCritterPowers);

                                    if (refreshingPanel == null)
                                        continue;

                                    refreshingPanel.Visible = true;
                                    switch (objSustained.LinkedObjectType)
                                    {
                                        case Improvement.ImprovementSource.Spell:
                                            if (chkPsycheActiveMagician != null)
                                                chkPsycheActiveMagician.Visible = true;
                                            break;

                                        case Improvement.ImprovementSource.ComplexForm:
                                            if (chkPsycheActiveTechnomancer != null)
                                                chkPsycheActiveTechnomancer.Visible = true;
                                            break;
                                    }

                                    intSustainedObjects = refreshingPanel.Controls.Count;

                                    SustainedObjectControl objSustainedObjectControl =
                                        new SustainedObjectControl(objSustained);

                                    objSustainedObjectControl.SustainedObjectDetailChanged += MakeDirtyWithCharacterUpdate;
                                    objSustainedObjectControl.UnsustainObject += DeleteSustainedObject;

                                    objSustainedObjectControl.Top = intSustainedObjects * objSustainedObjectControl.Height;

                                    refreshingPanel.Controls.Add(objSustainedObjectControl);
                                }
                            }
                            break;
                    }
                }
            }
        }

        public void DeleteSustainedObject(object sender, EventArgs e)
        {
            if (sender is SustainedObjectControl objSender)
            {
                SustainedObject objSustainedObject = objSender.LinkedSustainedObject;

                if (!CommonFunctions.ConfirmDelete(string.Format(LanguageManager.GetString("Message_DeleteSustainedSpell"), objSustainedObject.CurrentDisplayName)))
                    return;

                CharacterObject.SustainedCollection.Remove(objSustainedObject);
            }
        }

        /// <summary>
        /// Moves a tree node to a specified spot in it's parent node collection.
        /// Will persist between loads if the node's object is an ICanSort
        /// </summary>
        /// <param name="objNode">The item to move</param>
        /// <param name="intNewIndex">The new index in the parent array</param>
        public void MoveTreeNode(TreeNode objNode, int intNewIndex)
        {
            if (!(objNode?.Tag is ICanSort objSortable))
                return;

            TreeView treOwningTree = objNode.TreeView;
            TreeNode objParent = objNode.Parent;
            TreeNodeCollection lstNodes = objParent?.Nodes ?? treOwningTree?.Nodes;

            if (lstNodes == null)
                return;
            using (new CursorWait(this))
            {
                List<ICanSort> lstSorted = lstNodes.Cast<TreeNode>().Select(n => n.Tag).OfType<ICanSort>().ToList();

                // Anything that can't be sorted gets sent to the front of the list, so subtract that number from our new
                // sorting index and make sure we're still inside the array
                intNewIndex = Math.Min(lstSorted.Count - 1,
                    Math.Max(0, intNewIndex + lstSorted.Count - lstNodes.Count));

                lstSorted.Remove(objSortable);
                lstSorted.Insert(intNewIndex, objSortable);

                // Update the sort field of everything in the array. Doing it this way means we only t
                for (int i = 0; i < lstSorted.Count; ++i)
                {
                    lstSorted[i].SortOrder = i;
                }

                // Sort the actual tree
                treOwningTree.SortCustomOrder();

                IsDirty = true;
            }
        }

        /// <summary>
        /// Adds the selected Object and child items to the clipboard as appropriate.
        /// </summary>
        /// <param name="selectedObject"></param>
        public void CopyObject(object selectedObject)
        {
            using (new CursorWait(this))
            {
                switch (selectedObject)
                {
                    case Armor objCopyArmor:
                        {
                            XmlDocument objCharacterXml = new XmlDocument { XmlResolver = null };
<<<<<<< HEAD
                            MemoryStream objStream = new MemoryStream();
                            using (XmlWriter objWriter = Utils.GetStandardXmlWriter(objStream))
                            {
                                objWriter.WriteStartDocument();
=======
                            using (MemoryStream objStream = new MemoryStream())
                            {
                                using (XmlWriter objWriter = Utils.GetStandardXmlWriter(objStream))
                                {
                                    objWriter.WriteStartDocument();
>>>>>>> 5393f629

                                    // </characters>
                                    objWriter.WriteStartElement("character");

                                    objCopyArmor.Save(objWriter);
                                    GlobalSettings.ClipboardContentType = ClipboardContentType.Armor;

                                    if (!objCopyArmor.WeaponID.IsEmptyGuid())
                                    {
                                        // <weapons>
                                        objWriter.WriteStartElement("weapons");
                                        // Copy any Weapon that comes with the Gear.
                                        foreach (Weapon objCopyWeapon in CharacterObject.Weapons.DeepWhere(
                                                     x => x.Children,
                                                     x => x.ParentID == objCopyArmor.InternalId))
                                        {
                                            objCopyWeapon.Save(objWriter);
                                        }

                                        objWriter.WriteEndElement();
                                    }

                                    // </characters>
                                    objWriter.WriteEndElement();

                                    // Finish the document and flush the Writer and Stream.
                                    objWriter.WriteEndDocument();
                                    objWriter.Flush();
                                }

                                // Read the stream.
                                objStream.Position = 0;

                                using (StreamReader objReader = new StreamReader(objStream, Encoding.UTF8, true))
                                using (XmlReader objXmlReader =
                                       XmlReader.Create(objReader, GlobalSettings.SafeXmlReaderSettings))
                                    // Put the stream into an XmlDocument
                                    objCharacterXml.Load(objXmlReader);
                            }

                            GlobalSettings.Clipboard = objCharacterXml;
                            break;
                        }
                    case ArmorMod objCopyArmorMod:
                        {
                            XmlDocument objCharacterXml = new XmlDocument { XmlResolver = null };
<<<<<<< HEAD
                            using (XmlWriter objWriter = Utils.GetStandardXmlWriter(objStream))
                            {
                                objWriter.WriteStartDocument();
=======
                            using (MemoryStream objStream = new MemoryStream())
                            {
                                using (XmlWriter objWriter = Utils.GetStandardXmlWriter(objStream))
                                {
                                    objWriter.WriteStartDocument();
>>>>>>> 5393f629

                                    // </characters>
                                    objWriter.WriteStartElement("character");

                                    objCopyArmorMod.Save(objWriter);
                                    GlobalSettings.ClipboardContentType = ClipboardContentType.Armor;

                                    if (!objCopyArmorMod.WeaponID.IsEmptyGuid())
                                    {
                                        // <weapons>
                                        objWriter.WriteStartElement("weapons");
                                        // Copy any Weapon that comes with the Gear.
                                        foreach (Weapon objCopyWeapon in CharacterObject.Weapons.DeepWhere(
                                                     x => x.Children,
                                                     x => x.ParentID == objCopyArmorMod.InternalId))
                                        {
                                            objCopyWeapon.Save(objWriter);
                                        }

                                        objWriter.WriteEndElement();
                                    }

                                    // </characters>
                                    objWriter.WriteEndElement();

                                    // Finish the document and flush the Writer and Stream.
                                    objWriter.WriteEndDocument();
                                    objWriter.Flush();
                                }

                                // Read the stream.
                                objStream.Position = 0;

                                using (StreamReader objReader = new StreamReader(objStream, Encoding.UTF8, true))
                                using (XmlReader objXmlReader =
                                       XmlReader.Create(objReader, GlobalSettings.SafeXmlReaderSettings))
                                    // Put the stream into an XmlDocument
                                    objCharacterXml.Load(objXmlReader);
                            }

                            GlobalSettings.Clipboard = objCharacterXml;
                            break;
                        }
                    case Cyberware objCopyCyberware:
                        {
                            XmlDocument objCharacterXml = new XmlDocument { XmlResolver = null };
<<<<<<< HEAD
                            using (XmlWriter objWriter = Utils.GetStandardXmlWriter(objStream))
                            {
                                objWriter.WriteStartDocument();
=======
                            using (MemoryStream objStream = new MemoryStream())
                            {
                                using (XmlWriter objWriter = Utils.GetStandardXmlWriter(objStream))
                                {
                                    objWriter.WriteStartDocument();
>>>>>>> 5393f629

                                    // </characters>
                                    objWriter.WriteStartElement("character");

                                    objCopyCyberware.Save(objWriter);
                                    GlobalSettings.ClipboardContentType = ClipboardContentType.Cyberware;

                                    if (!objCopyCyberware.WeaponID.IsEmptyGuid())
                                    {
                                        // <weapons>
                                        objWriter.WriteStartElement("weapons");
                                        // Copy any Weapon that comes with the Gear.
                                        foreach (Weapon objCopyWeapon in CharacterObject.Weapons.DeepWhere(
                                                     x => x.Children,
                                                     x => x.ParentID == objCopyCyberware.InternalId))
                                        {
                                            objCopyWeapon.Save(objWriter);
                                        }

                                        objWriter.WriteEndElement();
                                    }

                                    if (!objCopyCyberware.VehicleID.IsEmptyGuid())
                                    {
                                        // <vehicles>
                                        objWriter.WriteStartElement("vehicles");
                                        // Copy any Vehicle that comes with the Gear.
                                        foreach (Vehicle objCopyVehicle in CharacterObject.Vehicles.Where(x =>
                                                     x.ParentID == objCopyCyberware.InternalId))
                                        {
                                            objCopyVehicle.Save(objWriter);
                                        }

                                        objWriter.WriteEndElement();
                                    }

                                    // </characters>
                                    objWriter.WriteEndElement();

                                    // Finish the document and flush the Writer and Stream.
                                    objWriter.WriteEndDocument();
                                    objWriter.Flush();
                                }

                                // Read the stream.
                                objStream.Position = 0;

                                using (StreamReader objReader = new StreamReader(objStream, Encoding.UTF8, true))
                                using (XmlReader objXmlReader =
                                       XmlReader.Create(objReader, GlobalSettings.SafeXmlReaderSettings))
                                    // Put the stream into an XmlDocument
                                    objCharacterXml.Load(objXmlReader);
                            }

                            GlobalSettings.Clipboard = objCharacterXml;
                            //Clipboard.SetText(objCharacterXml.OuterXml);
                            break;
                        }
                    case Gear objCopyGear:
                        {
                            XmlDocument objCharacterXml = new XmlDocument { XmlResolver = null };
<<<<<<< HEAD
                            using (XmlWriter objWriter = Utils.GetStandardXmlWriter(objStream))
=======
                            using (MemoryStream objStream = new MemoryStream())
>>>>>>> 5393f629
                            {
                                using (XmlWriter objWriter = Utils.GetStandardXmlWriter(objStream))
                                {
                                    objWriter.WriteStartDocument();

                                    // </characters>
                                    objWriter.WriteStartElement("character");

                                    objCopyGear.Save(objWriter);
                                    GlobalSettings.ClipboardContentType = ClipboardContentType.Gear;

                                    if (!objCopyGear.WeaponID.IsEmptyGuid())
                                    {
                                        // <weapons>
                                        objWriter.WriteStartElement("weapons");
                                        // Copy any Weapon that comes with the Gear.
                                        foreach (Weapon objCopyWeapon in CharacterObject.Weapons.DeepWhere(
                                                     x => x.Children,
                                                     x => x.ParentID == objCopyGear.InternalId))
                                        {
                                            objCopyWeapon.Save(objWriter);
                                        }

                                        objWriter.WriteEndElement();
                                    }

                                    // </characters>
                                    objWriter.WriteEndElement();

                                    // Finish the document and flush the Writer and Stream.
                                    objWriter.WriteEndDocument();
                                    objWriter.Flush();
                                }

                                // Read the stream.
                                objStream.Position = 0;

                                using (StreamReader objReader = new StreamReader(objStream, Encoding.UTF8, true))
                                using (XmlReader objXmlReader =
                                       XmlReader.Create(objReader, GlobalSettings.SafeXmlReaderSettings))
                                    // Put the stream into an XmlDocument
                                    objCharacterXml.Load(objXmlReader);
                            }

                            GlobalSettings.Clipboard = objCharacterXml;
                            break;
                        }
                    case Lifestyle objCopyLifestyle:
                        {
                            XmlDocument objCharacterXml = new XmlDocument { XmlResolver = null };
<<<<<<< HEAD
                            using (XmlWriter objWriter = Utils.GetStandardXmlWriter(objStream))
=======
                            using (MemoryStream objStream = new MemoryStream())
>>>>>>> 5393f629
                            {
                                using (XmlWriter objWriter = Utils.GetStandardXmlWriter(objStream))
                                {
                                    objWriter.WriteStartDocument();

                                    // </characters>
                                    objWriter.WriteStartElement("character");

                                    objCopyLifestyle.Save(objWriter);

                                    // </characters>
                                    objWriter.WriteEndElement();

                                    // Finish the document and flush the Writer and Stream.
                                    objWriter.WriteEndDocument();
                                    objWriter.Flush();

                                    // Read the stream.
                                    objStream.Position = 0;

                                    using (StreamReader objReader = new StreamReader(objStream, Encoding.UTF8, true))
                                    using (XmlReader objXmlReader =
                                           XmlReader.Create(objReader, GlobalSettings.SafeXmlReaderSettings))
                                        // Put the stream into an XmlDocument
                                        objCharacterXml.Load(objXmlReader);
                                }
                            }

                            GlobalSettings.Clipboard = objCharacterXml;
                            GlobalSettings.ClipboardContentType = ClipboardContentType.Lifestyle;
                            //Clipboard.SetText(objCharacterXml.OuterXml);
                            break;
                        }
                    case Vehicle objCopyVehicle:
                        {
                            XmlDocument objCharacterXml = new XmlDocument { XmlResolver = null };
<<<<<<< HEAD
                            using (XmlWriter objWriter = Utils.GetStandardXmlWriter(objStream))
=======
                            using (MemoryStream objStream = new MemoryStream())
>>>>>>> 5393f629
                            {
                                using (XmlWriter objWriter = Utils.GetStandardXmlWriter(objStream))
                                {
                                    objWriter.WriteStartDocument();

                                    // </characters>
                                    objWriter.WriteStartElement("character");

                                    objCopyVehicle.Save(objWriter);

                                    // </characters>
                                    objWriter.WriteEndElement();

                                    // Finish the document and flush the Writer and Stream.
                                    objWriter.WriteEndDocument();
                                    objWriter.Flush();
                                }

                                // Read the stream.
                                objStream.Position = 0;

                                using (StreamReader objReader = new StreamReader(objStream, Encoding.UTF8, true))
                                using (XmlReader objXmlReader =
                                       XmlReader.Create(objReader, GlobalSettings.SafeXmlReaderSettings))
                                    // Put the stream into an XmlDocument
                                    objCharacterXml.Load(objXmlReader);
                            }

                            GlobalSettings.Clipboard = objCharacterXml;
                            GlobalSettings.ClipboardContentType = ClipboardContentType.Vehicle;
                            //Clipboard.SetText(objCharacterXml.OuterXml);
                            break;
                        }
                    case Weapon objCopyWeapon:
                        {
                            // Do not let the user copy Gear or Cyberware Weapons.
                            if (objCopyWeapon.Category == "Gear" || objCopyWeapon.Cyberware)
                                return;
                            
                            XmlDocument objCharacterXml = new XmlDocument { XmlResolver = null };
<<<<<<< HEAD
                            using (XmlWriter objWriter = Utils.GetStandardXmlWriter(objStream))
                            {
                                objWriter.WriteStartDocument();
=======
                            using (MemoryStream objStream = new MemoryStream())
                            {
                                using (XmlWriter objWriter = Utils.GetStandardXmlWriter(objStream))
                                {
                                    objWriter.WriteStartDocument();
>>>>>>> 5393f629

                                    // </characters>
                                    objWriter.WriteStartElement("character");

                                    objCopyWeapon.Save(objWriter);

                                    // </characters>
                                    objWriter.WriteEndElement();

                                    // Finish the document and flush the Writer and Stream.
                                    objWriter.WriteEndDocument();
                                    objWriter.Flush();
                                }

                                // Read the stream.
                                objStream.Position = 0;

                                using (StreamReader objReader = new StreamReader(objStream, Encoding.UTF8, true))
                                using (XmlReader objXmlReader =
                                       XmlReader.Create(objReader, GlobalSettings.SafeXmlReaderSettings))
                                    // Put the stream into an XmlDocument
                                    objCharacterXml.Load(objXmlReader);
                            }

                            GlobalSettings.Clipboard = objCharacterXml;
                            GlobalSettings.ClipboardContentType = ClipboardContentType.Weapon;
                            break;
                        }
                    case WeaponAccessory objCopyAccessory:
                        {
                            // Do not let the user copy accessories that are unique to its parent.
                            if (objCopyAccessory.IncludedInWeapon)
                                return;
                            
                            XmlDocument objCharacterXml = new XmlDocument { XmlResolver = null };
<<<<<<< HEAD
                            using (XmlWriter objWriter = Utils.GetStandardXmlWriter(objStream))
                            {
                                objWriter.WriteStartDocument();
=======
                            using (MemoryStream objStream = new MemoryStream())
                            {
                                using (XmlWriter objWriter = Utils.GetStandardXmlWriter(objStream))
                                {
                                    objWriter.WriteStartDocument();
>>>>>>> 5393f629

                                    // </characters>
                                    objWriter.WriteStartElement("character");

                                    objCopyAccessory.Save(objWriter);

                                    // </characters>
                                    objWriter.WriteEndElement();

                                    // Finish the document and flush the Writer and Stream.
                                    objWriter.WriteEndDocument();
                                    objWriter.Flush();
                                }

                                // Read the stream.
                                objStream.Position = 0;

                                using (StreamReader objReader = new StreamReader(objStream, Encoding.UTF8, true))
                                using (XmlReader objXmlReader =
                                       XmlReader.Create(objReader, GlobalSettings.SafeXmlReaderSettings))
                                    // Put the stream into an XmlDocument
                                    objCharacterXml.Load(objXmlReader);
                            }

                            GlobalSettings.Clipboard = objCharacterXml;
                            GlobalSettings.ClipboardContentType = ClipboardContentType.WeaponAccessory;
                            break;
                        }
                }
            }
        }

        #region ContactControl Events

        protected void DragContactControl(object sender, MouseEventArgs e)
        {
            if (sender is Control source)
                source.DoDragDrop(new TransportWrapper(source), DragDropEffects.Move);
        }

        protected void AddContact()
        {
            Contact objContact = new Contact(CharacterObject)
            {
                EntityType = ContactType.Contact
            };
            CharacterObject.Contacts.Add(objContact);

            IsCharacterUpdateRequested = true;

            IsDirty = true;
        }

        protected void DeleteContact(object sender, EventArgs e)
        {
            if (sender is ContactControl objSender)
            {
                if (!CommonFunctions.ConfirmDelete(LanguageManager.GetString("Message_DeleteContact")))
                    return;

                CharacterObject.Contacts.Remove(objSender.ContactObject);

                IsCharacterUpdateRequested = true;

                IsDirty = true;
            }
        }

        #endregion ContactControl Events

        #region PetControl Events

        protected void AddPet()
        {
            Contact objContact = new Contact(CharacterObject)
            {
                EntityType = ContactType.Pet
            };

            CharacterObject.Contacts.Add(objContact);

            IsCharacterUpdateRequested = true;

            IsDirty = true;
        }

        protected void DeletePet(object sender, EventArgs e)
        {
            if (sender is PetControl objSender)
            {
                if (!CommonFunctions.ConfirmDelete(LanguageManager.GetString("Message_DeleteContact")))
                    return;

                CharacterObject.Contacts.Remove(objSender.ContactObject);

                IsCharacterUpdateRequested = true;

                IsDirty = true;
            }
        }

        #endregion PetControl Events

        #region EnemyControl Events

        protected void AddEnemy()
        {
            // Handle the ConnectionRatingChanged Event for the ContactControl object.
            Contact objContact = new Contact(CharacterObject)
            {
                EntityType = ContactType.Enemy
            };

            CharacterObject.Contacts.Add(objContact);

            IsCharacterUpdateRequested = true;

            IsDirty = true;
        }

        protected void DeleteEnemy(object sender, EventArgs e)
        {
            if (sender is ContactControl objSender)
            {
                if (!CommonFunctions.ConfirmDelete(LanguageManager.GetString("Message_DeleteEnemy")))
                    return;

                CharacterObject.Contacts.Remove(objSender.ContactObject);

                IsCharacterUpdateRequested = true;

                IsDirty = true;
            }
        }

        #endregion EnemyControl Events

        #region Additional Relationships Tab Control Events

        protected void AddContactsFromFile()
        {
            using (new CursorWait(this))
            {
                XPathDocument xmlDoc;
                // Displays an OpenFileDialog so the user can select the XML to read.
                using (OpenFileDialog dlgOpenFileDialog = new OpenFileDialog
                {
                    Filter = LanguageManager.GetString("DialogFilter_Xml") + '|' +
                             LanguageManager.GetString("DialogFilter_All")
                })
                {
                    // Show the Dialog.
                    // If the user cancels out, return early.
                    if (dlgOpenFileDialog.ShowDialog(this) != DialogResult.OK)
                        return;

                    try
                    {
                        using (StreamReader objStreamReader =
                            new StreamReader(dlgOpenFileDialog.FileName, Encoding.UTF8, true))
                        using (XmlReader objXmlReader =
                            XmlReader.Create(objStreamReader, GlobalSettings.SafeXmlReaderSettings))
                            xmlDoc = new XPathDocument(objXmlReader);
                    }
                    catch (IOException ex)
                    {
                        Program.ShowMessageBox(this, ex.ToString());
                        return;
                    }
                    catch (XmlException ex)
                    {
                        Program.ShowMessageBox(this, ex.ToString());
                        return;
                    }
                }

                foreach (XPathNavigator xmlContact in xmlDoc.CreateNavigator().SelectAndCacheExpression("/chummer/contacts/contact"))
                {
                    Contact objContact = new Contact(CharacterObject);
                    objContact.Load(xmlContact);
                    CharacterObject.Contacts.Add(objContact);
                }
            }
        }

        #endregion Additional Relationships Tab Control Events

        public void RefreshSpirits(Panel panSpirits, Panel panSprites, NotifyCollectionChangedEventArgs notifyCollectionChangedEventArgs = null)
        {
            if (panSpirits == null && panSprites == null)
                return;
            using (new CursorWait(this))
            {
                if (notifyCollectionChangedEventArgs == null ||
                    notifyCollectionChangedEventArgs.Action == NotifyCollectionChangedAction.Reset)
                {
                    panSpirits?.SuspendLayout();
                    panSprites?.SuspendLayout();
                    panSpirits?.Controls.Clear();
                    panSprites?.Controls.Clear();
                    int intSpirits = -1;
                    int intSprites = -1;
                    foreach (Spirit objSpirit in CharacterObject.Spirits)
                    {
                        bool blnIsSpirit = objSpirit.EntityType == SpiritType.Spirit;
                        if (blnIsSpirit)
                        {
                            if (panSpirits == null)
                                continue;
                        }
                        else if (panSprites == null)
                            continue;

                        SpiritControl objSpiritControl = new SpiritControl(objSpirit);

                        // Attach an EventHandler for the ServicesOwedChanged Event.
                        objSpiritControl.ContactDetailChanged += MakeDirtyWithCharacterUpdate;
                        objSpiritControl.DeleteSpirit += DeleteSpirit;

                        objSpiritControl.RebuildSpiritList(CharacterObject.MagicTradition);

                        if (blnIsSpirit)
                        {
                            ++intSpirits;
                            objSpiritControl.Top = intSpirits * objSpiritControl.Height;
                            panSpirits.Controls.Add(objSpiritControl);
                        }
                        else
                        {
                            ++intSprites;
                            objSpiritControl.Top = intSprites * objSpiritControl.Height;
                            panSprites.Controls.Add(objSpiritControl);
                        }
                    }

                    panSpirits?.ResumeLayout();
                    panSprites?.ResumeLayout();
                }
                else
                {
                    switch (notifyCollectionChangedEventArgs.Action)
                    {
                        case NotifyCollectionChangedAction.Add:
                            {
                                int intSpirits = panSpirits?.Controls.Count ?? 0;
                                int intSprites = panSprites?.Controls.Count ?? 0;
                                foreach (Spirit objSpirit in notifyCollectionChangedEventArgs.NewItems)
                                {
                                    bool blnIsSpirit = objSpirit.EntityType == SpiritType.Spirit;
                                    if (blnIsSpirit)
                                    {
                                        if (panSpirits == null)
                                            continue;
                                    }
                                    else if (panSprites == null)
                                        continue;

                                    SpiritControl objSpiritControl = new SpiritControl(objSpirit);

                                    // Attach an EventHandler for the ServicesOwedChanged Event.
                                    objSpiritControl.ContactDetailChanged += MakeDirtyWithCharacterUpdate;
                                    objSpiritControl.DeleteSpirit += DeleteSpirit;

                                    objSpiritControl.RebuildSpiritList(CharacterObject.MagicTradition);

                                    if (blnIsSpirit)
                                    {
                                        objSpiritControl.Top = intSpirits * objSpiritControl.Height;
                                        panSpirits.Controls.Add(objSpiritControl);
                                        ++intSpirits;
                                    }
                                    else
                                    {
                                        objSpiritControl.Top = intSprites * objSpiritControl.Height;
                                        panSprites.Controls.Add(objSpiritControl);
                                        ++intSprites;
                                    }
                                }
                            }
                            break;

                        case NotifyCollectionChangedAction.Remove:
                            {
                                foreach (Spirit objSpirit in notifyCollectionChangedEventArgs.OldItems)
                                {
                                    int intMoveUpAmount = 0;
                                    if (objSpirit.EntityType == SpiritType.Spirit)
                                    {
                                        if (panSpirits == null)
                                            continue;
                                        int intSpirits = panSpirits.Controls.Count;
                                        for (int i = 0; i < intSpirits; ++i)
                                        {
                                            Control objLoopControl = panSpirits.Controls[i];
                                            if (objLoopControl is SpiritControl objSpiritControl &&
                                                objSpiritControl.SpiritObject == objSpirit)
                                            {
                                                intMoveUpAmount = objSpiritControl.Height;
                                                panSpirits.Controls.RemoveAt(i);
                                                objSpiritControl.ContactDetailChanged -= MakeDirtyWithCharacterUpdate;
                                                objSpiritControl.DeleteSpirit -= DeleteSpirit;
                                                objSpiritControl.Dispose();
                                                --i;
                                                --intSpirits;
                                            }
                                            else if (intMoveUpAmount != 0)
                                            {
                                                objLoopControl.Top -= intMoveUpAmount;
                                            }
                                        }
                                    }
                                    else if (panSprites != null)
                                    {
                                        int intSprites = panSprites.Controls.Count;
                                        for (int i = 0; i < intSprites; ++i)
                                        {
                                            Control objLoopControl = panSprites.Controls[i];
                                            if (objLoopControl is SpiritControl objSpiritControl &&
                                                objSpiritControl.SpiritObject == objSpirit)
                                            {
                                                intMoveUpAmount = objSpiritControl.Height;
                                                panSprites.Controls.RemoveAt(i);
                                                objSpiritControl.ContactDetailChanged -= MakeDirtyWithCharacterUpdate;
                                                objSpiritControl.DeleteSpirit -= DeleteSpirit;
                                                objSpiritControl.Dispose();
                                                --i;
                                                --intSprites;
                                            }
                                            else if (intMoveUpAmount != 0)
                                            {
                                                objLoopControl.Top -= intMoveUpAmount;
                                            }
                                        }
                                    }
                                }
                            }
                            break;

                        case NotifyCollectionChangedAction.Replace:
                            {
                                int intSpirits = panSpirits?.Controls.Count ?? 0;
                                int intSprites = panSprites?.Controls.Count ?? 0;
                                foreach (Spirit objSpirit in notifyCollectionChangedEventArgs.OldItems)
                                {
                                    int intMoveUpAmount = 0;
                                    if (objSpirit.EntityType == SpiritType.Spirit)
                                    {
                                        if (panSpirits == null)
                                            continue;
                                        for (int i = 0; i < intSpirits; ++i)
                                        {
                                            Control objLoopControl = panSpirits.Controls[i];
                                            if (objLoopControl is SpiritControl objSpiritControl &&
                                                objSpiritControl.SpiritObject == objSpirit)
                                            {
                                                intMoveUpAmount = objSpiritControl.Height;
                                                panSpirits.Controls.RemoveAt(i);
                                                objSpiritControl.ContactDetailChanged -= MakeDirtyWithCharacterUpdate;
                                                objSpiritControl.DeleteSpirit -= DeleteSpirit;
                                                objSpiritControl.Dispose();
                                                --i;
                                                --intSpirits;
                                            }
                                            else if (intMoveUpAmount != 0)
                                            {
                                                objLoopControl.Top -= intMoveUpAmount;
                                            }
                                        }
                                    }
                                    else if (panSprites != null)
                                    {
                                        for (int i = 0; i < intSprites; ++i)
                                        {
                                            Control objLoopControl = panSprites.Controls[i];
                                            if (objLoopControl is SpiritControl objSpiritControl &&
                                                objSpiritControl.SpiritObject == objSpirit)
                                            {
                                                intMoveUpAmount = objSpiritControl.Height;
                                                panSprites.Controls.RemoveAt(i);
                                                objSpiritControl.ContactDetailChanged -= MakeDirtyWithCharacterUpdate;
                                                objSpiritControl.DeleteSpirit -= DeleteSpirit;
                                                objSpiritControl.Dispose();
                                                --i;
                                                --intSprites;
                                            }
                                            else if (intMoveUpAmount != 0)
                                            {
                                                objLoopControl.Top -= intMoveUpAmount;
                                            }
                                        }
                                    }
                                }

                                foreach (Spirit objSpirit in notifyCollectionChangedEventArgs.NewItems)
                                {
                                    bool blnIsSpirit = objSpirit.EntityType == SpiritType.Spirit;
                                    if (blnIsSpirit)
                                    {
                                        if (panSpirits == null)
                                            continue;
                                    }
                                    else if (panSprites == null)
                                        continue;

                                    SpiritControl objSpiritControl = new SpiritControl(objSpirit);

                                    // Attach an EventHandler for the ServicesOwedChanged Event.
                                    objSpiritControl.ContactDetailChanged += MakeDirtyWithCharacterUpdate;
                                    objSpiritControl.DeleteSpirit += DeleteSpirit;

                                    objSpiritControl.RebuildSpiritList(CharacterObject.MagicTradition);

                                    if (blnIsSpirit)
                                    {
                                        objSpiritControl.Top = intSpirits * objSpiritControl.Height;
                                        panSpirits.Controls.Add(objSpiritControl);
                                        ++intSpirits;
                                    }
                                    else
                                    {
                                        objSpiritControl.Top = intSprites * objSpiritControl.Height;
                                        panSprites.Controls.Add(objSpiritControl);
                                        ++intSprites;
                                    }
                                }
                            }
                            break;
                    }
                }
            }
        }

        #region SpiritControl Events

        protected void AddSpirit()
        {
            // The number of bound Spirits cannot exceed the character's CHA.
            if (!CharacterObject.IgnoreRules && CharacterObject.Spirits.Count(x => x.EntityType == SpiritType.Spirit && x.Bound && !x.Fettered) >= CharacterObject.BoundSpiritLimit)
            {
                Program.ShowMessageBox(this, string.Format(GlobalSettings.CultureInfo, LanguageManager.GetString("Message_BoundSpiritLimit"), CharacterObject.Settings.BoundSpiritExpression, CharacterObject.BoundSpiritLimit),
                    LanguageManager.GetString("MessageTitle_BoundSpiritLimit"),
                    MessageBoxButtons.OK, MessageBoxIcon.Information);
                return;
            }

            Spirit objSpirit = new Spirit(CharacterObject)
            {
                EntityType = SpiritType.Spirit,
                Force = CharacterObject.MaxSpiritForce
            };
            CharacterObject.Spirits.Add(objSpirit);

            IsCharacterUpdateRequested = true;

            IsDirty = true;
        }

        protected void AddSprite()
        {
            // In create, all sprites are added as Bound/Registered. The number of registered Sprites cannot exceed the character's LOG.
            if (!CharacterObject.IgnoreRules &&
                CharacterObject.Spirits.Count(x => x.EntityType == SpiritType.Sprite && x.Bound && !x.Fettered) >=
                CharacterObject.RegisteredSpriteLimit)
            {
                Program.ShowMessageBox(this, string.Format(GlobalSettings.CultureInfo, LanguageManager.GetString("Message_RegisteredSpriteLimit"), CharacterObject.Settings.RegisteredSpriteExpression, CharacterObject.RegisteredSpriteLimit),
                    LanguageManager.GetString("MessageTitle_RegisteredSpriteLimit"),
                    MessageBoxButtons.OK, MessageBoxIcon.Information);
                return;
            }

            Spirit objSprite = new Spirit(CharacterObject)
            {
                EntityType = SpiritType.Sprite,
                Force = CharacterObject.MaxSpriteLevel
            };
            CharacterObject.Spirits.Add(objSprite);

            IsCharacterUpdateRequested = true;

            IsDirty = true;
        }

        protected void DeleteSpirit(object sender, EventArgs e)
        {
            if (!(sender is SpiritControl objSender))
                return;
            Spirit objSpirit = objSender.SpiritObject;
            bool blnIsSpirit = objSpirit.EntityType == SpiritType.Spirit;
            if (!CommonFunctions.ConfirmDelete(LanguageManager.GetString(blnIsSpirit ? "Message_DeleteSpirit" : "Message_DeleteSprite")))
                return;
            objSpirit.Fettered = false; // Fettered spirits consume MAG.
            CharacterObject.Spirits.Remove(objSpirit);

            IsCharacterUpdateRequested = true;

            IsDirty = true;
        }

        #endregion SpiritControl Events

        /// <summary>
        /// Add a mugshot to the character.
        /// </summary>
        protected async ValueTask<bool> AddMugshot()
        {
            using (new CursorWait(this))
            {
                using (OpenFileDialog dlgOpenFileDialog = new OpenFileDialog())
                {
                    if (!string.IsNullOrWhiteSpace(GlobalSettings.RecentImageFolder) &&
                        Directory.Exists(GlobalSettings.RecentImageFolder))
                    {
                        dlgOpenFileDialog.InitialDirectory = GlobalSettings.RecentImageFolder;
                    }
                    // Prompt the user to select an image to associate with this character.

                    ImageCodecInfo[] lstCodecs = ImageCodecInfo.GetImageEncoders();
                    string strFormat = "{0}" + await LanguageManager.GetStringAsync("String_Space") + "({1})|{1}";
                    dlgOpenFileDialog.Filter = string.Format(
                        GlobalSettings.InvariantCultureInfo,
                        await LanguageManager.GetStringAsync("DialogFilter_ImagesPrefix") + "({1})|{1}|{0}|" +
                        await LanguageManager.GetStringAsync("DialogFilter_All"),
                        string.Join("|",
                                    lstCodecs.Select(codec => string.Format(GlobalSettings.CultureInfo,
                                                                            strFormat, codec.CodecName,
                                                                            codec.FilenameExtension))),
                        string.Join(";", lstCodecs.Select(codec => codec.FilenameExtension)));

                    bool blnMakeLoop = true;
                    while (blnMakeLoop)
                    {
                        blnMakeLoop = false;
                        if (dlgOpenFileDialog.ShowDialog(this) != DialogResult.OK)
                            return false;
                        if (!File.Exists(dlgOpenFileDialog.FileName))
                        {
                            Program.ShowMessageBox(string.Format(
                                await LanguageManager.GetStringAsync("Message_File_Cannot_Be_Read_Accessed"),
                                dlgOpenFileDialog.FileName));
                            blnMakeLoop = true;
                        }
                    }

                    // Convert the image to a string using Base64.
                    GlobalSettings.RecentImageFolder = Path.GetDirectoryName(dlgOpenFileDialog.FileName);

                    using (Bitmap bmpMugshot = new Bitmap(dlgOpenFileDialog.FileName, true))
                    {
                        if (bmpMugshot.PixelFormat == PixelFormat.Format32bppPArgb)
                        {
                            CharacterObject.Mugshots.Add(
                                bmpMugshot.Clone() as Bitmap); // Clone makes sure file handle is closed
                        }
                        else
                        {
                            CharacterObject.Mugshots.Add(bmpMugshot.ConvertPixelFormat(PixelFormat.Format32bppPArgb));
                        }
                    }

                    if (CharacterObject.MainMugshotIndex == -1)
                        CharacterObject.MainMugshotIndex = CharacterObject.Mugshots.Count - 1;
                }

                return true;
            }
        }

        /// <summary>
        /// Update the mugshot info of a character.
        /// </summary>
        /// <param name="picMugshot"></param>
        /// <param name="intCurrentMugshotIndexInList"></param>
        protected void UpdateMugshot(PictureBox picMugshot, int intCurrentMugshotIndexInList)
        {
            if (picMugshot == null)
                return;
            if (intCurrentMugshotIndexInList < 0 || intCurrentMugshotIndexInList >= CharacterObject.Mugshots.Count || CharacterObject.Mugshots[intCurrentMugshotIndexInList] == null)
            {
                picMugshot.Image = null;
                return;
            }

            Image imgMugshot = CharacterObject.Mugshots[intCurrentMugshotIndexInList];

            try
            {
                picMugshot.SizeMode = imgMugshot != null && picMugshot.Height >= imgMugshot.Height && picMugshot.Width >= imgMugshot.Width
                    ? PictureBoxSizeMode.CenterImage
                    : PictureBoxSizeMode.Zoom;
            }
            catch (ArgumentException) // No other way to catch when the Image is not null, but is disposed
            {
                picMugshot.SizeMode = PictureBoxSizeMode.Zoom;
            }
            picMugshot.Image = imgMugshot;
        }

        /// <summary>
        /// Remove a mugshot of a character.
        /// </summary>
        /// <param name="intCurrentMugshotIndexInList"></param>
        protected void RemoveMugshot(int intCurrentMugshotIndexInList)
        {
            if (intCurrentMugshotIndexInList < 0 || intCurrentMugshotIndexInList >= CharacterObject.Mugshots.Count)
            {
                return;
            }

            CharacterObject.Mugshots.RemoveAt(intCurrentMugshotIndexInList);
            if (intCurrentMugshotIndexInList == CharacterObject.MainMugshotIndex)
            {
                CharacterObject.MainMugshotIndex = -1;
            }
            else if (intCurrentMugshotIndexInList < CharacterObject.MainMugshotIndex)
            {
                --CharacterObject.MainMugshotIndex;
            }
        }

        /// <summary>
        /// Whether or not the character has changes that can be saved
        /// </summary>
        public bool IsDirty
        {
            get => _blnIsDirty;
            set
            {
                if (_blnIsDirty != value)
                {
                    _blnIsDirty = value;
                    UpdateWindowTitle(true);
                }
            }
        }

        /// <summary>
        /// Whether or not the form is currently in the middle of refreshing some UI elements
        /// </summary>
        public bool IsRefreshing
        {
            get => _blnIsRefreshing;
            set => _blnIsRefreshing = value;
            /*
            {
                if (_blnIsRefreshing != value)
                {
                    _blnIsRefreshing = value;
                    if (value)
                        SuspendLayout();
                    else if (!IsLoading)
                        ResumeLayout();
                }
            }
            */
        }

        public bool IsLoading
        {
            get => _blnLoading;
            set => _blnLoading = value;
            /*
            {
                if (_blnLoading != value)
                {
                    _blnLoading = value;
                    if (value)
                        SuspendLayout();
                    else if (!IsRefreshing)
                        ResumeLayout();
                }
            }
            */
        }

        public void MakeDirtyWithCharacterUpdate(object sender, NotifyCollectionChangedEventArgs e)
        {
            if (e.Action == NotifyCollectionChangedAction.Move)
                return;

            IsCharacterUpdateRequested = true;

            IsDirty = true;
        }

        public void MakeDirtyWithCharacterUpdate(object sender, ListChangedEventArgs e)
        {
            if (e.ListChangedType != ListChangedType.ItemAdded
                && e.ListChangedType != ListChangedType.ItemChanged
                && e.ListChangedType != ListChangedType.ItemDeleted
                && e.ListChangedType != ListChangedType.Reset)
                return;

            IsCharacterUpdateRequested = true;

            IsDirty = true;
        }

        public void MakeDirtyWithCharacterUpdate(object sender, EventArgs e)
        {
            IsCharacterUpdateRequested = true;

            IsDirty = true;
        }

        public void MakeDirty(object sender, NotifyCollectionChangedEventArgs e)
        {
            if (e.Action == NotifyCollectionChangedAction.Move)
                return;

            IsDirty = true;
        }

        public void MakeDirty(object sender, EventArgs e)
        {
            IsDirty = true;
        }

        public bool IsCharacterUpdateRequested { get; set; }

        public Character CharacterObject => _objCharacter;

        private CharacterSettings _objCachedSettings;

        protected CharacterSettings CharacterObjectSettings => _objCachedSettings ?? (_objCachedSettings = CharacterObject?.Settings);

        protected virtual string FormMode => string.Empty;

        protected void ShiftTabsOnMouseScroll(object sender, MouseEventArgs e)
        {
            if (e == null)
                return;
            //TODO: Global option to switch behaviour on/off, method to emulate clicking the scroll buttons instead of changing the selected index,
            //allow wrapping back to first/last tab item based on scroll direction
            if (sender is TabControl tabControl && e.Location.Y <= tabControl.ItemSize.Height)
            {
                int intScrollAmount = e.Delta;
                int intSelectedTabIndex = tabControl.SelectedIndex;

                if (intScrollAmount < 0)
                {
                    if (intSelectedTabIndex < tabControl.TabCount - 1)
                        tabControl.SelectedIndex = intSelectedTabIndex + 1;
                }
                else if (intSelectedTabIndex > 0)
                    tabControl.SelectedIndex = intSelectedTabIndex - 1;
            }
        }

        /// <summary>
        /// Update the Window title to show the Character's name and unsaved changes status.
        /// </summary>
        public void UpdateWindowTitle(bool blnCanSkip)
        {
            if (Text.EndsWith('*') == _blnIsDirty && blnCanSkip)
                return;

            string strSpace = LanguageManager.GetString("String_Space");
            string strTitle = CharacterObject.CharacterName + strSpace + '-' + strSpace + FormMode + strSpace + '(' + CharacterObjectSettings.Name + ')';
            if (_blnIsDirty)
                strTitle += '*';
            this.QueueThreadSafe(() => Text = strTitle);
        }

        /// <summary>
        /// Save the Character.
        /// </summary>
        public virtual async ValueTask<bool> SaveCharacter(bool blnNeedConfirm = true, bool blnDoCreated = false)
        {
            using (new CursorWait(this))
            {
                // If the Character does not have a file name, trigger the Save As menu item instead.
                if (string.IsNullOrEmpty(CharacterObject.FileName))
                {
                    return await SaveCharacterAs(blnDoCreated);
                }

                if (blnDoCreated)
                {
                    // If the Created is checked, make sure the user wants to actually save this character.
                    if (blnNeedConfirm && !await ConfirmSaveCreatedCharacter())
                        return false;
                    // If this character has just been saved as Created, close this form and re-open the character which will open it in the Career window instead.
                    return await SaveCharacterAsCreated();
                }

                using (new CursorWait(this))
                {
                    using (LoadingBar frmProgressBar = await ChummerMainForm.CreateAndShowProgressBarAsync())
                    {
                        frmProgressBar.PerformStep(CharacterObject.CharacterName, LoadingBar.ProgressBarTextPatterns.Saving);
                        if (!await CharacterObject.SaveAsync())
                            return false;
                        GlobalSettings.MostRecentlyUsedCharacters.Insert(0, CharacterObject.FileName);
                        IsDirty = false;
                    }
                }

                return true;
            }
        }

        /// <summary>
        /// Save the Character using the Save As dialogue box.
        /// </summary>
        public virtual async ValueTask<bool> SaveCharacterAs(bool blnDoCreated = false)
        {
            using (new CursorWait(this))
            {
                // If the Created is checked, make sure the user wants to actually save this character.
                if (blnDoCreated && !await ConfirmSaveCreatedCharacter())
                {
                    return false;
                }

                using (SaveFileDialog saveFileDialog = new SaveFileDialog
                {
                    Filter = await LanguageManager.GetStringAsync("DialogFilter_Chum5") + '|' +
                             await LanguageManager.GetStringAsync("DialogFilter_All")
                })
                {
                    string strShowFileName = CharacterObject.FileName
                        .SplitNoAlloc(Path.DirectorySeparatorChar, StringSplitOptions.RemoveEmptyEntries)
                        .LastOrDefault();

                    if (string.IsNullOrEmpty(strShowFileName))
                        strShowFileName = CharacterObject.CharacterName;

                    saveFileDialog.FileName = strShowFileName;

                    if (saveFileDialog.ShowDialog(this) != DialogResult.OK)
                        return false;

                    CharacterObject.FileName = saveFileDialog.FileName;
                }

                return await SaveCharacter(false, blnDoCreated);
            }
        }

        /// <summary>
        /// Save the character as Created and re-open it in Career Mode.
        /// </summary>
        public virtual Task<bool> SaveCharacterAsCreated() { return Task.FromResult(false); }

        /// <summary>
        /// Verify that the user wants to save this character as Created.
        /// </summary>
        public virtual Task<bool> ConfirmSaveCreatedCharacter() { return Task.FromResult(true); }

        /// <summary>
        /// The frmViewer window being used by the character.
        /// </summary>
        public CharacterSheetViewer PrintWindow
        {
            get => _frmPrintView;
            set => _frmPrintView = value;
        }

        public async ValueTask DoPrint()
        {
            using (new CursorWait(this))
            {
                // If a reference to the Viewer window does not yet exist for this character, open a new Viewer window and set the reference to it.
                // If a Viewer window already exists for this character, use it instead.
                if (_frmPrintView == null)
                {
                    _frmPrintView = new CharacterSheetViewer();
                    await _frmPrintView.SetCharacters(CharacterObject);
                    _frmPrintView.Show();
                }
                else
                {
                    _frmPrintView.Activate();
                }
            }
        }

        /// <summary>
        /// Clean up any resources being used.
        /// </summary>
        /// <param name="disposing">true if managed resources should be disposed; otherwise, false.</param>
        protected override void Dispose(bool disposing)
        {
            if (disposing)
            {
                _objCharacter.PropertyChanged -= RecacheSettingsOnSettingsChange;
                _frmPrintView?.Dispose();
            }
            base.Dispose(disposing);
        }

        #region Vehicles Tab

        public async ValueTask PurchaseVehicleGear(Vehicle objSelectedVehicle, Location objLocation = null)
        {
            using (new CursorWait(this))
            {
                XmlDocument objXmlDocument = await CharacterObject.LoadDataAsync("gear.xml");
                bool blnAddAgain;

                do
                {
                    using (SelectGear frmPickGear = new SelectGear(CharacterObject, 0, 1, objSelectedVehicle))
                    {
                        await frmPickGear.ShowDialogSafeAsync(this);

                        if (frmPickGear.DialogResult == DialogResult.Cancel)
                            break;
                        blnAddAgain = frmPickGear.AddAgain;

                        // Open the Gear XML file and locate the selected piece.
                        XmlNode objXmlGear = objXmlDocument.SelectSingleNode("/chummer/gears/gear[id = " +
                            frmPickGear.SelectedGear.CleanXPath() + ']');

                        // Create the new piece of Gear.
                        List<Weapon> lstWeapons = new List<Weapon>(1);

                        Gear objGear = new Gear(CharacterObject);
                        objGear.Create(objXmlGear, frmPickGear.SelectedRating, lstWeapons, string.Empty, false);

                        if (objGear.InternalId.IsEmptyGuid())
                            continue;

                        objGear.Quantity = frmPickGear.SelectedQty;
                        objGear.DiscountCost = frmPickGear.BlackMarketDiscount;

                        // Reduce the cost for Do It Yourself components.
                        if (frmPickGear.DoItYourself)
                            objGear.Cost = '(' + objGear.Cost + ") * 0.5";
                        // If the item was marked as free, change its cost.
                        if (frmPickGear.FreeCost)
                            objGear.Cost = "0";

                        if (CharacterObject.Created)
                        {
                            decimal decCost = objGear.TotalCost;

                            // Multiply the cost if applicable.
                            char chrAvail = objGear.TotalAvailTuple().Suffix;
                            switch (chrAvail)
                            {
                                case 'R' when CharacterObjectSettings.MultiplyRestrictedCost:
                                    decCost *= CharacterObjectSettings.RestrictedCostMultiplier;
                                    break;

                                case 'F' when CharacterObjectSettings.MultiplyForbiddenCost:
                                    decCost *= CharacterObjectSettings.ForbiddenCostMultiplier;
                                    break;
                            }

                            // Check the item's Cost and make sure the character can afford it.
                            if (!frmPickGear.FreeCost)
                            {
                                if (decCost > CharacterObject.Nuyen)
                                {
                                    Program.ShowMessageBox(this,
                                        await LanguageManager.GetStringAsync("Message_NotEnoughNuyen"),
                                        await LanguageManager.GetStringAsync("MessageTitle_NotEnoughNuyen"),
                                        MessageBoxButtons.OK,
                                        MessageBoxIcon.Information);
                                    continue;
                                }

                                // Create the Expense Log Entry.
                                ExpenseLogEntry objExpense = new ExpenseLogEntry(CharacterObject);
                                objExpense.Create(decCost * -1,
                                    await LanguageManager.GetStringAsync("String_ExpensePurchaseVehicleGear") +
                                    await LanguageManager.GetStringAsync("String_Space") +
                                    objGear.DisplayNameShort(GlobalSettings.Language), ExpenseType.Nuyen,
                                    DateTime.Now);
                                CharacterObject.ExpenseEntries.AddWithSort(objExpense);
                                CharacterObject.Nuyen -= decCost;

                                ExpenseUndo objUndo = new ExpenseUndo();
                                objUndo.CreateNuyen(NuyenExpenseType.AddVehicleGear, objGear.InternalId, 1);
                                objExpense.Undo = objUndo;
                            }
                        }

                        Gear objExistingGear = null;
                        // If this is Ammunition, see if the character already has it on them.
                        if ((objGear.Category == "Ammunition" ||
                             !string.IsNullOrEmpty(objGear.AmmoForWeaponType)) && frmPickGear.Stack)
                        {
                            objExistingGear =
                                objSelectedVehicle.GearChildren.FirstOrDefault(x =>
                                    objGear.IsIdenticalToOtherGear(x));
                        }

                        if (objExistingGear != null)
                        {
                            // A match was found, so increase the quantity instead.
                            objExistingGear.Quantity += objGear.Quantity;
                        }
                        else
                        {
                            // Add the Gear to the Vehicle.
                            objLocation?.Children.Add(objGear);
                            objSelectedVehicle.GearChildren.Add(objGear);
                            objGear.Parent = objSelectedVehicle;

                            foreach (Weapon objWeapon in lstWeapons)
                            {
                                objLocation?.Children.Add(objGear);
                                objWeapon.ParentVehicle = objSelectedVehicle;
                                objSelectedVehicle.Weapons.Add(objWeapon);
                            }
                        }
                    }

                    IsCharacterUpdateRequested = true;

                    IsDirty = true;
                } while (blnAddAgain);
            }
        }

        #endregion Vehicles Tab
    }
}<|MERGE_RESOLUTION|>--- conflicted
+++ resolved
@@ -268,15 +268,11 @@
                         }
                         catch (UnauthorizedAccessException)
                         {
-<<<<<<< HEAD
                             Program.ShowMessageBox(this,
                                 blnSync
                                     // ReSharper disable once MethodHasAsyncOverload
                                     ? LanguageManager.GetString("Message_Insufficient_Permissions_Warning")
                                     : await LanguageManager.GetStringAsync("Message_Insufficient_Permissions_Warning"));
-=======
-                            Program.ShowMessageBox(this, LanguageManager.GetString("Message_Insufficient_Permissions_Warning"));
->>>>>>> 5393f629
                             return;
                         }
                     }
@@ -5851,18 +5847,11 @@
                     case Armor objCopyArmor:
                         {
                             XmlDocument objCharacterXml = new XmlDocument { XmlResolver = null };
-<<<<<<< HEAD
-                            MemoryStream objStream = new MemoryStream();
-                            using (XmlWriter objWriter = Utils.GetStandardXmlWriter(objStream))
-                            {
-                                objWriter.WriteStartDocument();
-=======
                             using (MemoryStream objStream = new MemoryStream())
                             {
                                 using (XmlWriter objWriter = Utils.GetStandardXmlWriter(objStream))
                                 {
                                     objWriter.WriteStartDocument();
->>>>>>> 5393f629
 
                                     // </characters>
                                     objWriter.WriteStartElement("character");
@@ -5909,17 +5898,11 @@
                     case ArmorMod objCopyArmorMod:
                         {
                             XmlDocument objCharacterXml = new XmlDocument { XmlResolver = null };
-<<<<<<< HEAD
-                            using (XmlWriter objWriter = Utils.GetStandardXmlWriter(objStream))
-                            {
-                                objWriter.WriteStartDocument();
-=======
                             using (MemoryStream objStream = new MemoryStream())
                             {
                                 using (XmlWriter objWriter = Utils.GetStandardXmlWriter(objStream))
                                 {
                                     objWriter.WriteStartDocument();
->>>>>>> 5393f629
 
                                     // </characters>
                                     objWriter.WriteStartElement("character");
@@ -5966,17 +5949,11 @@
                     case Cyberware objCopyCyberware:
                         {
                             XmlDocument objCharacterXml = new XmlDocument { XmlResolver = null };
-<<<<<<< HEAD
-                            using (XmlWriter objWriter = Utils.GetStandardXmlWriter(objStream))
-                            {
-                                objWriter.WriteStartDocument();
-=======
                             using (MemoryStream objStream = new MemoryStream())
                             {
                                 using (XmlWriter objWriter = Utils.GetStandardXmlWriter(objStream))
                                 {
                                     objWriter.WriteStartDocument();
->>>>>>> 5393f629
 
                                     // </characters>
                                     objWriter.WriteStartElement("character");
@@ -6038,11 +6015,7 @@
                     case Gear objCopyGear:
                         {
                             XmlDocument objCharacterXml = new XmlDocument { XmlResolver = null };
-<<<<<<< HEAD
-                            using (XmlWriter objWriter = Utils.GetStandardXmlWriter(objStream))
-=======
                             using (MemoryStream objStream = new MemoryStream())
->>>>>>> 5393f629
                             {
                                 using (XmlWriter objWriter = Utils.GetStandardXmlWriter(objStream))
                                 {
@@ -6093,11 +6066,7 @@
                     case Lifestyle objCopyLifestyle:
                         {
                             XmlDocument objCharacterXml = new XmlDocument { XmlResolver = null };
-<<<<<<< HEAD
-                            using (XmlWriter objWriter = Utils.GetStandardXmlWriter(objStream))
-=======
                             using (MemoryStream objStream = new MemoryStream())
->>>>>>> 5393f629
                             {
                                 using (XmlWriter objWriter = Utils.GetStandardXmlWriter(objStream))
                                 {
@@ -6134,11 +6103,7 @@
                     case Vehicle objCopyVehicle:
                         {
                             XmlDocument objCharacterXml = new XmlDocument { XmlResolver = null };
-<<<<<<< HEAD
-                            using (XmlWriter objWriter = Utils.GetStandardXmlWriter(objStream))
-=======
                             using (MemoryStream objStream = new MemoryStream())
->>>>>>> 5393f629
                             {
                                 using (XmlWriter objWriter = Utils.GetStandardXmlWriter(objStream))
                                 {
@@ -6179,17 +6144,11 @@
                                 return;
                             
                             XmlDocument objCharacterXml = new XmlDocument { XmlResolver = null };
-<<<<<<< HEAD
-                            using (XmlWriter objWriter = Utils.GetStandardXmlWriter(objStream))
-                            {
-                                objWriter.WriteStartDocument();
-=======
                             using (MemoryStream objStream = new MemoryStream())
                             {
                                 using (XmlWriter objWriter = Utils.GetStandardXmlWriter(objStream))
                                 {
                                     objWriter.WriteStartDocument();
->>>>>>> 5393f629
 
                                     // </characters>
                                     objWriter.WriteStartElement("character");
@@ -6225,17 +6184,11 @@
                                 return;
                             
                             XmlDocument objCharacterXml = new XmlDocument { XmlResolver = null };
-<<<<<<< HEAD
-                            using (XmlWriter objWriter = Utils.GetStandardXmlWriter(objStream))
-                            {
-                                objWriter.WriteStartDocument();
-=======
                             using (MemoryStream objStream = new MemoryStream())
                             {
                                 using (XmlWriter objWriter = Utils.GetStandardXmlWriter(objStream))
                                 {
                                     objWriter.WriteStartDocument();
->>>>>>> 5393f629
 
                                     // </characters>
                                     objWriter.WriteStartElement("character");
