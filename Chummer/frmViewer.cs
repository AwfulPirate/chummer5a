/*  This file is part of Chummer5a.
 *
 *  Chummer5a is free software: you can redistribute it and/or modify
 *  it under the terms of the GNU General Public License as published by
 *  the Free Software Foundation, either version 3 of the License, or
 *  (at your option) any later version.
 *
 *  Chummer5a is distributed in the hope that it will be useful,
 *  but WITHOUT ANY WARRANTY; without even the implied warranty of
 *  MERCHANTABILITY or FITNESS FOR A PARTICULAR PURPOSE.  See the
 *  GNU General Public License for more details.
 *
 *  You should have received a copy of the GNU General Public License
 *  along with Chummer5a.  If not, see <http://www.gnu.org/licenses/>.
 *
 *  You can obtain the full source code for Chummer5a at
 *  https://github.com/chummer5a/chummer5a
 */
using System;
using System.Collections.Generic;
using System.Text;
using System.Windows.Forms;
using System.IO;
using System.Xml;
using System.Xml.Xsl;
using System.ComponentModel;
 using System.Linq;
using Codaxy.WkHtmlToPdf;
using System.Diagnostics;
using System.Globalization;
using Microsoft.Win32;
using NLog;

namespace Chummer
{
    public partial class frmViewer : Form
    {
        private static readonly Logger Log = LogManager.GetCurrentClassLogger();
        private List<Character> _lstCharacters = new List<Character>();
        private XmlDocument _objCharacterXml = new XmlDocument {XmlResolver = null};
        private string _strSelectedSheet = GlobalOptions.DefaultCharacterSheet;
        private bool _blnLoading;
        private CultureInfo _objPrintCulture = GlobalOptions.CultureInfo;
        private string _strPrintLanguage = GlobalOptions.Language;
        private readonly BackgroundWorker _workerRefresher = new BackgroundWorker();
        private bool _blnQueueRefresherRun;
        private readonly BackgroundWorker _workerOutputGenerator = new BackgroundWorker();
        private bool _blnQueueOutputGeneratorRun;
        private readonly string _strFilePathName = Path.Combine(Environment.GetFolderPath(Environment.SpecialFolder.LocalApplicationData),Guid.NewGuid() + ".htm");
        #region Control Events
        public frmViewer()
        {
            _workerRefresher.WorkerSupportsCancellation = true;
            _workerRefresher.WorkerReportsProgress = false;
            _workerRefresher.DoWork += AsyncRefresh;
            _workerRefresher.RunWorkerCompleted += FinishRefresh;
            _workerOutputGenerator.WorkerSupportsCancellation = true;
            _workerOutputGenerator.WorkerReportsProgress = false;
            _workerOutputGenerator.DoWork += AsyncGenerateOutput;
            _workerOutputGenerator.RunWorkerCompleted += FinishGenerateOutput;
            if (_strSelectedSheet.StartsWith("Shadowrun 4", StringComparison.Ordinal))
            {
                _strSelectedSheet = GlobalOptions.DefaultCharacterSheetDefaultValue;
            }
            if (GlobalOptions.Language != GlobalOptions.DefaultLanguage)
            {
                if (!_strSelectedSheet.Contains(Path.DirectorySeparatorChar))
                    _strSelectedSheet = Path.Combine(GlobalOptions.Language, _strSelectedSheet);
                else if (!_strSelectedSheet.Contains(GlobalOptions.Language) && _strSelectedSheet.Contains(GlobalOptions.Language.Substring(0, 2)))
                {
                    _strSelectedSheet = _strSelectedSheet.Replace(GlobalOptions.Language.Substring(0, 2), GlobalOptions.Language);
                }
            }
            else
            {
                int intLastIndexDirectorySeparator = _strSelectedSheet.LastIndexOf(Path.DirectorySeparatorChar);
                if (intLastIndexDirectorySeparator != -1 && _strSelectedSheet.Contains(GlobalOptions.Language.Substring(0, 2)))
                    _strSelectedSheet = _strSelectedSheet.Substring(intLastIndexDirectorySeparator + 1);
            }

            using (RegistryKey objRegistry = Registry.CurrentUser.CreateSubKey("Software\\Microsoft\\Internet Explorer\\Main\\FeatureControl\\FEATURE_BROWSER_EMULATION"))
                objRegistry?.SetValue(AppDomain.CurrentDomain.FriendlyName, GlobalOptions.EmulatedBrowserVersion * 1000, RegistryValueKind.DWord);

            using (RegistryKey objRegistry = Registry.CurrentUser.CreateSubKey("Software\\WOW6432Node\\Microsoft\\Internet Explorer\\Main\\FeatureControl\\FEATURE_BROWSER_EMULATION"))
                objRegistry?.SetValue(AppDomain.CurrentDomain.FriendlyName, GlobalOptions.EmulatedBrowserVersion * 1000, RegistryValueKind.DWord);

            InitializeComponent();
            this.TranslateWinForm();
            ContextMenuStrip[] lstCMSToTranslate = {
                cmsPrintButton,
                cmsSaveButton
            };
            foreach (ContextMenuStrip objCMS in lstCMSToTranslate)
            {
                if (objCMS != null)
                {
                    foreach (ToolStripMenuItem tssItem in objCMS.Items.OfType<ToolStripMenuItem>())
                    {
                        tssItem.TranslateToolStripItemsRecursively();
                    }
                }
            }
        }

        private void frmViewer_Load(object sender, EventArgs e)
        {
            _blnLoading = true;
            // Populate the XSLT list with all of the XSL files found in the sheets directory.
            LanguageManager.PopulateSheetLanguageList(cboLanguage, _strSelectedSheet, _lstCharacters);
            PopulateXsltList();

            cboXSLT.SelectedValue = _strSelectedSheet;
            // If the desired sheet was not found, fall back to the Shadowrun 5 sheet.
            if (cboXSLT.SelectedIndex == -1)
            {
                string strLanguage = cboLanguage.SelectedValue?.ToString();
                int intNameIndex;
                if (string.IsNullOrEmpty(strLanguage) || strLanguage == GlobalOptions.DefaultLanguage)
                    intNameIndex = cboXSLT.FindStringExact(GlobalOptions.DefaultCharacterSheet);
                else
                    intNameIndex = cboXSLT.FindStringExact(GlobalOptions.DefaultCharacterSheet.Substring(GlobalOptions.DefaultLanguage.LastIndexOf(Path.DirectorySeparatorChar) + 1));
                if (intNameIndex != -1)
                    cboXSLT.SelectedIndex = intNameIndex;
                else if (cboXSLT.Items.Count > 0)
                {
                    if (string.IsNullOrEmpty(strLanguage) || strLanguage == GlobalOptions.DefaultLanguage)
                        _strSelectedSheet = GlobalOptions.DefaultCharacterSheetDefaultValue;
                    else
                        _strSelectedSheet = Path.Combine(strLanguage, GlobalOptions.DefaultCharacterSheetDefaultValue);
                    cboXSLT.SelectedValue = _strSelectedSheet;
                    if (cboXSLT.SelectedIndex == -1)
                    {
                        cboXSLT.SelectedIndex = 0;
                        _strSelectedSheet = cboXSLT.SelectedValue?.ToString();
                    }
                }
            }
            _blnLoading = false;
            SetDocumentText(LanguageManager.GetString("String_Loading_Characters"));

            Application.Idle += RunQueuedWorkers;
        }

        private void RunQueuedWorkers(object sender, EventArgs e)
        {
            if (_blnQueueRefresherRun)
            {
                if (!_workerRefresher.IsBusy)
                    _workerRefresher.RunWorkerAsync();
            }
            else if (_blnQueueOutputGeneratorRun)
            {
                if (!_workerOutputGenerator.IsBusy)
                    _workerOutputGenerator.RunWorkerAsync();
            }
        }

        private void cboXSLT_SelectedIndexChanged(object sender, EventArgs e)
        {
            // Re-generate the output when a new sheet is selected.
            if (!_blnLoading)
            {
                _strSelectedSheet = cboXSLT.SelectedValue?.ToString() ?? string.Empty;
                RefreshSheet();
            }
        }

        private void cmdPrint_Click(object sender, EventArgs e)
        {
            webBrowser1.ShowPrintDialog();
        }

        private void tsPrintPreview_Click(object sender, EventArgs e)
        {
            webBrowser1.ShowPrintPreviewDialog();
        }

        private void tsSaveAsHTML_Click(object sender, EventArgs e)
        {
            // Save the generated output as HTML.
            SaveFileDialog1.Filter = LanguageManager.GetString("DialogFilter_Html") + '|' + LanguageManager.GetString("DialogFilter_All");
            SaveFileDialog1.Title = LanguageManager.GetString("Button_Viewer_SaveAsHtml");
            SaveFileDialog1.ShowDialog();
            string strSaveFile = SaveFileDialog1.FileName;

            if (string.IsNullOrEmpty(strSaveFile))
                return;

            using (TextWriter objWriter = new StreamWriter(strSaveFile, false, Encoding.UTF8))
                objWriter.Write(webBrowser1.DocumentText);
        }

        private void tsSaveAsXml_Click(object sender, EventArgs e)
        {
            // Save the printout XML generated by the character.
            SaveFileDialog1.Filter = LanguageManager.GetString("DialogFilter_Xml") + '|' + LanguageManager.GetString("DialogFilter_All");
            SaveFileDialog1.Title = LanguageManager.GetString("Button_Viewer_SaveAsXml");
            SaveFileDialog1.ShowDialog();
            string strSaveFile = SaveFileDialog1.FileName;

            if (string.IsNullOrEmpty(strSaveFile))
                return;

            try
            {
                _objCharacterXml.Save(strSaveFile);
            }
            catch (XmlException)
            {
                Program.MainForm.ShowMessageBox(LanguageManager.GetString("Message_Save_Error_Warning"));
            }
            catch (UnauthorizedAccessException)
            {
                Program.MainForm.ShowMessageBox(LanguageManager.GetString("Message_Save_Error_Warning"));
            }
        }

        private void frmViewer_FormClosing(object sender, FormClosingEventArgs e)
        {
            Application.Idle -= RunQueuedWorkers;

            if (_workerRefresher.IsBusy)
                _workerRefresher.CancelAsync();
            if (_workerOutputGenerator.IsBusy)
                _workerOutputGenerator.CancelAsync();

            // Remove the mugshots directory when the form closes.
            string mugshotsDirectoryPath = Path.Combine(Utils.GetStartupPath, "mugshots");
            if (Directory.Exists(mugshotsDirectoryPath))
            {
                try
                {
                    Directory.Delete(mugshotsDirectoryPath, true);
                }
                catch (IOException)
                {
                }
            }

            // Clear the reference to the character's Print window.
            foreach (CharacterShared objCharacterShared in Program.MainForm.OpenCharacterForms)
                if (objCharacterShared.PrintWindow == this)
                    objCharacterShared.PrintWindow = null;
        }
        #endregion

        #region Methods
        /// <summary>
        /// Set the text of the viewer to something descriptive. Also disables the Print, Print Preview, Save as HTML, and Save as PDF buttons.
        /// </summary>
        private void SetDocumentText(string strText)
        {
            cmdPrint.Enabled = false;
            tsPrintPreview.Enabled = false;
            tsSaveAsHtml.Enabled = false;
            cmdSaveAsPdf.Enabled = false;
            webBrowser1.DocumentText =
                "<html xmlns=\"http://www.w3.org/1999/xhtml\" xml:lang=\"en\" lang=\"en\">" +
                "<head><meta http-equiv=\"x - ua - compatible\" content=\"IE = Edge\"/><meta charset = \"UTF-8\" /></head>" +
                "<body style=\"width:100%;height:" + webBrowser1.Height.ToString(GlobalOptions.InvariantCultureInfo) + ";text-align:center;vertical-align:middle;font-family:segoe, tahoma,'trebuchet ms',arial;font-size:9pt;\">" +
                strText.Replace(Environment.NewLine, "<br />").Replace("\n", "<br />").Replace("\r", string.Empty) +
                "</body></html>";
        }

        /// <summary>
        /// Asynchronously update the characters (and therefore content) of the Viewer window.
        /// </summary>
        public void RefreshCharacters()
        {
            Cursor = Cursors.AppStarting;
            if (_workerOutputGenerator.IsBusy)
                _workerOutputGenerator.CancelAsync();
            if (_workerRefresher.IsBusy)
                _workerRefresher.CancelAsync();
            _blnQueueRefresherRun = true;
        }

        /// <summary>
        /// Asynchronously update the sheet of the Viewer window.
        /// </summary>
        public void RefreshSheet()
        {
            Cursor = Cursors.AppStarting;
            SetDocumentText(LanguageManager.GetString("String_Generating_Sheet"));
            if (_workerOutputGenerator.IsBusy)
                _workerOutputGenerator.CancelAsync();
            _blnQueueOutputGeneratorRun = true;
        }

        /// <summary>
        /// Update the internal XML of the Viewer window.
        /// </summary>
        private void AsyncRefresh(object sender, DoWorkEventArgs e)
        {
            _blnQueueRefresherRun = false;
            if (_lstCharacters.Count <= 0)
            {
                _objCharacterXml = null;
                return;
            }
            // Write the Character information to a MemoryStream so we don't need to create any files.
            using (MemoryStream objStream = new MemoryStream())
            {
                using (XmlTextWriter objWriter = new XmlTextWriter(objStream, Encoding.UTF8))
                {
                    // Begin the document.
                    objWriter.WriteStartDocument();

                    // </characters>
                    objWriter.WriteStartElement("characters");

                    foreach (Character objCharacter in _lstCharacters)
                    {
                        if (_workerRefresher.CancellationPending)
                        {
                            e.Cancel = true;
                            return;
                        }
#if DEBUG
                        objCharacter.PrintToStream(objStream, objWriter, _objPrintCulture, _strPrintLanguage);
#else
                        objCharacter.PrintToStream(objWriter, _objPrintCulture, _strPrintLanguage);
#endif
                    }

                    // </characters>
                    objWriter.WriteEndElement();
                    if (_workerRefresher.CancellationPending)
                    {
                        e.Cancel = true;
                        return;
                    }

                    // Finish the document and flush the Writer and Stream.
                    objWriter.WriteEndDocument();
                    objWriter.Flush();

                    objStream.Position = 0;

                    // Read the stream.
                    XmlDocument objCharacterXml = new XmlDocument
                    {
                        XmlResolver = null
                    };
                    // Read it back in as an XmlDocument.
                    using (StreamReader objReader = new StreamReader(objStream, Encoding.UTF8, true))
                    {
                        using (XmlReader objXmlReader = XmlReader.Create(objReader, new XmlReaderSettings { XmlResolver = null }))
                        {
                            if (_workerRefresher.CancellationPending)
                            {
                                e.Cancel = true;
                                return;
                            }

                            // Put the stream into an XmlDocument and send it off to the Viewer.
                            objCharacterXml.Load(objXmlReader);
                        }
                    }

                    if (_workerRefresher.CancellationPending)
                        e.Cancel = true;
                    else
                        _objCharacterXml = objCharacterXml;
                }
            }
        }

        private void FinishRefresh(object sender, RunWorkerCompletedEventArgs e)
        {
            if (!e.Cancelled)
            {
                tsSaveAsXml.Enabled = _objCharacterXml != null;
                RefreshSheet();
            }
        }

        /// <summary>
        /// Run the generated XML file through the XSL transformation engine to create the file output.
        /// </summary>
        private void AsyncGenerateOutput(object sender, DoWorkEventArgs e)
        {
            _blnQueueOutputGeneratorRun = false;
            string strXslPath = Path.Combine(Utils.GetStartupPath, "sheets", _strSelectedSheet + ".xsl");
            if (!File.Exists(strXslPath))
            {
                string strReturn = "File not found when attempting to load " + _strSelectedSheet + Environment.NewLine;
                Log.Debug(strReturn);
                Program.MainForm.ShowMessageBox(strReturn);
                return;
            }
#if DEBUG
            XslCompiledTransform objXslTransform = new XslCompiledTransform(true);
#else
            XslCompiledTransform objXslTransform = new XslCompiledTransform();
#endif
            try
            {
                objXslTransform.Load(strXslPath);
            }
            catch (Exception ex)
            {
                string strReturn = "Error attempting to load " + _strSelectedSheet + Environment.NewLine;
                Log.Debug(strReturn);
                Log.Error("ERROR Message = " + ex.Message);
                strReturn += ex.Message;
                Program.MainForm.ShowMessageBox(strReturn);
                return;
            }

            if (_workerOutputGenerator.CancellationPending)
            {
                e.Cancel = true;
                return;
            }

            using (MemoryStream objStream = new MemoryStream())
            {
                using (XmlTextWriter objWriter = new XmlTextWriter(objStream, Encoding.UTF8))
                {
                    objXslTransform.Transform(_objCharacterXml, objWriter);
                    if (_workerOutputGenerator.CancellationPending)
                    {
                        e.Cancel = true;
                        return;
                    }

                    objStream.Position = 0;

                    // This reads from a static file, outputs to an HTML file, then has the browser read from that file. For debugging purposes.
                    //objXSLTransform.Transform("D:\\temp\\print.xml", "D:\\temp\\output.htm");
                    //webBrowser1.Navigate("D:\\temp\\output.htm");

                    if (!GlobalOptions.PrintToFileFirst)
                    {
                        // Populate the browser using DocumentText (DocumentStream would cause issues due to stream disposal).
                        using (StreamReader objReader = new StreamReader(objStream, Encoding.UTF8, true))
                        {
                            webBrowser1.DocumentText = objReader.ReadToEnd();
                        }
                    }
                    else
                    {
                        // The DocumentStream method fails when using Wine, so we'll instead dump everything out a temporary HTML file, have the WebBrowser load that, then delete the temporary file.
                        // Read in the resulting code and pass it to the browser.

                        using (StreamReader objReader = new StreamReader(objStream, Encoding.UTF8, true))
                        {
                            string strOutput = objReader.ReadToEnd();
                            File.WriteAllText(_strFilePathName, strOutput);
                        }

                        webBrowser1.Url = new Uri("file:///" + _strFilePathName);
                    }
                }
            }
        }

        private void FinishGenerateOutput(object sender, RunWorkerCompletedEventArgs e)
        {
            if (!e.Cancelled)
            {
                cmdPrint.Enabled = true;
                tsPrintPreview.Enabled = true;
                tsSaveAsHtml.Enabled = true;
                cmdSaveAsPdf.Enabled = true;
            }

            if (GlobalOptions.PrintToFileFirst)
            {
                try
                {
                    File.Delete(_strFilePathName);
                }
                catch (IOException)
                {
                    Utils.BreakIfDebug();
                }
            }

            Cursor = Cursors.Default;
        }

        private void cmdSaveAsPdf_Click(object sender, EventArgs e)
        {
            // Save the generated output as PDF.
            SaveFileDialog1.Filter = LanguageManager.GetString("DialogFilter_Pdf") + '|' + LanguageManager.GetString("DialogFilter_All");
            SaveFileDialog1.Title = LanguageManager.GetString("Button_Viewer_SaveAsPdf");
            SaveFileDialog1.ShowDialog();
            string strSaveFile = SaveFileDialog1.FileName;

            if (string.IsNullOrEmpty(strSaveFile))
                return;

            if (!Directory.Exists(Path.GetDirectoryName(strSaveFile)) || !Utils.CanWriteToPath(strSaveFile))
            {
                Program.MainForm.ShowMessageBox(LanguageManager.GetString("Message_File_Cannot_Be_Accessed"));
                return;
            }
            if (File.Exists(strSaveFile))
            {
                try
                {
                    File.Delete(strSaveFile);
                }
                catch (IOException)
                {
                    Program.MainForm.ShowMessageBox(LanguageManager.GetString("Message_File_Cannot_Be_Accessed"));
                    return;
                }
                catch (UnauthorizedAccessException)
                {
                    Program.MainForm.ShowMessageBox(LanguageManager.GetString("Message_File_Cannot_Be_Accessed"));
                    return;
                }
            }

            PdfDocument objPdfDocument = new PdfDocument
            {
                Html = webBrowser1.DocumentText
            };
            objPdfDocument.ExtraParams.Add("encoding", "UTF-8");
            objPdfDocument.ExtraParams.Add("dpi", "300");
            objPdfDocument.ExtraParams.Add("margin-top", "13");
            objPdfDocument.ExtraParams.Add("margin-bottom", "19");
            objPdfDocument.ExtraParams.Add("margin-left", "13");
            objPdfDocument.ExtraParams.Add("margin-right", "13");
            objPdfDocument.ExtraParams.Add("image-quality", "100");
            objPdfDocument.ExtraParams.Add("print-media-type", string.Empty);

            try
            {
                PdfConvert.ConvertHtmlToPdf(objPdfDocument, new PdfConvertEnvironment
                {
                    WkHtmlToPdfPath = Path.Combine(Utils.GetStartupPath, "wkhtmltopdf.exe"),
                    Timeout = 60000,
                    TempFolderPath = Path.GetTempPath()
                }, new PdfOutput
                {
                    OutputFilePath = strSaveFile
                });

                if (!string.IsNullOrWhiteSpace(GlobalOptions.PDFAppPath))
                {
                    Uri uriPath = new Uri(strSaveFile);
                    string strParams = GlobalOptions.PDFParameters;
                    strParams = strParams
                        .Replace("{page}", "1")
                        .Replace("{localpath}", uriPath.LocalPath)
                        .Replace("{absolutepath}", uriPath.AbsolutePath);
                    ProcessStartInfo objPdfProgramProcess = new ProcessStartInfo
                    {
                        FileName = GlobalOptions.PDFAppPath,
                        Arguments = strParams,
                        WindowStyle = ProcessWindowStyle.Hidden
                    };
                    Process.Start(objPdfProgramProcess);
                }
            }
            catch (Exception ex)
            {
                Program.MainForm.ShowMessageBox(ex.ToString());
            }
        }

<<<<<<< HEAD
=======
        private static IList<ListItem> GetXslFilesFromLocalDirectory(string strLanguage)
        {
            List<ListItem> lstSheets = new List<ListItem>();

            // Populate the XSL list with all of the manifested XSL files found in the sheets\[language] directory.
            using (XmlNodeList lstSheetNodes = XmlManager.Load("sheets.xml", strLanguage, true).SelectNodes("/chummer/sheets[@lang='" + strLanguage + "']/sheet[not(hide)]"))
            {
                if (lstSheetNodes != null)
                {
                    foreach (XmlNode xmlSheet in lstSheetNodes)
                    {
                        lstSheets.Add(new ListItem(strLanguage != GlobalOptions.DefaultLanguage ? Path.Combine(strLanguage, xmlSheet["filename"]?.InnerText ?? string.Empty) : xmlSheet["filename"]?.InnerText ?? string.Empty,
                            xmlSheet["name"]?.InnerText ?? string.Empty));
                    }
                }
            }

            return lstSheets;
        }

>>>>>>> 1161a64b
        private static IList<ListItem> GetXslFilesFromOmaeDirectory()
        {
            List<ListItem> lstItems = new List<ListItem>();

            // Populate the XSLT list with all of the XSL files found in the sheets\omae directory.
            string omaeDirectoryPath = Path.Combine(Utils.GetStartupPath, "sheets", "omae");
            string menuMainOmae = LanguageManager.GetString("Menu_Main_Omae");

            // Only show files that end in .xsl. Do not include files that end in .xslt since they are used as "hidden" reference sheets
            // (hidden because they are partial templates that cannot be used on their own).
            foreach (string fileName in ReadXslFileNamesWithoutExtensionFromDirectory(omaeDirectoryPath))
            {
                lstItems.Add(new ListItem(Path.Combine("omae", fileName), menuMainOmae + LanguageManager.GetString("String_Colon") + LanguageManager.GetString("String_Space") + fileName));
            }

            return lstItems;
        }
        private static IList<string> ReadXslFileNamesWithoutExtensionFromDirectory(string path)
        {
            if (Directory.Exists(path))
            {
                return Directory.GetFiles(path, "*.xsl", SearchOption.AllDirectories).Select(Path.GetFileNameWithoutExtension).ToList();
            }

            return new List<string>();
        }

        private void PopulateXsltList()
        {
            IList<ListItem> lstFiles = XmlManager.GetXslFilesFromLocalDirectory(cboLanguage.SelectedValue?.ToString() ?? GlobalOptions.DefaultLanguage, _lstCharacters);
            if (GlobalOptions.OmaeEnabled)
            {
                foreach (ListItem objFile in GetXslFilesFromOmaeDirectory())
                    lstFiles.Add(objFile);
            }

            cboXSLT.BeginUpdate();
            cboXSLT.ValueMember = nameof(ListItem.Value);
            cboXSLT.DisplayMember = nameof(ListItem.Name);
            cboXSLT.DataSource = lstFiles;
            cboXSLT.EndUpdate();
        }

<<<<<<< HEAD
=======
        public static ElasticComboBox PopulateLanguageList(ElasticComboBox myCboLanguage, string myStrSelectedSheet)
        {
            if (myCboLanguage == null)
                throw new ArgumentNullException(nameof(myCboLanguage));
            string strDefaultSheetLanguage = GlobalOptions.Language;
            int? intLastIndexDirectorySeparator = myStrSelectedSheet?.LastIndexOf(Path.DirectorySeparatorChar);
            if (intLastIndexDirectorySeparator.HasValue && (intLastIndexDirectorySeparator != -1))
            {
                string strSheetLanguage = myStrSelectedSheet.Substring(0, intLastIndexDirectorySeparator.Value);
                if (strSheetLanguage.Length == 5)
                    strDefaultSheetLanguage = strSheetLanguage;
            }

            myCboLanguage.BeginUpdate();
            myCboLanguage.ValueMember = nameof(ListItem.Value);
            myCboLanguage.DisplayMember = nameof(ListItem.Name);
            myCboLanguage.DataSource = LstLanguages;
            myCboLanguage.SelectedValue = strDefaultSheetLanguage;
            if (myCboLanguage.SelectedIndex == -1)
                myCboLanguage.SelectedValue = GlobalOptions.DefaultLanguage;
            myCboLanguage.EndUpdate();
            return myCboLanguage;
        }

        private static List<ListItem> _lstLanguages;

        public static List<ListItem> LstLanguages
        {
            get
            {
                if (_lstLanguages == null)
                {
                    _lstLanguages = new List<ListItem>();
                    string languageDirectoryPath = Path.Combine(Utils.GetStartupPath, "lang");
                    string[] languageFilePaths = Directory.GetFiles(languageDirectoryPath, "*.xml");

                    foreach (string filePath in languageFilePaths)
                    {
                        XmlDocument xmlDocument = new XmlDocument
                        {
                            XmlResolver = null
                        };

                        try
                        {
                            using (StreamReader objStreamReader = new StreamReader(filePath, Encoding.UTF8, true))
                                using (XmlReader objXmlReader = XmlReader.Create(objStreamReader, new XmlReaderSettings {XmlResolver = null}))
                                    xmlDocument.Load(objXmlReader);
                        }
                        catch (IOException)
                        {
                            continue;
                        }
                        catch (XmlException)
                        {
                            continue;
                        }

                        XmlNode node = xmlDocument.SelectSingleNode("/chummer/name");

                        if (node == null)
                            continue;

                        string strLanguageCode = Path.GetFileNameWithoutExtension(filePath);
                        if (GetXslFilesFromLocalDirectory(strLanguageCode).Count > 0)
                        {
                            _lstLanguages.Add(new ListItem(strLanguageCode, node.InnerText));
                        }
                    }
                    _lstLanguages.Sort(CompareListItems.CompareNames);
                }

                return _lstLanguages;
            }
        }

>>>>>>> 1161a64b
        /// <summary>
        /// Set the XSL sheet that will be selected by default.
        /// </summary>
        public void SetSelectedSheet(string strSheet)
        {
            _strSelectedSheet = strSheet;
        }

        /// <summary>
        /// Set List of Characters to print.
        /// </summary>
        public void SetCharacters(params Character[] lstCharacters)
        {
            _lstCharacters = lstCharacters != null ? new List<Character>(lstCharacters) : new List<Character>();
        }
        #endregion

        private void cboLanguage_SelectedIndexChanged(object sender, EventArgs e)
        {
            _strPrintLanguage = cboLanguage.SelectedValue?.ToString() ?? GlobalOptions.Language;
            imgSheetLanguageFlag.Image = FlagImageGetter.GetFlagFromCountryCode(_strPrintLanguage.Substring(3, 2));
            try
            {
                _objPrintCulture = CultureInfo.GetCultureInfo(_strPrintLanguage);
            }
            catch (CultureNotFoundException)
            {
            }
            if (_blnLoading)
                return;

            string strOldSelected = _strSelectedSheet;
            // Strip away the language prefix
            if (strOldSelected.Contains(Path.DirectorySeparatorChar))
                strOldSelected = strOldSelected.Substring(strOldSelected.LastIndexOf(Path.DirectorySeparatorChar) + 1);
            _blnLoading = true;
            PopulateXsltList();
            string strNewLanguage = cboLanguage.SelectedValue?.ToString() ?? strOldSelected;
            if (strNewLanguage == strOldSelected)
            {
                _strSelectedSheet = strNewLanguage == GlobalOptions.DefaultLanguage ? strOldSelected : Path.Combine(strNewLanguage, strOldSelected);
            }
            cboXSLT.SelectedValue = _strSelectedSheet;
            // If the desired sheet was not found, fall back to the Shadowrun 5 sheet.
            if (cboXSLT.SelectedIndex == -1)
            {
                var intNameIndex = cboXSLT.FindStringExact(strNewLanguage == GlobalOptions.DefaultLanguage ? GlobalOptions.DefaultCharacterSheet : GlobalOptions.DefaultCharacterSheet.Substring(strNewLanguage.LastIndexOf(Path.DirectorySeparatorChar) + 1));
                if (intNameIndex != -1)
                    cboXSLT.SelectedIndex = intNameIndex;
                else if (cboXSLT.Items.Count > 0)
                {
                    _strSelectedSheet = strNewLanguage == GlobalOptions.DefaultLanguage ? GlobalOptions.DefaultCharacterSheetDefaultValue : Path.Combine(strNewLanguage, GlobalOptions.DefaultCharacterSheetDefaultValue);
                    cboXSLT.SelectedValue = _strSelectedSheet;
                    if (cboXSLT.SelectedIndex == -1)
                    {
                        cboXSLT.SelectedIndex = 0;
                        _strSelectedSheet = cboXSLT.SelectedValue?.ToString();
                    }
                }
            }
            _blnLoading = false;
            RefreshCharacters();
        }
    }
}<|MERGE_RESOLUTION|>--- conflicted
+++ resolved
@@ -563,8 +563,6 @@
             }
         }
 
-<<<<<<< HEAD
-=======
         private static IList<ListItem> GetXslFilesFromLocalDirectory(string strLanguage)
         {
             List<ListItem> lstSheets = new List<ListItem>();
@@ -585,7 +583,6 @@
             return lstSheets;
         }
 
->>>>>>> 1161a64b
         private static IList<ListItem> GetXslFilesFromOmaeDirectory()
         {
             List<ListItem> lstItems = new List<ListItem>();
@@ -629,8 +626,6 @@
             cboXSLT.EndUpdate();
         }
 
-<<<<<<< HEAD
-=======
         public static ElasticComboBox PopulateLanguageList(ElasticComboBox myCboLanguage, string myStrSelectedSheet)
         {
             if (myCboLanguage == null)
@@ -707,7 +702,6 @@
             }
         }
 
->>>>>>> 1161a64b
         /// <summary>
         /// Set the XSL sheet that will be selected by default.
         /// </summary>
