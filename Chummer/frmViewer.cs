/*  This file is part of Chummer5a.
 *
 *  Chummer5a is free software: you can redistribute it and/or modify
 *  it under the terms of the GNU General Public License as published by
 *  the Free Software Foundation, either version 3 of the License, or
 *  (at your option) any later version.
 *
 *  Chummer5a is distributed in the hope that it will be useful,
 *  but WITHOUT ANY WARRANTY; without even the implied warranty of
 *  MERCHANTABILITY or FITNESS FOR A PARTICULAR PURPOSE.  See the
 *  GNU General Public License for more details.
 *
 *  You should have received a copy of the GNU General Public License
 *  along with Chummer5a.  If not, see <http://www.gnu.org/licenses/>.
 *
 *  You can obtain the full source code for Chummer5a at
 *  https://github.com/chummer5a/chummer5a
 */
using System;
using System.Collections.Generic;
using System.Text;
using System.Windows.Forms;
using System.IO;
using System.Xml;
using System.Xml.Xsl;
using System.ComponentModel;
 using System.Linq;
using Codaxy.WkHtmlToPdf;
using System.Diagnostics;
using System.Globalization;
using Microsoft.Win32;
using NLog;

namespace Chummer
{
    public partial class frmViewer : Form
    {
        private static readonly Logger Log = LogManager.GetCurrentClassLogger();
        private List<Character> _lstCharacters = new List<Character>();
        private XmlDocument _objCharacterXml = new XmlDocument {XmlResolver = null};
        private string _strSelectedSheet = GlobalOptions.DefaultCharacterSheet;
        private bool _blnLoading;
        private CultureInfo _objPrintCulture = GlobalOptions.CultureInfo;
        private string _strPrintLanguage = GlobalOptions.Language;
        private readonly BackgroundWorker _workerRefresher = new BackgroundWorker();
        private bool _blnQueueRefresherRun;
        private readonly BackgroundWorker _workerOutputGenerator = new BackgroundWorker();
        private bool _blnQueueOutputGeneratorRun;
        private readonly string _strFilePathName = Path.Combine(Environment.GetFolderPath(Environment.SpecialFolder.LocalApplicationData),Guid.NewGuid() + ".htm");
        #region Control Events
        public frmViewer()
        {
            _workerRefresher.WorkerSupportsCancellation = true;
            _workerRefresher.WorkerReportsProgress = false;
            _workerRefresher.DoWork += AsyncRefresh;
            _workerRefresher.RunWorkerCompleted += FinishRefresh;
            _workerOutputGenerator.WorkerSupportsCancellation = true;
            _workerOutputGenerator.WorkerReportsProgress = false;
            _workerOutputGenerator.DoWork += AsyncGenerateOutput;
            _workerOutputGenerator.RunWorkerCompleted += FinishGenerateOutput;
            if (_strSelectedSheet.StartsWith("Shadowrun 4", StringComparison.Ordinal))
            {
                _strSelectedSheet = GlobalOptions.DefaultCharacterSheetDefaultValue;
            }
            if (GlobalOptions.Language != GlobalOptions.DefaultLanguage)
            {
                if (!_strSelectedSheet.Contains(Path.DirectorySeparatorChar))
                    _strSelectedSheet = Path.Combine(GlobalOptions.Language, _strSelectedSheet);
                else if (!_strSelectedSheet.Contains(GlobalOptions.Language) && _strSelectedSheet.Contains(GlobalOptions.Language.Substring(0, 2)))
                {
                    _strSelectedSheet = _strSelectedSheet.Replace(GlobalOptions.Language.Substring(0, 2), GlobalOptions.Language);
                }
            }
            else
            {
                int intLastIndexDirectorySeparator = _strSelectedSheet.LastIndexOf(Path.DirectorySeparatorChar);
                if (intLastIndexDirectorySeparator != -1 && _strSelectedSheet.Contains(GlobalOptions.Language.Substring(0, 2)))
                    _strSelectedSheet = _strSelectedSheet.Substring(intLastIndexDirectorySeparator + 1);
            }

            using (RegistryKey objRegistry = Registry.CurrentUser.CreateSubKey("Software\\Microsoft\\Internet Explorer\\Main\\FeatureControl\\FEATURE_BROWSER_EMULATION"))
                objRegistry?.SetValue(AppDomain.CurrentDomain.FriendlyName, GlobalOptions.EmulatedBrowserVersion * 1000, RegistryValueKind.DWord);

            using (RegistryKey objRegistry = Registry.CurrentUser.CreateSubKey("Software\\WOW6432Node\\Microsoft\\Internet Explorer\\Main\\FeatureControl\\FEATURE_BROWSER_EMULATION"))
                objRegistry?.SetValue(AppDomain.CurrentDomain.FriendlyName, GlobalOptions.EmulatedBrowserVersion * 1000, RegistryValueKind.DWord);

            InitializeComponent();
            LanguageManager.TranslateWinForm(GlobalOptions.Language, this);
            ContextMenuStrip[] lstCMSToTranslate = {
                cmsPrintButton,
                cmsSaveButton
            };
            foreach (ContextMenuStrip objCMS in lstCMSToTranslate)
            {
                if (objCMS != null)
                {
                    foreach (ToolStripMenuItem objItem in objCMS.Items.OfType<ToolStripMenuItem>())
                    {
                        LanguageManager.TranslateToolStripItemsRecursively(objItem, GlobalOptions.Language);
                    }
                }
            }
        }

        private void frmViewer_Load(object sender, EventArgs e)
        {
            _blnLoading = true;
            // Populate the XSLT list with all of the XSL files found in the sheets directory.
            cboLanguage  = PopulateLanguageList(cboLanguage, _strSelectedSheet);
            PopulateXsltList();

            cboXSLT.SelectedValue = _strSelectedSheet;
            // If the desired sheet was not found, fall back to the Shadowrun 5 sheet.
            if (cboXSLT.SelectedIndex == -1)
            {
                string strLanguage = cboLanguage.SelectedValue?.ToString();
                int intNameIndex;
                if (string.IsNullOrEmpty(strLanguage) || strLanguage == GlobalOptions.DefaultLanguage)
                    intNameIndex = cboXSLT.FindStringExact(GlobalOptions.DefaultCharacterSheet);
                else
                    intNameIndex = cboXSLT.FindStringExact(GlobalOptions.DefaultCharacterSheet.Substring(GlobalOptions.DefaultLanguage.LastIndexOf(Path.DirectorySeparatorChar) + 1));
                if (intNameIndex != -1)
                    cboXSLT.SelectedIndex = intNameIndex;
                else if (cboXSLT.Items.Count > 0)
                {
                    if (string.IsNullOrEmpty(strLanguage) || strLanguage == GlobalOptions.DefaultLanguage)
                        _strSelectedSheet = GlobalOptions.DefaultCharacterSheetDefaultValue;
                    else
                        _strSelectedSheet = Path.Combine(strLanguage, GlobalOptions.DefaultCharacterSheetDefaultValue);
                    cboXSLT.SelectedValue = _strSelectedSheet;
                    if (cboXSLT.SelectedIndex == -1)
                    {
                        cboXSLT.SelectedIndex = 0;
                        _strSelectedSheet = cboXSLT.SelectedValue?.ToString();
                    }
                }
            }
            _blnLoading = false;
            SetDocumentText(LanguageManager.GetString("String_Loading_Characters"));

            Application.Idle += RunQueuedWorkers;
        }

        private void RunQueuedWorkers(object sender, EventArgs e)
        {
            if (_blnQueueRefresherRun)
            {
                if (!_workerRefresher.IsBusy)
                    _workerRefresher.RunWorkerAsync();
            }
            else if (_blnQueueOutputGeneratorRun)
            {
                if (!_workerOutputGenerator.IsBusy)
                    _workerOutputGenerator.RunWorkerAsync();
            }
        }

        private void cboXSLT_SelectedIndexChanged(object sender, EventArgs e)
        {
            // Re-generate the output when a new sheet is selected.
            if (!_blnLoading)
            {
                _strSelectedSheet = cboXSLT.SelectedValue?.ToString() ?? string.Empty;
                RefreshSheet();
            }
        }

        private void cmdPrint_Click(object sender, EventArgs e)
        {
            webBrowser1.ShowPrintDialog();
        }

        private void tsPrintPreview_Click(object sender, EventArgs e)
        {
            webBrowser1.ShowPrintPreviewDialog();
        }

        private void tsSaveAsHTML_Click(object sender, EventArgs e)
        {
            // Save the generated output as HTML.
            SaveFileDialog1.Filter = LanguageManager.GetString("DialogFilter_Html") + '|' + LanguageManager.GetString("DialogFilter_All");
            SaveFileDialog1.Title = LanguageManager.GetString("Button_Viewer_SaveAsHtml");
            SaveFileDialog1.ShowDialog();
            string strSaveFile = SaveFileDialog1.FileName;

            if (string.IsNullOrEmpty(strSaveFile))
                return;

            using (TextWriter objWriter = new StreamWriter(strSaveFile, false, Encoding.UTF8))
                objWriter.Write(webBrowser1.DocumentText);
        }

        private void tsSaveAsXml_Click(object sender, EventArgs e)
        {
            // Save the printout XML generated by the character.
            SaveFileDialog1.Filter = LanguageManager.GetString("DialogFilter_Xml") + '|' + LanguageManager.GetString("DialogFilter_All");
            SaveFileDialog1.Title = LanguageManager.GetString("Button_Viewer_SaveAsXml");
            SaveFileDialog1.ShowDialog();
            string strSaveFile = SaveFileDialog1.FileName;

            if (string.IsNullOrEmpty(strSaveFile))
                return;

            try
            {
                _objCharacterXml.Save(strSaveFile);
            }
            catch (XmlException)
            {
                Program.MainForm.ShowMessageBox(LanguageManager.GetString("Message_Save_Error_Warning"));
            }
            catch (UnauthorizedAccessException)
            {
                Program.MainForm.ShowMessageBox(LanguageManager.GetString("Message_Save_Error_Warning"));
            }
        }

        private void frmViewer_FormClosing(object sender, FormClosingEventArgs e)
        {
            Application.Idle -= RunQueuedWorkers;

            if (_workerRefresher.IsBusy)
                _workerRefresher.CancelAsync();
            if (_workerOutputGenerator.IsBusy)
                _workerOutputGenerator.CancelAsync();

            // Remove the mugshots directory when the form closes.
            string mugshotsDirectoryPath = Path.Combine(Utils.GetStartupPath, "mugshots");
            if (Directory.Exists(mugshotsDirectoryPath))
            {
                try
                {
                    Directory.Delete(mugshotsDirectoryPath, true);
                }
                catch (IOException)
                {
                }
            }

            // Clear the reference to the character's Print window.
            foreach (CharacterShared objCharacterShared in Program.MainForm.OpenCharacterForms)
                if (objCharacterShared.PrintWindow == this)
                    objCharacterShared.PrintWindow = null;
        }
        #endregion

        #region Methods
        /// <summary>
        /// Set the text of the viewer to something descriptive. Also disables the Print, Print Preview, Save as HTML, and Save as PDF buttons.
        /// </summary>
        private void SetDocumentText(string strText)
        {
            cmdPrint.Enabled = false;
            tsPrintPreview.Enabled = false;
            tsSaveAsHtml.Enabled = false;
            cmdSaveAsPdf.Enabled = false;
            webBrowser1.DocumentText =
                "<html xmlns=\"http://www.w3.org/1999/xhtml\" xml:lang=\"en\" lang=\"en\">" +
                "<head><meta http-equiv=\"x - ua - compatible\" content=\"IE = Edge\"/><meta charset = \"UTF-8\" /></head>" +
                "<body style=\"width:100%;height:" + webBrowser1.Height.ToString(GlobalOptions.InvariantCultureInfo) + ";text-align:center;vertical-align:middle;font-family:segoe, tahoma,'trebuchet ms',arial;font-size:9pt;\">" +
                strText.Replace(Environment.NewLine, "<br />").Replace("\n", "<br />").Replace("\r", string.Empty) +
                "</body></html>";
        }

        /// <summary>
        /// Asynchronously update the characters (and therefore content) of the Viewer window.
        /// </summary>
        public void RefreshCharacters()
        {
            Cursor = Cursors.AppStarting;
            if (_workerOutputGenerator.IsBusy)
                _workerOutputGenerator.CancelAsync();
            if (_workerRefresher.IsBusy)
                _workerRefresher.CancelAsync();
            _blnQueueRefresherRun = true;
        }

        /// <summary>
        /// Asynchronously update the sheet of the Viewer window.
        /// </summary>
        public void RefreshSheet()
        {
            Cursor = Cursors.AppStarting;
            SetDocumentText(LanguageManager.GetString("String_Generating_Sheet"));
            if (_workerOutputGenerator.IsBusy)
                _workerOutputGenerator.CancelAsync();
            _blnQueueOutputGeneratorRun = true;
        }

        /// <summary>
        /// Update the internal XML of the Viewer window.
        /// </summary>
        private void AsyncRefresh(object sender, DoWorkEventArgs e)
        {
            _blnQueueRefresherRun = false;
            // Write the Character information to a MemoryStream so we don't need to create any files.
            using (MemoryStream objStream = new MemoryStream())
            {
                using (XmlTextWriter objWriter = new XmlTextWriter(objStream, Encoding.UTF8))
                {
                    // Begin the document.
                    objWriter.WriteStartDocument();

                    // </characters>
                    objWriter.WriteStartElement("characters");

                    foreach (Character objCharacter in _lstCharacters)
                    {
                        if (_workerRefresher.CancellationPending)
                        {
                            e.Cancel = true;
                            return;
                        }
#if DEBUG
                objCharacter.PrintToStream(objStream, objWriter, _objPrintCulture, _strPrintLanguage);
#else
                        objCharacter.PrintToStream(objWriter, _objPrintCulture, _strPrintLanguage);
#endif
                    }

                    // </characters>
                    objWriter.WriteEndElement();
                    if (_workerRefresher.CancellationPending)
                    {
                        e.Cancel = true;
                        return;
                    }

                    // Finish the document and flush the Writer and Stream.
                    objWriter.WriteEndDocument();
                    objWriter.Flush();

                    objStream.Position = 0;

                    // Read the stream.
                    XmlDocument objCharacterXml = new XmlDocument
                    {
                        XmlResolver = null
                    };
                    // Read it back in as an XmlDocument.
                    using (StreamReader objReader = new StreamReader(objStream, Encoding.UTF8, true))
                    {
                        using (XmlReader objXmlReader = XmlReader.Create(objReader, new XmlReaderSettings { XmlResolver = null }))
                        {
                            if (_workerRefresher.CancellationPending)
                            {
                                e.Cancel = true;
                                return;
                            }

                            // Put the stream into an XmlDocument and send it off to the Viewer.
                            objCharacterXml.Load(objXmlReader);
                        }
                    }

                    if (_workerRefresher.CancellationPending)
                        e.Cancel = true;
                    else
                        _objCharacterXml = objCharacterXml;
                }
            }
        }

        private void FinishRefresh(object sender, RunWorkerCompletedEventArgs e)
        {
            if (!e.Cancelled)
            {
                tsSaveAsXml.Enabled = _objCharacterXml != null;
                RefreshSheet();
            }
        }

        /// <summary>
        /// Run the generated XML file through the XSL transformation engine to create the file output.
        /// </summary>
        private void AsyncGenerateOutput(object sender, DoWorkEventArgs e)
        {
            _blnQueueOutputGeneratorRun = false;
            string strXslPath = Path.Combine(Utils.GetStartupPath, "sheets", _strSelectedSheet + ".xsl");
            if (!File.Exists(strXslPath))
            {
                string strReturn = $"File not found when attempting to load {_strSelectedSheet}{Environment.NewLine}";
                Log.Debug(strReturn);
                Program.MainForm.ShowMessageBox(strReturn);
                return;
            }
#if DEBUG
            XslCompiledTransform objXslTransform = new XslCompiledTransform(true);
#else
            XslCompiledTransform objXslTransform = new XslCompiledTransform();
#endif
            try
            {
                objXslTransform.Load(strXslPath);
            }
            catch (Exception ex)
            {
                string strReturn = $"Error attempting to load {_strSelectedSheet}{Environment.NewLine}";
                Log.Debug(strReturn);
                Log.Error("ERROR Message = " + ex.Message);
                strReturn += ex.Message;
                Program.MainForm.ShowMessageBox(strReturn);
                return;
            }

            if (_workerOutputGenerator.CancellationPending)
            {
                e.Cancel = true;
                return;
            }

            MemoryStream objStream = new MemoryStream();
            using (XmlTextWriter objWriter = new XmlTextWriter(objStream, Encoding.UTF8))
            {
                objXslTransform.Transform(_objCharacterXml, objWriter);
                if (_workerOutputGenerator.CancellationPending)
                {
                    e.Cancel = true;
                    return;
                }

                objStream.Position = 0;

                // This reads from a static file, outputs to an HTML file, then has the browser read from that file. For debugging purposes.
                //objXSLTransform.Transform("D:\\temp\\print.xml", "D:\\temp\\output.htm");
                //webBrowser1.Navigate("D:\\temp\\output.htm");

                if (!GlobalOptions.PrintToFileFirst)
                {
                    // Populate the browser using the DocumentStream.
                    webBrowser1.DocumentStream = objStream;
                }
                else
                {
                    // The DocumentStream method fails when using Wine, so we'll instead dump everything out a temporary HTML file, have the WebBrowser load that, then delete the temporary file.
                    // Read in the resulting code and pass it to the browser.

                    using (StreamReader objReader = new StreamReader(objStream, Encoding.UTF8, true))
                    {
                        string strOutput = objReader.ReadToEnd();
                        File.WriteAllText(_strFilePathName, strOutput);
                    }

                    webBrowser1.Url = new Uri($"file:///{_strFilePathName}");
                }
            }
        }

        private void FinishGenerateOutput(object sender, RunWorkerCompletedEventArgs e)
        {
            if (!e.Cancelled)
            {
                cmdPrint.Enabled = true;
                tsPrintPreview.Enabled = true;
                tsSaveAsHtml.Enabled = true;
                cmdSaveAsPdf.Enabled = true;
            }

            if (GlobalOptions.PrintToFileFirst)
            {
                try
                {
                    File.Delete(_strFilePathName);
                }
                catch (IOException)
                {
                    Utils.BreakIfDebug();
                }
            }

            Cursor = Cursors.Default;
        }

        private void cmdSaveAsPdf_Click(object sender, EventArgs e)
        {
            // Save the generated output as PDF.
            SaveFileDialog1.Filter = LanguageManager.GetString("DialogFilter_Pdf") + '|' + LanguageManager.GetString("DialogFilter_All");
            SaveFileDialog1.Title = LanguageManager.GetString("Button_Viewer_SaveAsPdf");
            SaveFileDialog1.ShowDialog();
            string strSaveFile = SaveFileDialog1.FileName;

            if (string.IsNullOrEmpty(strSaveFile))
                return;

            if (!Directory.Exists(Path.GetDirectoryName(strSaveFile)) || !Utils.CanWriteToPath(strSaveFile))
            {
                Program.MainForm.ShowMessageBox(LanguageManager.GetString("Message_File_Cannot_Be_Accessed"));
                return;
            }
            if (File.Exists(strSaveFile))
            {
                try
                {
                    File.Delete(strSaveFile);
                }
                catch (IOException)
                {
                    Program.MainForm.ShowMessageBox(LanguageManager.GetString("Message_File_Cannot_Be_Accessed"));
                    return;
                }
                catch (UnauthorizedAccessException)
                {
                    Program.MainForm.ShowMessageBox(LanguageManager.GetString("Message_File_Cannot_Be_Accessed"));
                    return;
                }
            }

            PdfDocument objPdfDocument = new PdfDocument
            {
                Html = webBrowser1.DocumentText
            };
            objPdfDocument.ExtraParams.Add("encoding", "UTF-8");
            objPdfDocument.ExtraParams.Add("dpi", "300");
            objPdfDocument.ExtraParams.Add("margin-top", "13");
            objPdfDocument.ExtraParams.Add("margin-bottom", "19");
            objPdfDocument.ExtraParams.Add("margin-left", "13");
            objPdfDocument.ExtraParams.Add("margin-right", "13");
            objPdfDocument.ExtraParams.Add("image-quality", "100");
            objPdfDocument.ExtraParams.Add("print-media-type", "");

            try
            {
                PdfConvert.ConvertHtmlToPdf(objPdfDocument, new PdfConvertEnvironment
                {
                    WkHtmlToPdfPath = Path.Combine(Utils.GetStartupPath, "wkhtmltopdf.exe"),
                    Timeout = 60000,
                    TempFolderPath = Path.GetTempPath()
                }, new PdfOutput
                {
                    OutputFilePath = strSaveFile
                });

                if (!string.IsNullOrWhiteSpace(GlobalOptions.PDFAppPath))
                {
                    Uri uriPath = new Uri(strSaveFile);
                    string strParams = GlobalOptions.PDFParameters;
                    strParams = strParams
                        .Replace("{page}", "1")
                        .Replace("{localpath}", uriPath.LocalPath)
                        .Replace("{absolutepath}", uriPath.AbsolutePath);
                    ProcessStartInfo objPdfProgramProcess = new ProcessStartInfo
                    {
                        FileName = GlobalOptions.PDFAppPath,
                        Arguments = strParams,
                        WindowStyle = ProcessWindowStyle.Hidden
                    };
                    Process.Start(objPdfProgramProcess);
                }
            }
            catch (Exception ex)
            {
                Program.MainForm.ShowMessageBox(ex.ToString());
            }
        }

        private static IList<ListItem> GetXslFilesFromLocalDirectory(string strLanguage)
        {
            List<ListItem> lstSheets = new List<ListItem>();

            // Populate the XSL list with all of the manifested XSL files found in the sheets\[language] directory.
<<<<<<< HEAD
            using (XmlNodeList lstSheetNodes = XmlManager.Load("sheets.xml", new Dictionary<string, bool>(), strLanguage,true).SelectNodes($"/chummer/sheets[@lang='{strLanguage}']/sheet[not(hide)]"))
=======
            using (XmlNodeList lstSheetNodes = XmlManager.Load("sheets.xml", strLanguage, true).SelectNodes($"/chummer/sheets[@lang='{strLanguage}']/sheet[not(hide)]"))
            {
>>>>>>> 4d997dd7
                if (lstSheetNodes != null)
                {
                    foreach (XmlNode xmlSheet in lstSheetNodes)
                    {
                        lstSheets.Add(new ListItem(strLanguage != GlobalOptions.DefaultLanguage ? Path.Combine(strLanguage, xmlSheet["filename"]?.InnerText ?? string.Empty) : xmlSheet["filename"]?.InnerText ?? string.Empty,
                            xmlSheet["name"]?.InnerText ?? string.Empty));
                    }
                }
            }

            return lstSheets;
        }

        private static IList<ListItem> GetXslFilesFromOmaeDirectory()
        {
            List<ListItem> lstItems = new List<ListItem>();

            // Populate the XSLT list with all of the XSL files found in the sheets\omae directory.
            string omaeDirectoryPath = Path.Combine(Utils.GetStartupPath, "sheets", "omae");
            string menuMainOmae = LanguageManager.GetString("Menu_Main_Omae");

            // Only show files that end in .xsl. Do not include files that end in .xslt since they are used as "hidden" reference sheets
            // (hidden because they are partial templates that cannot be used on their own).
            foreach (string fileName in ReadXslFileNamesWithoutExtensionFromDirectory(omaeDirectoryPath))
            {
                lstItems.Add(new ListItem(Path.Combine("omae", fileName), menuMainOmae + LanguageManager.GetString("String_Colon") + LanguageManager.GetString("String_Space") + fileName));
            }

            return lstItems;
        }
        private static IList<string> ReadXslFileNamesWithoutExtensionFromDirectory(string path)
        {
            if (Directory.Exists(path))
            {
                return Directory.GetFiles(path, "*.xsl", SearchOption.AllDirectories).Select(Path.GetFileNameWithoutExtension).ToList();
            }

            return new List<string>();
        }

        private void PopulateXsltList()
        {
            IList<ListItem> lstFiles = GetXslFilesFromLocalDirectory(cboLanguage.SelectedValue?.ToString() ?? GlobalOptions.DefaultLanguage);
            if (GlobalOptions.OmaeEnabled)
            {
                foreach (ListItem objFile in GetXslFilesFromOmaeDirectory())
                    lstFiles.Add(objFile);
            }

            cboXSLT.BeginUpdate();
            cboXSLT.ValueMember = "Value";
            cboXSLT.DisplayMember = "Name";
            cboXSLT.DataSource = lstFiles;
            cboXSLT.EndUpdate();
        }

        public static ElasticComboBox PopulateLanguageList(ElasticComboBox myCboLanguage, string myStrSelectedSheet)
        {
            if (myCboLanguage == null)
                throw new ArgumentNullException(nameof(myCboLanguage));
            string strDefaultSheetLanguage = GlobalOptions.Language;
            int? intLastIndexDirectorySeparator = myStrSelectedSheet?.LastIndexOf(Path.DirectorySeparatorChar);
            if (intLastIndexDirectorySeparator.HasValue && (intLastIndexDirectorySeparator != -1))
            {
                string strSheetLanguage = myStrSelectedSheet.Substring(0, intLastIndexDirectorySeparator.Value);
                if (strSheetLanguage.Length == 5)
                    strDefaultSheetLanguage = strSheetLanguage;
            }

            myCboLanguage.BeginUpdate();
            myCboLanguage.ValueMember = "Value";
            myCboLanguage.DisplayMember = "Name";
            myCboLanguage.DataSource = LstLanguages;
            myCboLanguage.SelectedValue = strDefaultSheetLanguage;
            if (myCboLanguage.SelectedIndex == -1)
                myCboLanguage.SelectedValue = GlobalOptions.DefaultLanguage;
            myCboLanguage.EndUpdate();
            return myCboLanguage;
        }

        private static List<ListItem> _lstLanguages;

        public static List<ListItem> LstLanguages
        {
            get
            {
                if (_lstLanguages == null)
                {
                    _lstLanguages = new List<ListItem>();
                    string languageDirectoryPath = Path.Combine(Utils.GetStartupPath, "lang");
                    string[] languageFilePaths = Directory.GetFiles(languageDirectoryPath, "*.xml");

                    foreach (string filePath in languageFilePaths)
                    {
                        XmlDocument xmlDocument = new XmlDocument
                        {
                            XmlResolver = null
                        };

                        try
                        {
                            using (StreamReader objStreamReader = new StreamReader(filePath, Encoding.UTF8, true))
                                using (XmlReader objXmlReader = XmlReader.Create(objStreamReader, new XmlReaderSettings {XmlResolver = null}))
                                    xmlDocument.Load(objXmlReader);
                        }
                        catch (IOException)
                        {
                            continue;
                        }
                        catch (XmlException)
                        {
                            continue;
                        }

                        XmlNode node = xmlDocument.SelectSingleNode("/chummer/name");

                        if (node == null)
                            continue;

                        string strLanguageCode = Path.GetFileNameWithoutExtension(filePath);
                        if (GetXslFilesFromLocalDirectory(strLanguageCode).Count > 0)
                        {
                            _lstLanguages.Add(new ListItem(strLanguageCode, node.InnerText));
                        }
                    }
                    _lstLanguages.Sort(CompareListItems.CompareNames);
                }

                return _lstLanguages;
            }
        }

        /// <summary>
        /// Set the XSL sheet that will be selected by default.
        /// </summary>
        public void SetSelectedSheet(string strSheet)
        {
            _strSelectedSheet = strSheet;
        }

        /// <summary>
        /// Set List of Characters to print.
        /// </summary>
        public void SetCharacters(params Character[] lstCharacters)
        {
            _lstCharacters = new List<Character>(lstCharacters);
        }
        #endregion

        private void cboLanguage_SelectedIndexChanged(object sender, EventArgs e)
        {
            _strPrintLanguage = cboLanguage.SelectedValue?.ToString() ?? GlobalOptions.Language;
            imgSheetLanguageFlag.Image = FlagImageGetter.GetFlagFromCountryCode(_strPrintLanguage.Substring(3, 2));
            try
            {
                _objPrintCulture = CultureInfo.GetCultureInfo(_strPrintLanguage);
            }
            catch (CultureNotFoundException)
            {
            }
            if (_blnLoading)
                return;

            string strOldSelected = _strSelectedSheet;
            // Strip away the language prefix
            if (strOldSelected.Contains(Path.DirectorySeparatorChar))
                strOldSelected = strOldSelected.Substring(strOldSelected.LastIndexOf(Path.DirectorySeparatorChar) + 1);
            _blnLoading = true;
            PopulateXsltList();
            string strNewLanguage = cboLanguage.SelectedValue?.ToString() ?? strOldSelected;
            if (strNewLanguage == strOldSelected)
            {
                _strSelectedSheet = strNewLanguage == GlobalOptions.DefaultLanguage ? strOldSelected : Path.Combine(strNewLanguage, strOldSelected);
            }
            cboXSLT.SelectedValue = _strSelectedSheet;
            // If the desired sheet was not found, fall back to the Shadowrun 5 sheet.
            if (cboXSLT.SelectedIndex == -1)
            {
                var intNameIndex = cboXSLT.FindStringExact(strNewLanguage == GlobalOptions.DefaultLanguage ? GlobalOptions.DefaultCharacterSheet : GlobalOptions.DefaultCharacterSheet.Substring(strNewLanguage.LastIndexOf(Path.DirectorySeparatorChar) + 1));
                if (intNameIndex != -1)
                    cboXSLT.SelectedIndex = intNameIndex;
                else if (cboXSLT.Items.Count > 0)
                {
                    _strSelectedSheet = strNewLanguage == GlobalOptions.DefaultLanguage ? GlobalOptions.DefaultCharacterSheetDefaultValue : Path.Combine(strNewLanguage, GlobalOptions.DefaultCharacterSheetDefaultValue);
                    cboXSLT.SelectedValue = _strSelectedSheet;
                    if (cboXSLT.SelectedIndex == -1)
                    {
                        cboXSLT.SelectedIndex = 0;
                        _strSelectedSheet = cboXSLT.SelectedValue?.ToString();
                    }
                }
            }
            _blnLoading = false;
            RefreshCharacters();
        }
    }
}<|MERGE_RESOLUTION|>--- conflicted
+++ resolved
@@ -558,12 +558,8 @@
             List<ListItem> lstSheets = new List<ListItem>();
 
             // Populate the XSL list with all of the manifested XSL files found in the sheets\[language] directory.
-<<<<<<< HEAD
-            using (XmlNodeList lstSheetNodes = XmlManager.Load("sheets.xml", new Dictionary<string, bool>(), strLanguage,true).SelectNodes($"/chummer/sheets[@lang='{strLanguage}']/sheet[not(hide)]"))
-=======
             using (XmlNodeList lstSheetNodes = XmlManager.Load("sheets.xml", strLanguage, true).SelectNodes($"/chummer/sheets[@lang='{strLanguage}']/sheet[not(hide)]"))
             {
->>>>>>> 4d997dd7
                 if (lstSheetNodes != null)
                 {
                     foreach (XmlNode xmlSheet in lstSheetNodes)
