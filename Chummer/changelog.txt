--- conflicted
+++ resolved
@@ -40,11 +40,8 @@
 - Fixed a bug, where Chummer would crash when adding an AI program with a different category selected.
 - Fixed a bug, where Karma costs for Ai programs weren't saved.
 - Gave all advanced AI programs unique UUIDs instead of all sharing one with the browse common program.
-<<<<<<< HEAD
+- Added a new operation to XML node filtering, "exists", which simply checks whether a specific node exists.
 - Using Swap Quality in Career Mode now allows the use of the Don't Double Purchase/Refund optional rules for qualities. 
-=======
-- Added a new operation to XML node filtering, "exists", which simply checks whether a specific node exists.
->>>>>>> ec8e7f85
 
 Data Changes: 
 
@@ -73,13 +70,9 @@
 - Added entries for the following knowledge skills from Run Faster: Farming, Foster System, Critters, Strategy, DIY, Mechanics, Fashion Design (the Professional version of Fashion), Crook Hangouts, Administration, Magical Law, Drones (removed the spec from Vehicles), Law Enforcement Procedures (separate from Security Procedures), Lone Star Procedures, Codes, Black Markets, National Threats, Government Procedures, Security Procedures, Smuggler Safehouses, Smuggler Routes, Blade Design, Gun Trivia, Magical Theory (Street), Magical Security, Megacorp Law (Street), Charity Shelters, Alchemy (Professional), Telesma, Foreign Military, NAN Military, Peacekeepers, Military Vehicles, Tir Military Vehicles, Matrix Threats, Psychology, Sociology, Philosophy, Journalism.
 - Fixed incorrect references to the Pilot Anthroform skill.
 - Fixed missing skill bonuses for the High School life module. 
-<<<<<<< HEAD
-- Fixed an issue with the Sawed Off/Shortbarrel weapon modification not showing up for expected weapons. 
-- Implemented the Latent Dracomorphosis quality from Howling Shadows. This is achieved by using the Swap Quality function in Career Mode. 
-=======
 - Fixed weapon mods with useskill-reliant filtering not working for weapons without a useskill tag, but whose weapon category would be covered by the skill specified in useskill.
 - Fixed most Improvised Weapons using the Exotic Melee Weapon skill instead of the Clubs or Blades skills (Blades for weapons that can only be used by stabbing), and also fixed the Hammer/Sledgehammer and Pool Cue improvised weapons not being eligible for the Hammers and Staves specializations respectively within Clubs.
->>>>>>> ec8e7f85
+- Implemented the Latent Dracomorphosis quality from Howling Shadows. This is achieved by using the Swap Quality function in Career Mode. 
 
 New Strings:
 
