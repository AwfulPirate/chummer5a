--- conflicted
+++ resolved
@@ -26,12 +26,8 @@
 - Added a character roster to manage characters. There is an option to specify a folder to monitor in the Options menu, under Character and Printing. 
 - Fixed a crash issue for characters that have cyberlimbs. 
 - Fixed some crash issues with custom PACKs kits with lifestyles.
-<<<<<<< HEAD
 - Fixed some issues with adding multiple non-Ammunition items to other items, ie adding trauma patches to a medkit. May have some issues, but should be functional. Fixes #814.
-=======
-- Added Naga Venom, corrected Page References for Hard Targets Toxins, corrected Fire MOde for Ares Vigorous Assault Cannon
-
->>>>>>> da37c1e4
+- Fixed a crash issue caused by adding too many Enemies in creation mode. 
 
 Data Changes:
 - Fixed the Infected qualities to work according to the rules. Characters with previous versions of the quality should reapply their improvements, characters that used the terrible metavariant idea will not load properly and should be rebuilt from scratch. If you've been affected by this, please get in contact with me and I'll fix your character for you. Mostly fixes #689.
@@ -40,6 +36,8 @@
 - New XML file, options.xml. Used to store values for configurable default settings. 
 - Fixed missing statistic weaknesses for various Infected qualities. Fixes #689.
 - Fixed an issue with the Deformity(Quasimodo) quality that caused it to affect Perception incorrectly. Fixes #1087.
+- Added Naga Venom, and corrected page references for Hard Targets Toxins. 
+- Corrected the fire mode for the Ares Vigorous Assault Cannon.
 
 New Strings:
 - Button_ToggleSourcebooks
@@ -50,14 +48,12 @@
 - String_CharacterRoster
 - Label_Options_CharacterRoster
 
-<<<<<<< HEAD
 Changed strings: 
 - Tip_IncreaseGearQty
-=======
+
 New Sheet:
-- Added new Character Sheet, only showing Skills with Rating greater than 0
-
->>>>>>> da37c1e4
+- Added a new Character Sheet, only showing Skills with Rating greater than 0.
+
 Build 183:
 Application Changes:
 - Fixed the dolphin mentor spirit not giving a bonus on spells of the Health category.
