--- conflicted
+++ resolved
@@ -44,7 +44,7 @@
 - Fixed the behaviour of the SelectSkill improvement to allow filtering based on multiple categories. Properly filters the behaviour of the Improved Ability power to not show Magical Active skills. 
 - Added a proof-of-concept Print-to-PDF functionality into the Print window. TODO: Progress bar for saving, configurable options for margins and such. 
 - Fixed an error that caused missing custom books to not show their code if the book was not found. 
-<<<<<<< HEAD
+- Increased functionality for the Export Window; there is now a window shown that contains the exported text. You can copy this text directly into wherever you need to export it, rather than saving the file and exporting. 
 - Brought all projects to the same, .NET 4.5.2 target sku.
 - Fixed an issue where changing selections in Priority or Sum-to-Ten mode would unnecessarily reset the selected values for talents and skills within talents.
 - Made a mass attempt to remove unconditional try-catch blocks because they make debugging a pain and are slower if they can be replaced by a simple conditional.
@@ -57,9 +57,6 @@
 - Fixed a bug where cancelling the option saving confirmation message would still save options.
 - Reduced initial load time for the skills section by about 15% (specifically, reduced the real load time of each individual skill control by about 33%, causing the overall skills section load time improvement).
 - Made minor performance improvements to the updating of drop-down boxes' lists (roughly 10-20% depending on the box).
-=======
-- Increased functionality for the Export Window; there is now a window shown that contains the exported text. You can copy this text directly into wherever you need to export it, rather than saving the file and exporting. 
->>>>>>> a4db6f5f
 
 Data Changes:
 
@@ -92,13 +89,10 @@
 - Fixed missing Capacity values for LED Tattoos.
 - Fixed an incorrect book and page reference for the Great Mother mentor spirit.
 - Fixed page references for the AI metatype and variants. 
-<<<<<<< HEAD
+- Added an additional Export method for the JSON format; this is intended to support integration with the Roll20 character sheet created by Darkxryo on Reddit's /r/Shadowrun. For further details, please see this link: https://www.reddit.com/r/Shadowrun/comments/5ok5qe/roll20_charactersheet_chummer_import
+- Added support for using HTML in tooltips.  Currently only supported on labels, so not accessible by most user content yet. 
 - Fixed the Ares Briefcase Shield not properly adding an entry in the weapons list.
 - Fixed various arrow types from Run and Gun not properly applying their weapon stat modifications.
-=======
-- Added an additional Export method for the JSON format; this is intended to support integration with the Roll20 character sheet created by Darkxryo on Reddit's /r/Shadowrun. For further details, please see this link: https://www.reddit.com/r/Shadowrun/comments/5ok5qe/roll20_charactersheet_chummer_import
-- Added support for using HTML in tooltips.  Currently only supported on labels, so not accessible by most user content yet. 
->>>>>>> a4db6f5f
 
 Custom Content Additions:
 
