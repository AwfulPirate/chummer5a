--- conflicted
+++ resolved
@@ -17,7 +17,6 @@
  *  https://github.com/chummer5a/chummer5a
  */
 ﻿using System;
-<<<<<<< HEAD
 ﻿using System.IO;
 ﻿using System.Text;
 ﻿using System.Windows.Documents;
@@ -58,23 +57,23 @@
 			if (e.KeyCode == Keys.Escape)
 				DialogResult = DialogResult.OK;
 
-			if (e.Control && e.KeyCode == Keys.A)
-			{
-				e.SuppressKeyPress = true;
+            if (e.Control && e.KeyCode == Keys.A)
+            {
+                e.SuppressKeyPress = true;
                 if (sender != null)
-					((TextBox)sender).SelectAll();
-			}
-		}
+                    ((TextBox)sender).SelectAll();
+            }
+        }
 
-		private void frmNotes_Resize(object sender, EventArgs e)
-		{
-			if (_blnLoading)
-				return;
+        private void frmNotes_Resize(object sender, EventArgs e)
+        {
+            if (_blnLoading)
+                return;
 
-			_intWidth = Width;
-			_intHeight = Height;
-		}
-		#endregion
+            _intWidth = Width;
+            _intHeight = Height;
+        }
+        #endregion
 
 		#region Properties
 		/// <summary>
@@ -98,73 +97,4 @@
 		public string FormattedNotes { get; set; }
 		#endregion
 	}
-=======
-using System.Windows.Forms;
-
-namespace Chummer
-{
-    public partial class frmNotes : Form
-    {
-        private static int _intWidth = 534;
-        private static int _intHeight = 278;
-        private readonly bool _blnLoading;
-
-        #region Control Events
-        public frmNotes()
-        {
-            InitializeComponent();
-            LanguageManager.Load(GlobalOptions.Language, this);
-            _blnLoading = true;
-            Width = _intWidth;
-            Height = _intHeight;
-            _blnLoading = false;
-        }
-
-        private void frmNotes_FormClosing(object sender, FormClosingEventArgs e)
-        {
-            DialogResult = DialogResult.OK;
-        }
-
-        private void txtNotes_KeyDown(object sender, KeyEventArgs e)
-        {
-            if (e.KeyCode == Keys.Escape)
-                DialogResult = DialogResult.OK;
-
-            if (e.Control && e.KeyCode == Keys.A)
-            {
-                e.SuppressKeyPress = true;
-                if (sender != null)
-                    ((TextBox)sender).SelectAll();
-            }
-        }
-
-        private void frmNotes_Resize(object sender, EventArgs e)
-        {
-            if (_blnLoading)
-                return;
-
-            _intWidth = Width;
-            _intHeight = Height;
-        }
-        #endregion
-
-        #region Properties
-        /// <summary>
-        /// Notes.
-        /// </summary>
-        public string Notes
-        {
-            get
-            {
-                return txtNotes.Text;
-            }
-            set
-            {
-                txtNotes.Text = value;
-                txtNotes.Select(txtNotes.Text.Length, 0);
-            }
-        }
-        #endregion
-    }
->>>>>>> bbccca8a
 }