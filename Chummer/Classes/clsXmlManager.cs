--- conflicted
+++ resolved
@@ -1785,86 +1785,4 @@
         }
         #endregion
     }
-<<<<<<< HEAD
-=======
-
-    public readonly struct CustomDataDirectoryInfo : IComparable, IEquatable<CustomDataDirectoryInfo>, IComparable<CustomDataDirectoryInfo>
-    {
-        #region Properties
-
-        public string Name { get; }
-
-        public string Path { get; }
-
-        #endregion
-
-        public CustomDataDirectoryInfo(string strName, string strPath)
-        {
-            Name = strName;
-            Path = strPath;
-        }
-
-        public int CompareTo(object obj)
-        {
-            if (obj is CustomDataDirectoryInfo objOtherDirectoryInfo)
-                return CompareTo(objOtherDirectoryInfo);
-            return 1;
-        }
-
-        public int CompareTo(CustomDataDirectoryInfo other)
-        {
-            int intReturn = string.Compare(Name, other.Name, StringComparison.Ordinal);
-            if (intReturn == 0)
-                intReturn = string.Compare(Path, other.Path, StringComparison.Ordinal);
-            return intReturn;
-        }
-
-        public override bool Equals(object obj)
-        {
-            if (obj is CustomDataDirectoryInfo objOther)
-                return Equals(objOther);
-            return false;
-        }
-
-        public bool Equals(CustomDataDirectoryInfo other)
-        {
-            return Name == other.Name && Path == other.Path;
-        }
-
-        public override int GetHashCode()
-        {
-            return (Name, Path).GetHashCode();
-        }
-
-        public static bool operator ==(CustomDataDirectoryInfo left, CustomDataDirectoryInfo right)
-        {
-            return left.Equals(right);
-        }
-
-        public static bool operator !=(CustomDataDirectoryInfo left, CustomDataDirectoryInfo right)
-        {
-            return !(left == right);
-        }
-
-        public static bool operator <(CustomDataDirectoryInfo left, CustomDataDirectoryInfo right)
-        {
-            return left.CompareTo(right) < 0;
-        }
-
-        public static bool operator <=(CustomDataDirectoryInfo left, CustomDataDirectoryInfo right)
-        {
-            return left.CompareTo(right) <= 0;
-        }
-
-        public static bool operator >(CustomDataDirectoryInfo left, CustomDataDirectoryInfo right)
-        {
-            return left.CompareTo(right) > 0;
-        }
-
-        public static bool operator >=(CustomDataDirectoryInfo left, CustomDataDirectoryInfo right)
-        {
-            return left.CompareTo(right) >= 0;
-        }
-    }
->>>>>>> 6b6c3cea
 }