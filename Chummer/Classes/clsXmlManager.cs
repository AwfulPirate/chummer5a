/*  This file is part of Chummer5a.
 *
 *  Chummer5a is free software: you can redistribute it and/or modify
 *  it under the terms of the GNU General Public License as published by
 *  the Free Software Foundation, either version 3 of the License, or
 *  (at your option) any later version.
 *
 *  Chummer5a is distributed in the hope that it will be useful,
 *  but WITHOUT ANY WARRANTY; without even the implied warranty of
 *  MERCHANTABILITY or FITNESS FOR A PARTICULAR PURPOSE.  See the
 *  GNU General Public License for more details.
 *
 *  You should have received a copy of the GNU General Public License
 *  along with Chummer5a.  If not, see <http://www.gnu.org/licenses/>.
 *
 *  You can obtain the full source code for Chummer5a at
 *  https://github.com/chummer5a/chummer5a
 */
using System;
using System.Collections.Concurrent;
using System.Collections.Generic;
using System.IO;
using System.Linq;
using System.Runtime.CompilerServices;
using System.Text;
using System.Text.RegularExpressions;
using System.Threading.Tasks;
using System.Xml;
using System.Xml.XPath;

namespace Chummer
{
    // ReSharper disable InconsistentNaming
    public static class XmlManager
    {
        /// <summary>
        /// Used to cache XML files so that they do not need to be loaded and translated each time an object wants the file.
        /// </summary>
        private sealed class XmlReference
        {
            private readonly object _loadingLock = new object();

            /// <summary>
            /// Whether or not the XML content has been successfully checked for duplicate guids.
            /// </summary>
            public bool DuplicatesChecked { get; set; }

            private XmlDocument _xmlContent = new XmlDocument { XmlResolver = null };

            /// <summary>
            /// XmlDocument that is created by merging the base data file and data translation file. Does not include custom content since this must be loaded each time.
            /// </summary>
            public XmlDocument XmlContent
            {
                get => _xmlContent;
                set
                {
                    lock (_loadingLock)
                    {
                        if (value != _xmlContent)
                        {
                            IsLoaded = false;
                            _xmlContent = value;
                            if (value != null)
                            {
                                using (MemoryStream memStream = new MemoryStream())
                                {
                                    value.Save(memStream);
                                    memStream.Position = 0;
                                    using (XmlReader objXmlReader = XmlReader.Create(memStream, new XmlReaderSettings {XmlResolver = null}))
                                        XPathContent = new XPathDocument(objXmlReader);
                                }
                            }
                            else
                                XPathContent = null;

                            IsLoaded = true;
                        }
                    }
                }
            }

            /// <summary>
            /// XmlContent, but in a form that is much faster to navigate
            /// XPathDocuments are usually faster than XmlDocuments, but are read-only and take longer to load if live custom data is enabled
            /// </summary>
            public XPathDocument XPathContent { get; private set; }

            /// <summary>
            /// Whether the Reference has finished loading its content
            /// </summary>
            public bool IsLoaded { get; set; }
        }

        private static readonly ConcurrentDictionary<int, XmlReference> s_DicXmlDocuments = new ConcurrentDictionary<int, XmlReference>(); // Key is the HashCode for the complete combination of data used
        private static bool s_blnSetDataDirectoriesLoaded;
        private static readonly object s_SetDataDirectoriesLock = new object();
        private static readonly HashSet<string> s_SetDataDirectories = new HashSet<string>();

        #region Constructor
        static XmlManager()
        {
            s_SetDataDirectories.Add(Path.Combine(Utils.GetStartupPath, "data"));
            foreach (CustomDataDirectoryInfo objCustomDataDirectory in GlobalOptions.CustomDataDirectoryInfos)
            {
                s_SetDataDirectories.Add(objCustomDataDirectory.Path);
            }

            s_blnSetDataDirectoriesLoaded = true;
        }
        #endregion

        #region Methods
        public static void RebuildDataDirectoryInfo(IEnumerable<CustomDataDirectoryInfo> customDirectories)
        {
            if (!s_blnSetDataDirectoriesLoaded)
                return;
            s_DicXmlDocuments.Clear();
            lock (s_SetDataDirectoriesLock)
            {
                s_blnSetDataDirectoriesLoaded = false;
                s_SetDataDirectories.Clear();
                s_SetDataDirectories.Add(Path.Combine(Utils.GetStartupPath, "data"));
                foreach (CustomDataDirectoryInfo objCustomDataDirectory in customDirectories)
                {
                    s_SetDataDirectories.Add(objCustomDataDirectory.Path);
                }
                s_blnSetDataDirectoriesLoaded = true;
            }
        }

        /// <summary>
        /// Load the selected XML file and its associated custom file synchronously.
        /// XPathDocuments are usually faster than XmlDocuments, but are read-only and take longer to load if live custom data is enabled
        /// </summary>
        /// <param name="strFileName">Name of the XML file to load.</param>
        /// <param name="lstEnabledCustomDataPaths">List of enabled custom data directory paths in their load order</param>
        /// <param name="strLanguage">Language in which to load the data document.</param>
        /// <param name="blnLoadFile">Whether to force reloading content even if the file already exists.</param>
        [MethodImpl(MethodImplOptions.AggressiveInlining)]
        public static XPathDocument LoadXPath(string strFileName, IReadOnlyList<string> lstEnabledCustomDataPaths = null, string strLanguage = "", bool blnLoadFile = false)
        {
            return LoadXPathAsync(strFileName, lstEnabledCustomDataPaths, strLanguage, blnLoadFile).Result;
        }

        /// <summary>
        /// Load the selected XML file and its associated custom file asynchronously.
        /// XPathDocuments are usually faster than XmlDocuments, but are read-only and take longer to load if live custom data is enabled
        /// </summary>
        /// <param name="strFileName">Name of the XML file to load.</param>
        /// <param name="lstEnabledCustomDataPaths">List of enabled custom data directory paths in their load order</param>
        /// <param name="strLanguage">Language in which to load the data document.</param>
        /// <param name="blnLoadFile">Whether to force reloading content even if the file already exists.</param>
        public static async Task<XPathDocument> LoadXPathAsync(string strFileName, IReadOnlyList<string> lstEnabledCustomDataPaths = null, string strLanguage = "", bool blnLoadFile = false)
        {
            bool blnFileFound = false;
            string strPath = string.Empty;
            while (!s_blnSetDataDirectoriesLoaded) // Wait to make sure our data directories are loaded before proceeding
            {
                await Task.Delay(20);
            }
            foreach (string strDirectory in s_SetDataDirectories)
            {
                strPath = Path.Combine(strDirectory, strFileName);
                if (File.Exists(strPath))
                {
                    blnFileFound = true;
                    break;
                }
            }
            if (!blnFileFound)
            {
                Utils.BreakIfDebug();
                return null;
            }
            if (string.IsNullOrEmpty(strLanguage))
                strLanguage = GlobalOptions.Language;

            bool blnHasCustomData = lstEnabledCustomDataPaths?.Count > 0;
            int intDataConfigHash = blnHasCustomData
                ? (new[] { strLanguage, strPath }).Concat(lstEnabledCustomDataPaths).GetEnsembleHashCode()
                : new { strLanguage, strPath }.GetHashCode();

            // Look to see if this XmlDocument is already loaded.
            XmlDocument xmlDocumentOfReturn = null;
            if (blnLoadFile
                || (GlobalOptions.LiveCustomData && strFileName != "improvements.xml")
                || !s_DicXmlDocuments.TryGetValue(intDataConfigHash, out XmlReference xmlReferenceOfReturn))
            {
                // The file was not found in the reference list, so it must be loaded.
                // ReSharper disable once MethodHasAsyncOverload
                xmlDocumentOfReturn = Load(strFileName, lstEnabledCustomDataPaths, strLanguage, blnLoadFile); // Synchronous to make sure we are loaded before continuing
                if (!s_DicXmlDocuments.TryGetValue(intDataConfigHash, out xmlReferenceOfReturn))
                {
                    Utils.BreakIfDebug();
                    return null;
                }
            }
            // Live custom data will cause the reference's document to not be the same as the actual one we need, so we'll need to remake the document returned by the Load
            if (GlobalOptions.LiveCustomData && strFileName != "improvements.xml" && xmlDocumentOfReturn != null)
            {
                using (MemoryStream memStream = new MemoryStream())
                {
                    xmlDocumentOfReturn.Save(memStream);
                    memStream.Position = 0;
                    using (XmlReader objXmlReader = XmlReader.Create(memStream, new XmlReaderSettings { XmlResolver = null }))
                        return new XPathDocument(objXmlReader);
                }
            }
            while (!xmlReferenceOfReturn.IsLoaded) // Wait for the reference to get loaded
            {
                await Task.Delay(20);
            }
            return xmlReferenceOfReturn.XPathContent;
        }

        /// <summary>
        /// Load the selected XML file and its associated custom file synchronously.
        /// </summary>
        /// <param name="strFileName">Name of the XML file to load.</param>
        /// <param name="lstEnabledCustomDataPaths">List of enabled custom data directory paths in their load order</param>
        /// <param name="strLanguage">Language in which to load the data document.</param>
        /// <param name="blnLoadFile">Whether to force reloading content even if the file already exists.</param>
        [Annotations.NotNull]
        [MethodImpl(MethodImplOptions.AggressiveInlining)]
        public static XmlDocument Load(string strFileName, IReadOnlyList<string> lstEnabledCustomDataPaths = null, string strLanguage = "", bool blnLoadFile = false)
        {
            return LoadAsync(strFileName, lstEnabledCustomDataPaths, strLanguage, blnLoadFile).Result;
        }

        /// <summary>
        /// Load the selected XML file and its associated custom file asynchronously.
        /// </summary>
        /// <param name="strFileName">Name of the XML file to load.</param>
        /// <param name="lstEnabledCustomDataPaths">List of enabled custom data directory paths in their load order</param>
        /// <param name="strLanguage">Language in which to load the data document.</param>
        /// <param name="blnLoadFile">Whether to force reloading content even if the file already exists.</param>
        [Annotations.NotNull]
        public static async Task<XmlDocument> LoadAsync(string strFileName, IReadOnlyList<string> lstEnabledCustomDataPaths = null, string strLanguage = "", bool blnLoadFile = false)
        {
            bool blnFileFound = false;
            string strPath = string.Empty;
            while (!s_blnSetDataDirectoriesLoaded) // Wait to make sure our data directories are loaded before proceeding
            {
                await Task.Delay(20);
            }
            foreach (string strDirectory in s_SetDataDirectories)
            {
                strPath = Path.Combine(strDirectory, strFileName);
                if (File.Exists(strPath))
                {
                    blnFileFound = true;
                    break;
                }
            }
            if (!blnFileFound)
            {
                Utils.BreakIfDebug();
                return new XmlDocument { XmlResolver = null };
            }
            if (string.IsNullOrEmpty(strLanguage))
                strLanguage = GlobalOptions.Language;

            bool blnHasCustomData = lstEnabledCustomDataPaths?.Count > 0;
            int intDataConfigHash = blnHasCustomData
                ? (new [] { strLanguage, strPath }).Concat(lstEnabledCustomDataPaths).GetEnsembleHashCode()
                : new { strLanguage, strPath }.GetHashCode();

            XmlDocument xmlReturn = null;
            // Create a new document that everything will be merged into.
            XmlDocument xmlScratchpad = new XmlDocument { XmlResolver = null };
            // Look to see if this XmlDocument is already loaded.
            if (!s_DicXmlDocuments.TryGetValue(intDataConfigHash, out XmlReference xmlReferenceOfReturn))
            {
                int intEmergencyRelease = 0;
                while (xmlReferenceOfReturn == null)
                {
                    // The file was not found in the reference list, so it must be loaded.
                    xmlReferenceOfReturn = new XmlReference();
                    blnLoadFile = s_DicXmlDocuments.TryAdd(intDataConfigHash, xmlReferenceOfReturn);
                    if (!blnLoadFile) // It somehow got added in the meantime, so let's fetch it again
                        s_DicXmlDocuments.TryGetValue(intDataConfigHash, out xmlReferenceOfReturn);
                    if (intEmergencyRelease > 1000) // Shouldn't every happen, but just in case it does, emergency exit out of the loading function
                    {
                        Utils.BreakIfDebug();
                        return new XmlDocument { XmlResolver = null };
                    }
                    ++intEmergencyRelease;
                }
            }

            if (blnLoadFile)
            {
                xmlReferenceOfReturn.IsLoaded = false;
                if (blnHasCustomData)
                {
                    // If we have any custom data, make sure the base data is already loaded so we can easily just copy it over
                    XmlDocument xmlBaseDocument = await LoadAsync(strFileName, null, strLanguage).ConfigureAwait(false);
                    xmlReturn = xmlBaseDocument.Clone() as XmlDocument;
                }
                if (xmlReturn == null) // Not an else in case something goes wrong in safe cast in the line above
                {
                    xmlReturn = new XmlDocument {XmlResolver = null};
                    // write the root chummer node.
                    xmlReturn.AppendChild(xmlReturn.CreateElement("chummer"));
                    XmlElement xmlReturnDocElement = xmlReturn.DocumentElement;
                    // Load the base file and retrieve all of the child nodes.
                    try
                    {
                        using (StreamReader objStreamReader = new StreamReader(strPath, Encoding.UTF8, true))
                            using (XmlReader objXmlReader = XmlReader.Create(objStreamReader, new XmlReaderSettings {XmlResolver = null}))
                                xmlScratchpad.Load(objXmlReader);

                        if (xmlReturnDocElement != null)
                        {
                            using (XmlNodeList xmlNodeList = xmlScratchpad.SelectNodes("/chummer/*"))
                            {
                                if (xmlNodeList?.Count > 0)
                                {
                                    foreach (XmlNode objNode in xmlNodeList)
                                    {
                                        // Append the entire child node to the new document.
                                        xmlReturnDocElement.AppendChild(xmlReturn.ImportNode(objNode, true));
                                    }
                                }
                            }
                        }
                    }
                    catch (IOException)
                    {
                    }
                    catch (XmlException)
                    {
                    }
                }

                // Load any override data files the user might have. Do not attempt this if we're loading the Improvements file.
                if (strFileName != "improvements.xml" && lstEnabledCustomDataPaths?.Count > 0)
                {
                    foreach (string strLoopPath in lstEnabledCustomDataPaths)
                    {
                        DoProcessCustomDataFiles(xmlScratchpad, xmlReturn, strLoopPath, strFileName);
                    }
                }

                // Load the translation file for the current base data file if the selected language is not en-us.
                if (strLanguage != GlobalOptions.DefaultLanguage)
                {
                    // Everything is stored in the selected language file to make translations easier, keep all of the language-specific information together, and not require users to download 27 individual files.
                    // The structure is similar to the base data file, but the root node is instead a child /chummer node with a file attribute to indicate the XML file it translates.
                    XmlDocument objDataDoc = LanguageManager.GetDataDocument(strLanguage);
                    if (objDataDoc != null)
                    {
                        XmlNode xmlBaseChummerNode = xmlReturn.SelectSingleNode("/chummer");
                        using (XmlNodeList xmlTranslationTypeNodeList = objDataDoc.SelectNodes("/chummer/chummer[@file = " + strFileName.CleanXPath() + "]/*"))
                        {
                            if (xmlTranslationTypeNodeList?.Count > 0)
                            {
                                foreach (XmlNode objType in xmlTranslationTypeNodeList)
                                {
                                    AppendTranslations(xmlReturn, objType, xmlBaseChummerNode);
                                }
                            }
                        }
                    }
                }

                // Cache the merged document and its relevant information (also sets IsLoaded to true).
                xmlReferenceOfReturn.XmlContent = xmlReturn;
                // Make sure we do not override the cached document with our live data
                if (GlobalOptions.LiveCustomData && blnHasCustomData && strFileName != "improvements.xml")
                    xmlReturn = xmlReferenceOfReturn.XmlContent.Clone() as XmlDocument;
            }
            else
            {
                while (!xmlReferenceOfReturn.IsLoaded) // Wait for the reference to get loaded
                {
                    await Task.Delay(20);
                }
                // Make sure we do not override the cached document with our live data
                if (GlobalOptions.LiveCustomData && blnHasCustomData && strFileName != "improvements.xml")
                    xmlReturn = xmlReferenceOfReturn.XmlContent.Clone() as XmlDocument;
                else
                    xmlReturn = xmlReferenceOfReturn.XmlContent;
            }

            xmlReturn = xmlReturn ?? new XmlDocument {XmlResolver = null};
            if (strFileName == "improvements.xml")
                return xmlReturn;

            // Load any custom data files the user might have. Do not attempt this if we're loading the Improvements file.
            bool blnHasLiveCustomData = false;
            if (GlobalOptions.LiveCustomData)
            {
                strPath = Path.Combine(Utils.GetStartupPath, "livecustomdata");
                if (Directory.Exists(strPath))
                {
                    blnHasLiveCustomData = DoProcessCustomDataFiles(xmlScratchpad, xmlReturn, strPath, strFileName, SearchOption.AllDirectories);
                }
            }

            // Check for non-unique guids and non-guid formatted ids in the loaded XML file. Ignore improvements.xml since the ids are used in a different way.
            if (!xmlReferenceOfReturn.DuplicatesChecked || blnHasLiveCustomData)
            {
                xmlReferenceOfReturn.DuplicatesChecked = true; // Set early to make sure work isn't done multiple times in case of multiple threads
                using (XmlNodeList xmlNodeList = xmlReturn.SelectNodes("/chummer/*"))
                {
                    if (xmlNodeList?.Count > 0)
                    {
                        foreach (XmlNode objNode in xmlNodeList)
                        {
                            if (objNode.HasChildNodes)
                            {
                                // Parsing the node into an XDocument for LINQ parsing would result in slightly slower overall code (31 samples vs. 30 samples).
                                CheckIdNodes(objNode, strFileName);
                            }
                        }
                    }
                }
            }

            return xmlReturn;
        }

        public static XPathNavigator GetFastNavigator(this XmlDocument xmlDoc)
        {
            if (xmlDoc == null)
                return null;
            using (MemoryStream memStream = new MemoryStream())
            {
                xmlDoc.Save(memStream);
                memStream.Position = 0;
                using (XmlReader objXmlReader = XmlReader.Create(memStream, new XmlReaderSettings {XmlResolver = null}))
                    return new XPathDocument(objXmlReader).CreateNavigator();
            }
        }

        private static void CheckIdNodes(XmlNode xmlParentNode, string strFileName)
        {
            HashSet<string> setDuplicateIDs = new HashSet<string>();
            List<string> lstItemsWithMalformedIDs = new List<string>();
            // Key is ID, Value is a list of the names of all items with that ID.
            Dictionary<string, List<string>> dicItemsWithIDs = new Dictionary<string, List<string>>();
            CheckIdNode(xmlParentNode, ref setDuplicateIDs, ref lstItemsWithMalformedIDs, ref dicItemsWithIDs);

            if (setDuplicateIDs.Count > 0)
            {
                string strDuplicatesNames = string.Empty;
                foreach (IEnumerable<string> lstDuplicateNames in dicItemsWithIDs.Where(x => setDuplicateIDs.Contains(x.Key)).Select(x => x.Value))
                {
                    if (!string.IsNullOrEmpty(strDuplicatesNames))
                        strDuplicatesNames += Environment.NewLine;
                    strDuplicatesNames += string.Join(Environment.NewLine, lstDuplicateNames);
                }
                if (!Utils.IsUnitTest)
                {
                    Program.MainForm.ShowMessageBox(string.Format(GlobalOptions.CultureInfo
                        , LanguageManager.GetString("Message_DuplicateGuidWarning")
                        , setDuplicateIDs.Count.ToString(GlobalOptions.CultureInfo)
                        , strFileName
                        , strDuplicatesNames));
                }
            }

            if (lstItemsWithMalformedIDs.Count > 0 && !Utils.IsUnitTest)
            {
                string strMalformedIdNames = string.Join(Environment.NewLine, lstItemsWithMalformedIDs);
                Program.MainForm.ShowMessageBox(string.Format(GlobalOptions.CultureInfo
                    , LanguageManager.GetString("Message_NonGuidIdWarning")
                    , lstItemsWithMalformedIDs.Count.ToString(GlobalOptions.CultureInfo)
                    , strFileName
                    , strMalformedIdNames));
            }
        }

        private static void CheckIdNode(XmlNode xmlParentNode, ref HashSet<string> setDuplicateIDs, ref List<string> lstItemsWithMalformedIDs, ref Dictionary<string, List<string>> dicItemsWithIDs)
        {
            using (XmlNodeList xmlChildNodeList = xmlParentNode.SelectNodes("*"))
            {
                if (!(xmlChildNodeList?.Count > 0))
                    return;

                foreach (XmlNode xmlLoopNode in xmlChildNodeList)
                {
                    string strId = xmlLoopNode["id"]?.InnerText.ToUpperInvariant();
                    if (!string.IsNullOrEmpty(strId))
                    {
                        if (xmlLoopNode.Name == "knowledgeskilllevel")
                            continue; //TODO: knowledgeskilllevel node in lifemodules.xml uses ids instead of name references. Find a better way to manage this!
                        string strItemName = xmlLoopNode["name"]?.InnerText ?? xmlLoopNode["stage"]?.InnerText ?? xmlLoopNode["category"]?.InnerText ?? strId;
                        if (!strId.IsGuid())
                            lstItemsWithMalformedIDs.Add(strItemName);
                        else if (dicItemsWithIDs.TryGetValue(strId, out List<string> lstNamesList))
                        {
                            if (!setDuplicateIDs.Contains(strId))
                            {
                                setDuplicateIDs.Add(strId);
                                if (strItemName == strId)
                                    strItemName = string.Empty;
                            }

                            lstNamesList.Add(strItemName);
                        }
                        else
                            dicItemsWithIDs.Add(strId, new List<string> { strItemName });
                    }

                    // Perform recursion so that nested elements that also have ids are also checked (e.g. Metavariants)
                    CheckIdNode(xmlLoopNode, ref setDuplicateIDs, ref lstItemsWithMalformedIDs, ref dicItemsWithIDs);
                }
            }
        }

        private static void AppendTranslations(XmlDocument xmlDataDocument, XmlNode xmlTranslationListParentNode, XmlNode xmlDataParentNode)
        {
            foreach (XmlNode objChild in xmlTranslationListParentNode.ChildNodes)
            {
                XmlNode xmlItem = null;
                string strChildName = objChild["id"]?.InnerText;
                if (!string.IsNullOrEmpty(strChildName))
                {
                    xmlItem = xmlDataParentNode.SelectSingleNode(xmlTranslationListParentNode.Name + '/' + objChild.Name + "[id = " + strChildName.CleanXPath() + "]");
                }
                if (xmlItem == null)
                {
                    strChildName = objChild["name"]?.InnerText.Replace("&amp;", "&");
                    if (!string.IsNullOrEmpty(strChildName))
                    {
                        xmlItem = xmlDataParentNode.SelectSingleNode(xmlTranslationListParentNode.Name + '/' + objChild.Name + "[name = " + strChildName.CleanXPath() + "]");
                    }
                }
                // If this is a translatable item, find the proper node and add/update this information.
                if (xmlItem != null)
                {
                    XmlNode xmlLoopNode = objChild["translate"];
                    if (xmlLoopNode != null)
                        xmlItem.AppendChild(xmlDataDocument.ImportNode(xmlLoopNode, true));

                    xmlLoopNode = objChild["altpage"];
                    if (xmlLoopNode != null)
                        xmlItem.AppendChild(xmlDataDocument.ImportNode(xmlLoopNode, true));

                    xmlLoopNode = objChild["altcode"];
                    if (xmlLoopNode != null)
                        xmlItem.AppendChild(xmlDataDocument.ImportNode(xmlLoopNode, true));

                    xmlLoopNode = objChild["altnotes"];
                    if (xmlLoopNode != null)
                        xmlItem.AppendChild(xmlDataDocument.ImportNode(xmlLoopNode, true));

                    xmlLoopNode = objChild["altadvantage"];
                    if (xmlLoopNode != null)
                        xmlItem.AppendChild(xmlDataDocument.ImportNode(xmlLoopNode, true));

                    xmlLoopNode = objChild["altdisadvantage"];
                    if (xmlLoopNode != null)
                        xmlItem.AppendChild(xmlDataDocument.ImportNode(xmlLoopNode, true));

                    xmlLoopNode = objChild["altnameonpage"];
                    if (xmlLoopNode != null)
                        xmlItem.AppendChild(xmlDataDocument.ImportNode(xmlLoopNode, true));

                    xmlLoopNode = objChild["alttexts"];
                    if (xmlLoopNode != null)
                        xmlItem.AppendChild(xmlDataDocument.ImportNode(xmlLoopNode, true));

                    string strTranslate = objChild.Attributes?["translate"]?.InnerXml;
                    if (!string.IsNullOrEmpty(strTranslate))
                    {
                        // Handle Category name translations.
                        (xmlItem as XmlElement)?.SetAttribute("translate", strTranslate);
                    }

                    // Sub-children to also process with the translation
                    XmlNode xmlSubItemsNode = objChild["specs"];
                    if (xmlSubItemsNode != null)
                    {
                        AppendTranslations(xmlDataDocument, xmlSubItemsNode, xmlItem);
                    }
                    xmlSubItemsNode = objChild["metavariants"];
                    if (xmlSubItemsNode != null)
                    {
                        AppendTranslations(xmlDataDocument, xmlSubItemsNode, xmlItem);
                    }
                    xmlSubItemsNode = objChild["choices"];
                    if (xmlSubItemsNode != null)
                    {
                        AppendTranslations(xmlDataDocument, xmlSubItemsNode, xmlItem);
                    }
                    xmlSubItemsNode = objChild["talents"];
                    if (xmlSubItemsNode != null)
                    {
                        AppendTranslations(xmlDataDocument, xmlSubItemsNode, xmlItem);
                    }
                    xmlSubItemsNode = objChild["versions"];
                    if (xmlSubItemsNode != null)
                    {
                        AppendTranslations(xmlDataDocument, xmlSubItemsNode, xmlItem);
                    }
                }
                else
                {
                    string strTranslate = objChild.Attributes?["translate"]?.InnerXml;
                    if (!string.IsNullOrEmpty(strTranslate))
                    {
                        // Handle Category name translations.
                        XmlElement objItem = xmlDataParentNode.SelectSingleNode(xmlTranslationListParentNode.Name + '/' + objChild.Name + "[. = " + objChild.InnerXml.Replace("&amp;", "&").CleanXPath() + "]") as XmlElement;
                        // Expected result is null if not found.
                        objItem?.SetAttribute("translate", strTranslate);
                    }
                }
            }
        }

        private static bool DoProcessCustomDataFiles(XmlDocument xmlFile, XmlDocument xmlDataDoc, string strLoopPath, string strFileName, SearchOption eSearchOption = SearchOption.TopDirectoryOnly)
        {
            bool blnReturn = false;
            XmlElement objDocElement = xmlDataDoc.DocumentElement;
            foreach (string strFile in Directory.GetFiles(strLoopPath, "override_*_" + strFileName, eSearchOption)
                .Concat(Directory.GetFiles(strLoopPath, "override_" + strFileName, eSearchOption)))
            {
                try
                {
                    using (StreamReader objStreamReader = new StreamReader(strFile, Encoding.UTF8, true))
                        using (XmlReader objXmlReader = XmlReader.Create(objStreamReader, new XmlReaderSettings {XmlResolver = null}))
                            xmlFile.Load(objXmlReader);
                }
                catch (IOException)
                {
                    continue;
                }
                catch (XmlException)
                {
                    continue;
                }

                using (XmlNodeList xmlNodeList = xmlFile.SelectNodes("/chummer/*"))
                {
                    if (xmlNodeList?.Count > 0)
                    {
                        foreach (XmlNode objNode in xmlNodeList)
                        {
                            foreach (XmlNode objType in objNode.ChildNodes)
                            {
                                string strFilter = string.Empty;
                                XmlNode xmlIdNode = objType["id"];
                                if (xmlIdNode != null)
                                    strFilter = "id = " + xmlIdNode.InnerText.Replace("&amp;", "&").CleanXPath();
                                else
                                {
                                    xmlIdNode = objType["name"];
                                    if (xmlIdNode != null)
                                        strFilter = "name = " + xmlIdNode.InnerText.Replace("&amp;", "&").CleanXPath();
                                }

                                // Child Nodes marked with "isidnode" serve as additional identifier nodes, in case something needs modifying that uses neither a name nor an ID.
                                XmlNodeList objAmendingNodeExtraIds = objType.SelectNodes("child::*[@isidnode = \"True\"]");
                                if (objAmendingNodeExtraIds?.Count > 0)
                                {
                                    foreach (XmlNode objExtraId in objAmendingNodeExtraIds)
                                    {
                                        if (!string.IsNullOrEmpty(strFilter))
                                            strFilter += " and ";
                                        strFilter += objExtraId.Name + " = " + objExtraId.InnerText.Replace("&amp;", "&").CleanXPath();
                                    }
                                }

                                if (!string.IsNullOrEmpty(strFilter))
                                {
                                    XmlNode objItem = xmlDataDoc.SelectSingleNode("/chummer/" + objNode.Name + '/' + objType.Name + '[' + strFilter + ']');
                                    if (objItem != null)
                                    {
                                        objItem.InnerXml = objType.InnerXml;
                                        blnReturn = true;
                                    }
                                }
                            }
                        }
                    }
                }
            }

            // Load any custom data files the user might have. Do not attempt this if we're loading the Improvements file.
            foreach (string strFile in Directory.GetFiles(strLoopPath, "custom_*_" + strFileName, eSearchOption)
                .Concat(Directory.GetFiles(strLoopPath, "custom_" + strFileName, eSearchOption)))
            {
                try
                {
                    using (StreamReader objStreamReader = new StreamReader(strFile, Encoding.UTF8, true))
                        using (XmlReader objXmlReader = XmlReader.Create(objStreamReader, new XmlReaderSettings {XmlResolver = null}))
                            xmlFile.Load(objXmlReader);
                }
                catch (IOException)
                {
                    continue;
                }
                catch (XmlException)
                {
                    continue;
                }

                using (XmlNodeList xmlNodeList = xmlFile.SelectNodes("/chummer/*"))
                {
                    if (xmlNodeList?.Count > 0)
                    {
                        foreach (XmlNode objNode in xmlNodeList)
                        {
                            if (strFileName != "sheets.xml")
                            {
                                // Look for any items with a duplicate name and pluck them from the node so we don't end up with multiple items with the same name.
                                List<XmlNode> lstDelete = new List<XmlNode>();
                                foreach (XmlNode objChild in objNode.ChildNodes)
                                {
                                    XmlNode objParentNode = objChild.ParentNode;
                                    if (objParentNode == null)
                                        continue;
                                    string strFilter = string.Empty;
                                    XmlNode xmlIdNode = objChild["id"];
                                    if (xmlIdNode != null)
                                        strFilter = "id = " + xmlIdNode.InnerText.Replace("&amp;", "&").CleanXPath();
                                    XmlNode xmlNameNode = objChild["name"];
                                    if (xmlNameNode != null)
                                    {
                                        if (!string.IsNullOrEmpty(strFilter))
                                            strFilter += " and ";
                                        strFilter += "name = " + xmlNameNode.InnerText.Replace("&amp;", "&").CleanXPath();
                                    }

                                    // Only do this if the child has the name or id field since this is what we must match on.
                                    if (!string.IsNullOrEmpty(strFilter))
                                    {
                                        XmlNode objItem = xmlDataDoc.SelectSingleNode(
                                            "/chummer/" + objParentNode.Name + '/' + objChild.Name + '[' +
                                            strFilter + ']');
                                        if (objItem != null)
                                            lstDelete.Add(objChild);
                                    }
                                }

                                // Remove the offending items from the node we're about to merge in.
                                foreach (XmlNode objRemoveNode in lstDelete)
                                {
                                    objNode.RemoveChild(objRemoveNode);
                                }
                            }

                            if (objDocElement?[objNode.Name] != null && strFileName != "sheets.xml")
                            {
                                /* We need to do this to avoid creating multiple copies of the root node, ie
                                        <chummer>
                                            <metatypes>
                                                <metatype>Standard</metatype>
                                            </metatypes>
                                            <metatypes>
                                                <metatype>Custom</metatype>
                                            </metatypes>
                                        </chummer>
                                        Otherwise xpathnavigators that to a selectsinglenode will only grab the first instance of the name. TODO: fix better?
                                    */
                                foreach (XmlNode childNode in objNode.ChildNodes)
                                {
                                    objDocElement?[objNode.Name].AppendChild(xmlDataDoc.ImportNode(childNode, true));
                                }
                            }
                            else
                            {
                                // Append the entire child node to the new document.
                                objDocElement?.AppendChild(xmlDataDoc.ImportNode(objNode, true));
                            }

                            blnReturn = true;
                        }
                    }
                }
            }

            // Load any amending data we might have, i.e. rules that only amend items instead of replacing them. Do not attempt this if we're loading the Improvements file.
            foreach (string strFile in Directory.GetFiles(strLoopPath, "amend_*_" + strFileName, eSearchOption)
                .Concat(Directory.GetFiles(strLoopPath, "amend_" + strFileName, eSearchOption)))
            {
                try
                {
                    using (StreamReader objStreamReader = new StreamReader(strFile, Encoding.UTF8, true))
                        using (XmlReader objXmlReader = XmlReader.Create(objStreamReader, new XmlReaderSettings {XmlResolver = null}))
                            xmlFile.Load(objXmlReader);
                }
                catch (IOException)
                {
                    continue;
                }
                catch (XmlException)
                {
                    continue;
                }

                using (XmlNodeList xmlNodeList = xmlFile.SelectNodes("/chummer/*"))
                {
                    if (xmlNodeList?.Count > 0)
                    {
                        foreach (XmlNode objNode in xmlNodeList)
                        {
                            blnReturn = AmendNodeChildren(xmlDataDoc, objNode, "/chummer", new List<Tuple<XmlNode, string>>()) || blnReturn;
                        }
                    }
                }
            }

            return blnReturn;
        }

        /// <summary>
        /// Deep search a document to amend with a new node.
        /// If Attributes exist for the amending node, the Attributes for the original node will all be overwritten.
        /// </summary>
        /// <param name="xmlDoc">Document element in which to operate.</param>
        /// <param name="xmlAmendingNode">The amending (new) node.</param>
        /// <param name="strXPath">The current XPath in the document element that leads to the target node(s) where the amending node would be applied.</param>
        /// <param name="lstExtraNodesToAddIfNotFound">List of extra nodes to add (with their XPaths) if the given amending node would be added if not found, with each entry's node being the parent of the next entry's node. Needed in case of recursing into nodes that don't exist.</param>
        /// <returns>True if any amends were made, False otherwise.</returns>
        private static bool AmendNodeChildren(XmlDocument xmlDoc, XmlNode xmlAmendingNode, string strXPath, IList<Tuple<XmlNode, string>> lstExtraNodesToAddIfNotFound)
        {
            bool blnReturn = false;
            string strFilter = string.Empty;
            string strOperation = string.Empty;
            string strRegexPattern = string.Empty;
            bool blnAddIfNotFoundAttributePresent = false;
            bool blnAddIfNotFound = false;
            XmlAttributeCollection objAmendingNodeAttribs = xmlAmendingNode.Attributes;
            if (objAmendingNodeAttribs != null)
            {
                // This attribute is not used by the node itself, so it can be removed to speed up node importing later on.
                objAmendingNodeAttribs.RemoveNamedItem("isidnode");

                // Gets the custom XPath filter defined for what children to fetch. If it exists, use that as the XPath filter for targeting nodes.
                XmlNode objCustomXPath = objAmendingNodeAttribs.RemoveNamedItem("xpathfilter");
                if (objCustomXPath != null)
                {
                    strFilter = objCustomXPath.InnerText.Replace("&amp;", "&").Replace("&quot;", "\"");
                }
                else
                {
                    // Fetch the old node based on identifiers present in the amending node (id or name)
                    XmlNode objAmendingNodeId = xmlAmendingNode["id"];
                    if (objAmendingNodeId != null)
                    {
                        strFilter = "id = " + objAmendingNodeId.InnerText.Replace("&amp;", "&").CleanXPath();
                    }
                    else
                    {
                        objAmendingNodeId = xmlAmendingNode["name"];
                        if (objAmendingNodeId != null)
                        {
                            strFilter = "name = " + objAmendingNodeId.InnerText.Replace("&amp;", "&").CleanXPath();
                        }
                    }
                    // Child Nodes marked with "isidnode" serve as additional identifier nodes, in case something needs modifying that uses neither a name nor an ID.
                    using (XmlNodeList xmlChildrenWithIds = xmlAmendingNode.SelectNodes("child::*[@isidnode = \"True\"]"))
                    {
                        if (xmlChildrenWithIds != null)
                        {
                            foreach (XmlNode objExtraId in xmlChildrenWithIds)
                            {
                                if (!string.IsNullOrEmpty(strFilter))
                                    strFilter += " and ";
                                strFilter += objExtraId.Name + " = " + objExtraId.InnerText.Replace("&amp;", "&").CleanXPath();
                            }
                        }
                    }
                }

                // Gets the specific operation to execute on this node.
                XmlNode objAmendOperation = objAmendingNodeAttribs.RemoveNamedItem("amendoperation");
                if (objAmendOperation != null)
                {
                    strOperation = objAmendOperation.InnerText;
                }

                // Get info on whether this node should be appended if no target node is found
                XmlNode objAddIfNotFound = objAmendingNodeAttribs.RemoveNamedItem("addifnotfound");
                if (objAddIfNotFound != null)
                {
                    blnAddIfNotFoundAttributePresent = true;
                    blnAddIfNotFound = objAddIfNotFound.InnerText == bool.TrueString;
                }

                // Gets the RegEx pattern for if the node is meant to be a RegEx replace operation
                XmlNode objRegExPattern = objAmendingNodeAttribs.RemoveNamedItem("regexpattern");
                if (objRegExPattern != null)
                {
                    strRegexPattern = objRegExPattern.InnerText;
                }
            }

            if (!string.IsNullOrEmpty(strFilter))
                strFilter = '[' + strFilter + ']';

            // AddNode operation will always add this node in its current state.
            // This is almost the functionality of "custom_*" (exception: if a custom item already exists, it won't be replaced), but with all the extra bells and whistles of the amend system for targeting where to add the custom item
            if (strOperation == "addnode")
            {
                using (XmlNodeList xmlParentNodeList = xmlDoc.SelectNodes(strXPath))
                {
                    if (xmlParentNodeList?.Count > 0)
                    {
                        foreach (XmlNode xmlParentNode in xmlParentNodeList)
                        {
                            xmlParentNode.AppendChild(xmlDoc.ImportNode(xmlAmendingNode, true));
                        }

                        blnReturn = true;
                    }
                }

                return blnReturn;
            }

            string strNewXPath = strXPath + '/' + xmlAmendingNode.Name + strFilter;

            XmlNodeList objNodesToEdit = xmlDoc.SelectNodes(strNewXPath);

            List<XmlNode> lstElementChildren = null;
            // Pre-cache list of elements if we don't have an operation specified or have recurse specified
            if ((string.IsNullOrEmpty(strOperation) || strOperation == "recurse"))
            {
                lstElementChildren = new List<XmlNode>();
                if (xmlAmendingNode.HasChildNodes)
                {
                    foreach (XmlNode objChild in xmlAmendingNode.ChildNodes)
                    {
                        if (objChild.NodeType == XmlNodeType.Element)
                        {
                            lstElementChildren.Add(objChild);
                        }
                    }
                }
            }

            switch (strOperation)
            {
                // These operations are supported
                case "remove":
                    // Replace operation without "addifnotfound" offers identical functionality to "override_*", but with all the extra bells and whistles of the amend system for targeting what to override
                    // Replace operation with "addifnotfound" offers identical functionality to "custom_*", but with all the extra bells and whistles of the amend system for targeting where to replace/add the item
                case "replace":
                case "append":
                    break;
                case "regexreplace":
                    // Operation only supported if a pattern is actually defined
                    if (string.IsNullOrWhiteSpace(strRegexPattern))
                        goto case "replace";
                    // Test to make sure RegEx pattern is properly formatted before actual amend code starts
                    // Exit out early if it is not properly formatted
                    try
                    {
                        bool _ = Regex.IsMatch("Test for properly formatted Regular Expression pattern.", strRegexPattern);
                    }
                    catch (ArgumentException ex)
                    {
                        Program.MainForm.ShowMessageBox(ex.ToString());
                        return false;
                    }
                    break;
                case "recurse":
                    // Operation only supported if we have children
                    if (lstElementChildren?.Count > 0)
                        break;
                    goto default;
                // If no supported operation is specified, the default is...
                default:
                    // ..."recurse" if we have children...
                    if (lstElementChildren?.Count > 0)
                        strOperation = "recurse";
                    // ..."append" if we don't have children and there's no target...
                    else if (objNodesToEdit?.Count == 0)
                        strOperation = "append";
                    // ..."replace" but adding if not found if we don't have children and there are one or more targets.
                    else
                    {
                        strOperation = "replace";
                        if (!blnAddIfNotFoundAttributePresent)
                            blnAddIfNotFound = true;
                    }

                    break;
            }

            // We found nodes to target with the amend!
            if (objNodesToEdit?.Count > 0 || (strOperation == "recurse" && !blnAddIfNotFound))
            {
                // Recurse is special in that it doesn't directly target nodes, but does so indirectly through strNewXPath...
                if (strOperation == "recurse")
                {
                    if (lstElementChildren?.Count > 0)
                    {
                        Tuple<XmlNode, string> objMyData = new Tuple<XmlNode, string>(xmlAmendingNode, strXPath);
                        lstExtraNodesToAddIfNotFound.Add(objMyData);
                        foreach (XmlNode objChild in lstElementChildren)
                        {
                            blnReturn = AmendNodeChildren(xmlDoc, objChild, strNewXPath, lstExtraNodesToAddIfNotFound);
                        }
                        // Remove our info in case we weren't added.
                        // List is used instead of a Stack because oldest element needs to be retrieved first if an element is found
                        lstExtraNodesToAddIfNotFound.Remove(objMyData);
                    }
                }
                // ... otherwise loop through any nodes that satisfy the XPath filter.
                else
                {
                    foreach (XmlNode objNodeToEdit in objNodesToEdit)
                    {
                        XmlNode xmlParentNode = objNodeToEdit.ParentNode;
                        // If the old node exists and the amending node has the attribute 'amendoperation="remove"', then the old node is completely erased.
                        if (strOperation == "remove")
                        {
                            xmlParentNode?.RemoveChild(objNodeToEdit);
                        }
                        else
                        {
                            switch (strOperation)
                            {
                                case "append":
                                    if (xmlAmendingNode.HasChildNodes)
                                    {
                                        foreach (XmlNode xmlChild in xmlAmendingNode.ChildNodes)
                                        {
                                            XmlNodeType eChildNodeType = xmlChild.NodeType;

                                            // Skip adding comments, they're pointless for the purposes of Chummer5a's code
                                            if (eChildNodeType == XmlNodeType.Comment)
                                                continue;

                                            // Text, Attributes, and CDATA should add their values to existing children of the same type if possible
                                            if (eChildNodeType == XmlNodeType.Text ||
                                                eChildNodeType == XmlNodeType.Attribute ||
                                                eChildNodeType == XmlNodeType.CDATA)
                                            {
                                                bool blnItemFound = false;
                                                if (objNodeToEdit.HasChildNodes)
                                                {
                                                    foreach (XmlNode objChildToEdit in objNodeToEdit.ChildNodes)
                                                    {
                                                        if (objChildToEdit.NodeType == eChildNodeType)
                                                        {
                                                            if (eChildNodeType != XmlNodeType.Attribute || objChildToEdit.Name == xmlChild.Name)
                                                            {
                                                                objChildToEdit.Value += xmlChild.Value;
                                                                blnItemFound = true;
                                                                break;
                                                            }
                                                        }
                                                    }
                                                }
                                                if (blnItemFound)
                                                    continue;
                                            }

                                            StripAmendAttributesRecursively(xmlChild);
                                            objNodeToEdit.AppendChild(xmlDoc.ImportNode(xmlChild, true));
                                        }
                                    }
                                    else if (objNodeToEdit.HasChildNodes)
                                    {
                                        using (XmlNodeList xmlGrandParentNodeList = xmlDoc.SelectNodes(strXPath))
                                        {
                                            if (xmlGrandParentNodeList?.Count > 0)
                                            {
                                                foreach (XmlNode xmlGrandparentNode in xmlGrandParentNodeList)
                                                {
                                                    StripAmendAttributesRecursively(xmlAmendingNode);
                                                    xmlGrandparentNode.AppendChild(xmlDoc.ImportNode(xmlAmendingNode, true));
                                                }
                                            }
                                        }
                                    }
                                    break;
                                case "replace":
                                    StripAmendAttributesRecursively(xmlAmendingNode);
                                    xmlParentNode?.ReplaceChild(xmlDoc.ImportNode(xmlAmendingNode, true), objNodeToEdit);
                                    break;
                                case "regexreplace":
                                    if (xmlAmendingNode.HasChildNodes)
                                    {
                                        foreach (XmlNode xmlChild in xmlAmendingNode.ChildNodes)
                                        {
                                            XmlNodeType eChildNodeType = xmlChild.NodeType;

                                            // Text, Attributes, and CDATA are subject to the RegexReplace
                                            if (eChildNodeType == XmlNodeType.Text ||
                                                eChildNodeType == XmlNodeType.Attribute ||
                                                eChildNodeType == XmlNodeType.CDATA)
                                            {
                                                if (objNodeToEdit.HasChildNodes)
                                                {
                                                    foreach (XmlNode objChildToEdit in objNodeToEdit.ChildNodes)
                                                    {
                                                        if (objChildToEdit.NodeType == eChildNodeType)
                                                        {
                                                            if (eChildNodeType != XmlNodeType.Attribute || objChildToEdit.Name == xmlChild.Name)
                                                            {
                                                                // Try-Catch just in case initial RegEx pattern validity check overlooked something
                                                                try
                                                                {
                                                                    objChildToEdit.Value = Regex.Replace(objChildToEdit.Value, strRegexPattern, xmlChild.Value);
                                                                }
                                                                catch (ArgumentException ex)
                                                                {
                                                                    Program.MainForm.ShowMessageBox(ex.ToString());
                                                                    // If we get a RegEx parse error for the first node, we'll get it for all nodes being modified by this amend
                                                                    // So just exit out early instead of spamming the user with a bunch of error messages
                                                                    if (!blnReturn)
                                                                        return blnReturn;
                                                                }
                                                                break;
                                                            }
                                                        }
                                                    }
                                                }
                                            }
                                        }
                                    }
                                    // If amending node has no contents, then treat it as if it just had an empty string Text data as its only content
                                    else if (objNodeToEdit.HasChildNodes)
                                    {
                                        foreach (XmlNode objChildToEdit in objNodeToEdit.ChildNodes)
                                        {
                                            if (objChildToEdit.NodeType == XmlNodeType.Text)
                                            {
                                                // Try-Catch just in case initial RegEx pattern validity check overlooked something
                                                try
                                                {
                                                    objChildToEdit.Value = Regex.Replace(objChildToEdit.Value, strRegexPattern, string.Empty);
                                                }
                                                catch (ArgumentException ex)
                                                {
                                                    Program.MainForm.ShowMessageBox(ex.ToString());
                                                    // If we get a RegEx parse error for the first node, we'll get it for all nodes being modified by this amend
                                                    // So just exit out early instead of spamming the user with a bunch of error messages
                                                    if (!blnReturn)
                                                        return blnReturn;
                                                }
                                                break;
                                            }
                                        }
                                    }
                                    break;
                            }
                        }
                    }

                    blnReturn = true;
                }
            }
            // If there aren't any old nodes found and the amending node is tagged as needing to be added should this be the case, then append the entire amending node to the XPath.
            else if (strOperation == "append" || blnAddIfNotFound && (strOperation == "recurse" || strOperation == "replace"))
            {
                // Indication that we recursed into a set of nodes that don't exist in the base document, so those nodes will need to be recreated
                if (lstExtraNodesToAddIfNotFound.Count > 0)
                {
                    // Because this is a list, foreach will move from oldest element to newest
                    // List used instead of a Queue because the youngest element needs to be retrieved first if no additions were made
                    foreach (Tuple<XmlNode, string> objDataToAdd in lstExtraNodesToAddIfNotFound)
                    {
                        using (XmlNodeList xmlParentNodeList = xmlDoc.SelectNodes(objDataToAdd.Item2))
                        {
                            if (xmlParentNodeList?.Count > 0)
                            {
                                foreach (XmlNode xmlParentNode in xmlParentNodeList)
                                {
                                    xmlParentNode.AppendChild(xmlDoc.ImportNode(objDataToAdd.Item1, false));
                                }
                            }
                        }
                    }

                    lstExtraNodesToAddIfNotFound.Clear(); // Everything in the list up to this point has been added, so now we clear the list
                }
                using (XmlNodeList xmlParentNodeList = xmlDoc.SelectNodes(strXPath))
                {
                    if (xmlParentNodeList?.Count > 0)
                    {
                        foreach (XmlNode xmlParentNode in xmlParentNodeList)
                        {
                            StripAmendAttributesRecursively(xmlAmendingNode);
                            xmlParentNode.AppendChild(xmlDoc.ImportNode(xmlAmendingNode, true));
                        }

                        blnReturn = true;
                    }
                }
            }

            return blnReturn;
        }

        /// <summary>
        /// Strips attributes that are only used by the Amend system from a node and all of its children.
        /// </summary>
        /// <param name="xmlNodeToStrip">Node on which to operate</param>
        private static void StripAmendAttributesRecursively(XmlNode xmlNodeToStrip)
        {
            XmlAttributeCollection objAmendingNodeAttribs = xmlNodeToStrip.Attributes;
            if (objAmendingNodeAttribs?.Count > 0)
            {
                objAmendingNodeAttribs.RemoveNamedItem("isidnode");
                objAmendingNodeAttribs.RemoveNamedItem("xpathfilter");
                objAmendingNodeAttribs.RemoveNamedItem("amendoperation");
                objAmendingNodeAttribs.RemoveNamedItem("addifnotfound");
                objAmendingNodeAttribs.RemoveNamedItem("regexpattern");
            }

            if (xmlNodeToStrip.HasChildNodes)
                foreach (XmlNode xmlChildNode in xmlNodeToStrip.ChildNodes)
                    StripAmendAttributesRecursively(xmlChildNode);
        }

        public static IList<ListItem> GetXslFilesFromLocalDirectory(string strLanguage, IEnumerable<Character> lstCharacters = null, bool blnTerminateAfterFirstMatch = false)
        {
            List<ListItem> lstSheets = new List<ListItem>();

            if (lstCharacters != null)
            {
                // Populate the XSL list with all of the manifested XSL files found in the sheets\[language] directory.
                foreach (Character objCharacter in lstCharacters)
                {
                    using (XmlNodeList lstSheetNodes = objCharacter.LoadData("sheets.xml", strLanguage).SelectNodes($"/chummer/sheets[@lang='{strLanguage}']/sheet[not(hide)]"))
                    {
                        if (lstSheetNodes != null)
                        {
                            foreach (XmlNode xmlSheet in lstSheetNodes)
                            {
                                string strSheetFileName = xmlSheet["filename"]?.InnerText;
                                if (!string.IsNullOrEmpty(strSheetFileName) && lstSheets.All(x => x.Value.ToString() != strSheetFileName))
                                {
                                    lstSheets.Add(new ListItem(strLanguage != GlobalOptions.DefaultLanguage
                                            ? Path.Combine(strLanguage, strSheetFileName)
                                            : strSheetFileName,
                                        xmlSheet["name"]?.InnerText ?? LanguageManager.GetString("String_Unknown")));
                                    if (blnTerminateAfterFirstMatch)
                                        return lstSheets;
                                }
                            }
                        }
                    }
                }
            }
            else
            {
                using (XmlNodeList lstSheetNodes = Load("sheets.xml", null, strLanguage)
                    .SelectNodes($"/chummer/sheets[@lang='{strLanguage}']/sheet[not(hide)]"))
                {
                    if (lstSheetNodes != null)
                    {
                        foreach (XmlNode xmlSheet in lstSheetNodes)
                        {
                            string strSheetFileName = xmlSheet["filename"]?.InnerText;
                            if (!string.IsNullOrEmpty(strSheetFileName) && lstSheets.All(x => x.Value.ToString() != strSheetFileName))
                            {
                                lstSheets.Add(new ListItem(strLanguage != GlobalOptions.DefaultLanguage
                                        ? Path.Combine(strLanguage, strSheetFileName)
                                        : strSheetFileName,
                                    xmlSheet["name"]?.InnerText ?? LanguageManager.GetString("String_Unknown")));
                                if (blnTerminateAfterFirstMatch)
                                    return lstSheets;
                            }
                        }
                    }
                }
            }

            return lstSheets;
        }

        /// <summary>
        /// Verify the contents of the language data translation file.
        /// </summary>
        /// <param name="strLanguage">Language to check.</param>
        /// <param name="lstBooks">List of books.</param>
<<<<<<< HEAD
        public static void Verify(string strLanguage, ICollection<string> lstBooks)
=======
        public static void Verify(string strLanguage, IReadOnlyCollection<string> lstBooks)
>>>>>>> 1161a64b
        {
            if (strLanguage == GlobalOptions.DefaultLanguage)
                return;
            XmlDocument objLanguageDoc = new XmlDocument
            {
                XmlResolver = null
            };
            string languageDirectoryPath = Path.Combine(Utils.GetStartupPath, "lang");
            string strFilePath = Path.Combine(languageDirectoryPath, strLanguage + "_data.xml");

            try
            {
                using (StreamReader objStreamReader = new StreamReader(strFilePath, Encoding.UTF8, true))
                    using (XmlReader objXmlReader = XmlReader.Create(objStreamReader, new XmlReaderSettings {XmlResolver = null}))
                        objLanguageDoc.Load(objXmlReader);
            }
            catch (IOException ex)
            {
                Program.MainForm.ShowMessageBox(ex.ToString());
                return;
            }
            catch (XmlException ex)
            {
                Program.MainForm.ShowMessageBox(ex.ToString());
                return;
            }

            XPathNavigator objLanguageNavigator = objLanguageDoc.GetFastNavigator();

            string strLangPath = Path.Combine(languageDirectoryPath, "results_" + strLanguage + ".xml");
            FileStream objStream = new FileStream(strLangPath, FileMode.Create, FileAccess.Write, FileShare.ReadWrite);
            using (XmlTextWriter objWriter = new XmlTextWriter(objStream, Encoding.UTF8)
            {
                Formatting = Formatting.Indented,
                Indentation = 1,
                IndentChar = '\t'
            })
            {
                objWriter.WriteStartDocument();
                // <results>
                objWriter.WriteStartElement("results");

                string strPath = Path.Combine(Utils.GetStartupPath, "data");
                foreach (string strFile in Directory.GetFiles(strPath, "*.xml"))
                {
                    string strFileName = Path.GetFileName(strFile);

                    if (string.IsNullOrEmpty(strFileName)
                        || strFileName.StartsWith("amend_", StringComparison.OrdinalIgnoreCase)
                        || strFileName.StartsWith("custom_", StringComparison.OrdinalIgnoreCase)
                        || strFileName.StartsWith("override_", StringComparison.OrdinalIgnoreCase)
                        || strFile.EndsWith("packs.xml", StringComparison.OrdinalIgnoreCase)
                        || strFile.EndsWith("lifemodules.xml", StringComparison.OrdinalIgnoreCase)
                        || strFile.EndsWith("sheets.xml", StringComparison.OrdinalIgnoreCase))
                        continue;
                    // Load the current English file.
                    XPathNavigator objEnglishDoc = LoadXPath(strFileName).CreateNavigator();
                    XPathNavigator objEnglishRoot = objEnglishDoc.SelectSingleNode("/chummer");

                    // First pass: make sure the document exists.
                    bool blnExists = false;
                    XPathNavigator objLanguageRoot = objLanguageNavigator.SelectSingleNode("/chummer/chummer[@file = " + strFileName.CleanXPath() + "]");
                    if (objLanguageRoot != null)
                        blnExists = true;

                    // <file name="x" needstobeadded="y">
                    objWriter.WriteStartElement("file");
                    objWriter.WriteAttributeString("name", strFileName);

                    if (blnExists)
                    {
                        foreach (XPathNavigator objType in objEnglishRoot.SelectChildren(XPathNodeType.Element))
                        {
                            string strTypeName = objType.Name;
                            bool blnTypeWritten = false;
                            foreach (XPathNavigator objChild in objType.SelectChildren(XPathNodeType.Element))
                            {
                                // If the Node has a source element, check it and see if it's in the list of books that were specified.
                                // This is done since not all of the books are available in every language or the user may only wish to verify the content of certain books.
                                bool blnContinue = true;
                                XPathNavigator xmlSource = objChild.SelectSingleNode("source");
                                if (xmlSource != null)
                                {
                                    blnContinue = lstBooks.Any(strBook => strBook == xmlSource.Value);
                                }

                                if (blnContinue)
                                {
                                    if ((strTypeName == "costs" || strTypeName == "safehousecosts" ||
                                         strTypeName == "comforts" || strTypeName == "neighborhoods" ||
                                         strTypeName == "securities")
                                        && strFile.EndsWith("lifestyles.xml", StringComparison.OrdinalIgnoreCase))
                                        continue;
                                    if (strTypeName == "modifiers" && strFile.EndsWith("ranges.xml", StringComparison.OrdinalIgnoreCase))
                                        continue;

                                    string strChildName = objChild.Name;
                                    XPathNavigator xmlTranslatedType = objLanguageRoot.SelectSingleNode(strTypeName);
                                    XPathNavigator xmlName = objChild.SelectSingleNode("name");
                                    // Look for a matching entry in the Language file.
                                    if (xmlName != null)
                                    {
                                        string strChildNameElement = xmlName.Value;
                                        XPathNavigator xmlNode = xmlTranslatedType?.SelectSingleNode(strChildName + "[name = " + strChildNameElement.CleanXPath() + "]");
                                        if (xmlNode != null)
                                        {
                                            // A match was found, so see what elements, if any, are missing.
                                            bool blnTranslate = false;
                                            bool blnAltPage = false;
                                            bool blnAdvantage = false;
                                            bool blnDisadvantage = false;

                                            if (objChild.HasChildren)
                                            {
                                                if (xmlNode.SelectSingleNode("translate") != null)
                                                    blnTranslate = true;

                                                // Do not mark page as missing if the original does not have it.
                                                if (objChild.SelectSingleNode("page") != null)
                                                {
                                                    if (xmlNode.SelectSingleNode("altpage") != null)
                                                        blnAltPage = true;
                                                }
                                                else
                                                    blnAltPage = true;

                                                if (strFile.EndsWith("mentors.xml", StringComparison.OrdinalIgnoreCase)
                                                    || strFile.EndsWith("paragons.xml", StringComparison.OrdinalIgnoreCase))
                                                {
                                                    if (xmlNode.SelectSingleNode("altadvantage") != null)
                                                        blnAdvantage = true;
                                                    if (xmlNode.SelectSingleNode("altdisadvantage") != null)
                                                        blnDisadvantage = true;
                                                }
                                                else
                                                {
                                                    blnAdvantage = true;
                                                    blnDisadvantage = true;
                                                }
                                            }
                                            else
                                            {
                                                blnAltPage = true;
                                                if (xmlNode.SelectSingleNode("@translate") != null)
                                                    blnTranslate = true;
                                            }

                                            // At least one piece of data was missing so write out the result node.
                                            if (!blnTranslate || !blnAltPage || !blnAdvantage || !blnDisadvantage)
                                            {
                                                if (!blnTypeWritten)
                                                {
                                                    blnTypeWritten = true;
                                                    objWriter.WriteStartElement(strTypeName);
                                                }

                                                // <results>
                                                objWriter.WriteStartElement(strChildName);
                                                objWriter.WriteElementString("name", strChildNameElement);
                                                if (!blnTranslate)
                                                    objWriter.WriteElementString("missing", "translate");
                                                if (!blnAltPage)
                                                    objWriter.WriteElementString("missing", "altpage");
                                                if (!blnAdvantage)
                                                    objWriter.WriteElementString("missing", "altadvantage");
                                                if (!blnDisadvantage)
                                                    objWriter.WriteElementString("missing", "altdisadvantage");
                                                // </results>
                                                objWriter.WriteEndElement();
                                            }
                                        }
                                        else
                                        {
                                            if (!blnTypeWritten)
                                            {
                                                blnTypeWritten = true;
                                                objWriter.WriteStartElement(strTypeName);
                                            }

                                            // No match was found, so write out that the data item is missing.
                                            // <result>
                                            objWriter.WriteStartElement(strChildName);
                                            objWriter.WriteAttributeString("needstobeadded", bool.TrueString);
                                            objWriter.WriteElementString("name", strChildNameElement);
                                            // </result>
                                            objWriter.WriteEndElement();
                                        }

                                        if (strFileName == "metatypes.xml")
                                        {
                                            XPathNavigator xmlMetavariants = objChild.SelectSingleNode("metavariants");
                                            if (xmlMetavariants != null)
                                            {
                                                foreach (XPathNavigator objMetavariant in xmlMetavariants.Select("metavariant"))
                                                {
                                                    string strMetavariantName = objMetavariant.SelectSingleNode("name").Value;
                                                    XPathNavigator objTranslate =
                                                        objLanguageRoot.SelectSingleNode("metatypes/metatype[name = " + strChildNameElement.CleanXPath() + "]/metavariants/metavariant[name = " + strMetavariantName.CleanXPath() + "]");
                                                    if (objTranslate != null)
                                                    {
                                                        bool blnTranslate = objTranslate.SelectSingleNode("translate") != null;
                                                        bool blnAltPage = objTranslate.SelectSingleNode("altpage") != null;

                                                        // Item exists, so make sure it has its translate attribute populated.
                                                        if (!blnTranslate || !blnAltPage)
                                                        {
                                                            if (!blnTypeWritten)
                                                            {
                                                                blnTypeWritten = true;
                                                                objWriter.WriteStartElement(strTypeName);
                                                            }

                                                            // <result>
                                                            objWriter.WriteStartElement("metavariants");
                                                            objWriter.WriteStartElement("metavariant");
                                                            objWriter.WriteElementString("name", strMetavariantName);
                                                            if (!blnTranslate)
                                                                objWriter.WriteElementString("missing", "translate");
                                                            if (!blnAltPage)
                                                                objWriter.WriteElementString("missing", "altpage");
                                                            objWriter.WriteEndElement();
                                                            // </result>
                                                            objWriter.WriteEndElement();
                                                        }
                                                    }
                                                    else
                                                    {
                                                        if (!blnTypeWritten)
                                                        {
                                                            blnTypeWritten = true;
                                                            objWriter.WriteStartElement(strTypeName);
                                                        }

                                                        // <result>
                                                        objWriter.WriteStartElement("metavariants");
                                                        objWriter.WriteStartElement("metavariant");
                                                        objWriter.WriteAttributeString("needstobeadded", bool.TrueString);
                                                        objWriter.WriteElementString("name", strMetavariantName);
                                                        objWriter.WriteEndElement();
                                                        // </result>
                                                        objWriter.WriteEndElement();
                                                    }
                                                }
                                            }
                                        }
                                    }
                                    else if (strChildName == "#comment")
                                    {
                                        //Ignore this node, as it's a comment node.
                                    }
                                    else if (strFile.EndsWith("tips.xml", StringComparison.OrdinalIgnoreCase))
                                    {
                                        XPathNavigator xmlText = objChild.SelectSingleNode("text");
                                        // Look for a matching entry in the Language file.
                                        if (xmlText != null)
                                        {
                                            string strChildTextElement = xmlText.Value;
                                            XPathNavigator xmlNode = xmlTranslatedType?.SelectSingleNode(strChildName + "[text = " + strChildTextElement.CleanXPath() + "]");
                                            if (xmlNode != null)
                                            {
                                                // A match was found, so see what elements, if any, are missing.
                                                bool blnTranslate = xmlNode.SelectSingleNode("translate") != null || xmlNode.SelectSingleNode("@translated")?.Value == bool.TrueString;

                                                // At least one piece of data was missing so write out the result node.
                                                if (!blnTranslate)
                                                {
                                                    if (!blnTypeWritten)
                                                    {
                                                        blnTypeWritten = true;
                                                        objWriter.WriteStartElement(strTypeName);
                                                    }

                                                    // <results>
                                                    objWriter.WriteStartElement(strChildName);
                                                    objWriter.WriteElementString("text", strChildTextElement);
                                                    if (!blnTranslate)
                                                        objWriter.WriteElementString("missing", "translate");
                                                    // </results>
                                                    objWriter.WriteEndElement();
                                                }
                                            }
                                            else
                                            {
                                                if (!blnTypeWritten)
                                                {
                                                    blnTypeWritten = true;
                                                    objWriter.WriteStartElement(strTypeName);
                                                }

                                                // No match was found, so write out that the data item is missing.
                                                // <result>
                                                objWriter.WriteStartElement(strChildName);
                                                objWriter.WriteAttributeString("needstobeadded", bool.TrueString);
                                                objWriter.WriteElementString("text", strChildTextElement);
                                                // </result>
                                                objWriter.WriteEndElement();
                                            }
                                        }
                                    }
                                    else
                                    {
                                        string strChildInnerText = objChild.Value;
                                        if (!string.IsNullOrEmpty(strChildInnerText))
                                        {
                                            // The item does not have a name which means it should have a translate CharacterAttribute instead.
                                            XPathNavigator objNode = xmlTranslatedType?.SelectSingleNode(strChildName + "[text() =" + strChildInnerText.CleanXPath() + "]");
                                            if (objNode != null)
                                            {
                                                // Make sure the translate attribute is populated.
                                                if (objNode.SelectSingleNode("@translate") == null)
                                                {
                                                    if (!blnTypeWritten)
                                                    {
                                                        blnTypeWritten = true;
                                                        objWriter.WriteStartElement(strTypeName);
                                                    }

                                                    // <result>
                                                    objWriter.WriteStartElement(strChildName);
                                                    objWriter.WriteElementString("name", strChildInnerText);
                                                    objWriter.WriteElementString("missing", "translate");
                                                    // </result>
                                                    objWriter.WriteEndElement();
                                                }
                                            }
                                            else
                                            {
                                                if (!blnTypeWritten)
                                                {
                                                    blnTypeWritten = true;
                                                    objWriter.WriteStartElement(strTypeName);
                                                }

                                                // No match was found, so write out that the data item is missing.
                                                // <result>
                                                objWriter.WriteStartElement(strChildName);
                                                objWriter.WriteAttributeString("needstobeadded", bool.TrueString);
                                                objWriter.WriteElementString("name", strChildInnerText);
                                                // </result>
                                                objWriter.WriteEndElement();
                                            }
                                        }
                                    }
                                }
                            }

                            if (blnTypeWritten)
                                objWriter.WriteEndElement();
                        }

                        // Now loop through the translation file and determine if there are any entries in there that are not part of the base content.
                        foreach (XPathNavigator objType in objLanguageRoot.SelectChildren(XPathNodeType.Element))
                        {
                            foreach (XPathNavigator objChild in objType.SelectChildren(XPathNodeType.Element))
                            {
                                string strChildNameElement = objChild.SelectSingleNode("name")?.Value;
                                // Look for a matching entry in the English file.
                                if (!string.IsNullOrEmpty(strChildNameElement))
                                {
                                    string strChildName = objChild.Name;
                                    XPathNavigator objNode = objEnglishRoot.SelectSingleNode("/chummer/" + objType.Name + '/' + strChildName + "[name = " + strChildNameElement.CleanXPath() + "]");
                                    if (objNode == null)
                                    {
                                        // <noentry>
                                        objWriter.WriteStartElement("noentry");
                                        objWriter.WriteStartElement(strChildName);
                                        objWriter.WriteElementString("name", strChildNameElement);
                                        objWriter.WriteEndElement();
                                        // </noentry>
                                        objWriter.WriteEndElement();
                                    }
                                }
                            }
                        }
                    }
                    else
                        objWriter.WriteAttributeString("needstobeadded", bool.TrueString);

                    // </file>
                    objWriter.WriteEndElement();
                }

                // </results>
                objWriter.WriteEndElement();
                objWriter.WriteEndDocument();
            }
        }
        #endregion
    }

    public class CustomDataDirectoryInfo : IComparable, IEquatable<CustomDataDirectoryInfo>
    {
        #region Properties

        public string Name { get; }

        public string Path { get; }

        #endregion

        public CustomDataDirectoryInfo(string strName, string strPath)
        {
            Name = strName;
            Path = strPath;
        }

        public int CompareTo(object obj)
        {
            if (obj == null)
                return 1;
            if (obj is CustomDataDirectoryInfo objOtherDirectoryInfo)
            {
                int intReturn = string.Compare(Name, objOtherDirectoryInfo.Name, StringComparison.Ordinal);
                if (intReturn == 0)
                {
                    intReturn = string.Compare(Path, objOtherDirectoryInfo.Path, StringComparison.Ordinal);
                }

                return intReturn;
            }

            return string.Compare(Name, obj.ToString(), StringComparison.Ordinal);
        }

        public override bool Equals(object obj)
        {
            if (ReferenceEquals(this, obj))
            {
                return true;
            }

            if (obj is CustomDataDirectoryInfo objOther)
                return Equals(objOther);
            return false;
        }

        public override int GetHashCode()
        {
            return new { Name, Path }.GetHashCode();
        }

        public bool Equals(CustomDataDirectoryInfo other)
        {
            return other != null && Name == other.Name && Path == other.Path;
        }

        public static bool operator ==(CustomDataDirectoryInfo left, CustomDataDirectoryInfo right)
        {
            if (left is null)
            {
                return right is null;
            }

            return left.Equals(right);
        }

        public static bool operator !=(CustomDataDirectoryInfo left, CustomDataDirectoryInfo right)
        {
            return !(left == right);
        }

        public static bool operator <(CustomDataDirectoryInfo left, CustomDataDirectoryInfo right)
        {
            return left is null ? !(right is null) : left.CompareTo(right) < 0;
        }

        public static bool operator <=(CustomDataDirectoryInfo left, CustomDataDirectoryInfo right)
        {
            return left is null || left.CompareTo(right) <= 0;
        }

        public static bool operator >(CustomDataDirectoryInfo left, CustomDataDirectoryInfo right)
        {
            return !(left is null) && left.CompareTo(right) > 0;
        }

        public static bool operator >=(CustomDataDirectoryInfo left, CustomDataDirectoryInfo right)
        {
            return left is null ? right is null : left.CompareTo(right) >= 0;
        }
    }
}<|MERGE_RESOLUTION|>--- conflicted
+++ resolved
@@ -1275,11 +1275,7 @@
         /// </summary>
         /// <param name="strLanguage">Language to check.</param>
         /// <param name="lstBooks">List of books.</param>
-<<<<<<< HEAD
-        public static void Verify(string strLanguage, ICollection<string> lstBooks)
-=======
         public static void Verify(string strLanguage, IReadOnlyCollection<string> lstBooks)
->>>>>>> 1161a64b
         {
             if (strLanguage == GlobalOptions.DefaultLanguage)
                 return;
