--- conflicted
+++ resolved
@@ -3267,14 +3267,8 @@
                         sbdFilter.Append(')');
                     }
 
-<<<<<<< HEAD
-                    string strFilter = objFilter.Length > 0 ? ") and (" + objFilter.ToString() : string.Empty;
-                    using (XmlNodeList xmlSkillList = objCharacter.LoadData("skills.xml")
-                        .SelectNodes("/chummer/knowledgeskills/skill[(not(hide)" + strFilter + ")]"))
-=======
                     string strFilter = sbdFilter.Length > 0 ? ") and (" + sbdFilter : string.Empty;
-                    using (XmlNodeList xmlSkillList = XmlManager.Load("skills.xml").SelectNodes("/chummer/knowledgeskills/skill[(not(hide)" + strFilter + ")]"))
->>>>>>> 48a3345d
+                    using (XmlNodeList xmlSkillList = objCharacter.LoadData("skills.xml").SelectNodes("/chummer/knowledgeskills/skill[(not(hide)" + strFilter + ")]"))
                     {
                         if (xmlSkillList?.Count > 0)
                         {
