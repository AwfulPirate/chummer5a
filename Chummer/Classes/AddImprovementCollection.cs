/*  This file is part of Chummer5a.
 *
 *  Chummer5a is free software: you can redistribute it and/or modify
 *  it under the terms of the GNU General Public License as published by
 *  the Free Software Foundation, either version 3 of the License, or
 *  (at your option) any later version.
 *
 *  Chummer5a is distributed in the hope that it will be useful,
 *  but WITHOUT ANY WARRANTY; without even the implied warranty of
 *  MERCHANTABILITY or FITNESS FOR A PARTICULAR PURPOSE.  See the
 *  GNU General Public License for more details.
 *
 *  You should have received a copy of the GNU General Public License
 *  along with Chummer5a.  If not, see <http://www.gnu.org/licenses/>.
 *
 *  You can obtain the full source code for Chummer5a at
 *  https://github.com/chummer5a/chummer5a
 */
using System;
using System.Collections.Generic;
using System.Globalization;
using System.Linq;
using System.Text;
using System.Windows.Forms;
using System.Xml;
using System.Xml.XPath;
using Chummer.Backend.Attributes;
using Chummer.Backend.Equipment;
using Chummer.Backend.Skills;
using NLog;

// ReSharper disable InconsistentNaming

namespace Chummer.Classes
{
    public class AddImprovementCollection
    {
        private static readonly Logger Log = LogManager.GetCurrentClassLogger();
        private readonly Character _objCharacter;

        public AddImprovementCollection(Character character, Improvement.ImprovementSource objImprovementSource, string sourceName, string strUnique, string forcedValue, string limitSelection, string selectedValue, string strFriendlyName, int intRating)
        {
            _objCharacter = character;
            _objImprovementSource = objImprovementSource;
            SourceName = sourceName;
            _strUnique = strUnique;
            ForcedValue = forcedValue;
            LimitSelection = limitSelection;
            SelectedValue = selectedValue;
            _strFriendlyName = strFriendlyName;
            _intRating = intRating;
        }

        public string SourceName { get; set; }
        public string ForcedValue { get; set; }
        public string LimitSelection { get; set; }
        public string SelectedValue { get; set; }
        public string SelectedTarget { get; set; } = string.Empty;

        private readonly Improvement.ImprovementSource _objImprovementSource;
        private readonly string _strUnique;
        private readonly string _strFriendlyName;
        private readonly int _intRating;

        private void CreateImprovement(string strImprovedName, Improvement.ImprovementSource objImprovementSource,
            string strSourceName, Improvement.ImprovementType objImprovementType, string strUnique,
            int intValue = 0, int intRating = 1, int intMinimum = 0, int intMaximum = 0, int intAugmented = 0,
            int intAugmentedMaximum = 0, string strExclude = "", bool blnAddToRating = false, string strTarget = "", string strCondition = "")
        {
            ImprovementManager.CreateImprovement(_objCharacter, strImprovedName, objImprovementSource,
                strSourceName, objImprovementType, strUnique,
                intValue, intRating, intMinimum, intMaximum, intAugmented,
                intAugmentedMaximum, strExclude, blnAddToRating, strTarget, strCondition);
        }

        private void CreateImprovement(string selectedValue, Improvement.ImprovementType improvementType)
        {
            if (string.IsNullOrEmpty(SelectedValue))
                SelectedValue = selectedValue;
            else
                SelectedValue += ", " + selectedValue;
            Log.Info("_strSelectedValue = " + selectedValue);
            Log.Info("SourceName = " + SourceName);

            Log.Info("Calling CreateImprovement");
            CreateImprovement(selectedValue, _objImprovementSource, SourceName, improvementType, _strUnique);
        }

        #region Improvement Methods
#pragma warning disable IDE1006 // Naming Styles
        public void qualitylevel(XmlNode bonusNode)
        {
            if (bonusNode == null)
                throw new ArgumentNullException(nameof(bonusNode));
            /*
            //List of qualities to work with
            Guid[] all =
            {
                new Guid("9ac85feb-ae1e-4996-8514-3570d411e1d5"), //national
                new Guid("d9479e5c-d44a-45b9-8fb4-d1e08a9487b2"), //dirty criminal
                new Guid("318d2edd-833b-48c5-a3e1-343bf03848a5"), //Limited
                new Guid("e00623e1-54b0-4a91-b234-3c7e141deef4") //Corp
            };
            */

            //Add to list
            //retrive list
            //sort list
            //find active instance
            //if active = list[top]
            //    return
            //else
            //    remove active
            //  add list[top]
            //    set list[top] active
        }

        // Dummy Method for SelectText
        public void selecttext(XmlNode bonusNode)
        {
            if (bonusNode == null)
                throw new ArgumentNullException(nameof(bonusNode));
            Log.Info("selecttext: " + SelectedValue);
        }

        public void surprise(XmlNode bonusNode)
        {
            if (bonusNode == null)
                throw new ArgumentNullException(nameof(bonusNode));
            Log.Info("surprise");
            CreateImprovement(string.Empty, _objImprovementSource, SourceName, Improvement.ImprovementType.Surprise, _strUnique,
                ImprovementManager.ValueToInt(_objCharacter, bonusNode.InnerText, _intRating));
        }

        public void spellresistance(XmlNode bonusNode)
        {
            if (bonusNode == null)
                throw new ArgumentNullException(nameof(bonusNode));
            Log.Info("spellresistance");
            CreateImprovement(string.Empty, _objImprovementSource, SourceName, Improvement.ImprovementType.SpellResistance, _strUnique,
                ImprovementManager.ValueToInt(_objCharacter, bonusNode.InnerText, _intRating));
        }

        public void mentalmanipulationresist(XmlNode bonusNode)
        {
            if (bonusNode == null)
                throw new ArgumentNullException(nameof(bonusNode));
            Log.Info("mentalmanipulationresist");
            CreateImprovement(string.Empty, _objImprovementSource, SourceName, Improvement.ImprovementType.MentalManipulationResist, _strUnique,
                ImprovementManager.ValueToInt(_objCharacter, bonusNode.InnerText, _intRating));
        }

        public void physicalmanipulationresist(XmlNode bonusNode)
        {
            if (bonusNode == null)
                throw new ArgumentNullException(nameof(bonusNode));
            Log.Info("physicalmanipulationresist");
            CreateImprovement(string.Empty, _objImprovementSource, SourceName, Improvement.ImprovementType.PhysicalManipulationResist, _strUnique,
                ImprovementManager.ValueToInt(_objCharacter, bonusNode.InnerText, _intRating));
        }

        public void manaillusionresist(XmlNode bonusNode)
        {
            if (bonusNode == null)
                throw new ArgumentNullException(nameof(bonusNode));
            Log.Info("manaillusionresist");
            CreateImprovement(string.Empty, _objImprovementSource, SourceName, Improvement.ImprovementType.ManaIllusionResist, _strUnique,
                ImprovementManager.ValueToInt(_objCharacter, bonusNode.InnerText, _intRating));
        }

        public void physicalillusionresist(XmlNode bonusNode)
        {
            if (bonusNode == null)
                throw new ArgumentNullException(nameof(bonusNode));
            Log.Info("physicalillusionresist");
            CreateImprovement(string.Empty, _objImprovementSource, SourceName, Improvement.ImprovementType.PhysicalIllusionResist, _strUnique,
                ImprovementManager.ValueToInt(_objCharacter, bonusNode.InnerText, _intRating));
        }

        public void detectionspellresist(XmlNode bonusNode)
        {
            if (bonusNode == null)
                throw new ArgumentNullException(nameof(bonusNode));
            Log.Info("detectionspellresist");
            CreateImprovement(string.Empty, _objImprovementSource, SourceName, Improvement.ImprovementType.DetectionSpellResist, _strUnique,
                ImprovementManager.ValueToInt(_objCharacter, bonusNode.InnerText, _intRating));
        }

        public void directmanaspellresist(XmlNode bonusNode)
        {
            if (bonusNode == null)
                throw new ArgumentNullException(nameof(bonusNode));
            Log.Info("directmanaspellresist");
            CreateImprovement(string.Empty, _objImprovementSource, SourceName, Improvement.ImprovementType.DirectManaSpellResist, _strUnique,
                ImprovementManager.ValueToInt(_objCharacter, bonusNode.InnerText, _intRating));
        }

        public void directphysicalspellresist(XmlNode bonusNode)
        {
            if (bonusNode == null)
                throw new ArgumentNullException(nameof(bonusNode));
            Log.Info("directphysicalspellresist");
            CreateImprovement(string.Empty, _objImprovementSource, SourceName, Improvement.ImprovementType.DirectPhysicalSpellResist, _strUnique,
                ImprovementManager.ValueToInt(_objCharacter, bonusNode.InnerText, _intRating));
        }

        public void decreasebodresist(XmlNode bonusNode)
        {
            if (bonusNode == null)
                throw new ArgumentNullException(nameof(bonusNode));
            Log.Info("decreasebodresist");
            CreateImprovement(string.Empty, _objImprovementSource, SourceName, Improvement.ImprovementType.DecreaseBODResist, _strUnique,
                ImprovementManager.ValueToInt(_objCharacter, bonusNode.InnerText, _intRating));
        }

        public void decreaseagiresist(XmlNode bonusNode)
        {
            if (bonusNode == null)
                throw new ArgumentNullException(nameof(bonusNode));
            Log.Info("decreaseagiresist");
            CreateImprovement(string.Empty, _objImprovementSource, SourceName, Improvement.ImprovementType.DecreaseAGIResist, _strUnique,
                ImprovementManager.ValueToInt(_objCharacter, bonusNode.InnerText, _intRating));
        }

        public void decreaserearesist(XmlNode bonusNode)
        {
            if (bonusNode == null)
                throw new ArgumentNullException(nameof(bonusNode));
            Log.Info("decreaserearesist");
            CreateImprovement(string.Empty, _objImprovementSource, SourceName, Improvement.ImprovementType.DecreaseREAResist, _strUnique,
                ImprovementManager.ValueToInt(_objCharacter, bonusNode.InnerText, _intRating));
        }

        public void decreasestrresist(XmlNode bonusNode)
        {
            if (bonusNode == null)
                throw new ArgumentNullException(nameof(bonusNode));
            Log.Info("decreasestrresist");
            CreateImprovement(string.Empty, _objImprovementSource, SourceName, Improvement.ImprovementType.DecreaseSTRResist, _strUnique,
                ImprovementManager.ValueToInt(_objCharacter, bonusNode.InnerText, _intRating));
        }

        public void decreasecharesist(XmlNode bonusNode)
        {
            if (bonusNode == null)
                throw new ArgumentNullException(nameof(bonusNode));
            Log.Info("decreasecharesist");
            CreateImprovement(string.Empty, _objImprovementSource, SourceName, Improvement.ImprovementType.DecreaseCHAResist, _strUnique,
                ImprovementManager.ValueToInt(_objCharacter, bonusNode.InnerText, _intRating));
        }

        public void decreaseintresist(XmlNode bonusNode)
        {
            if (bonusNode == null)
                throw new ArgumentNullException(nameof(bonusNode));
            Log.Info("decreaseintresist");
            CreateImprovement(string.Empty, _objImprovementSource, SourceName, Improvement.ImprovementType.DecreaseINTResist, _strUnique,
                ImprovementManager.ValueToInt(_objCharacter, bonusNode.InnerText, _intRating));
        }

        public void decreaselogresist(XmlNode bonusNode)
        {
            if (bonusNode == null)
                throw new ArgumentNullException(nameof(bonusNode));
            Log.Info("decreaselogresist");
            CreateImprovement(string.Empty, _objImprovementSource, SourceName, Improvement.ImprovementType.DecreaseLOGResist, _strUnique,
                ImprovementManager.ValueToInt(_objCharacter, bonusNode.InnerText, _intRating));
        }

        public void decreasewilresist(XmlNode bonusNode)
        {
            if (bonusNode == null)
                throw new ArgumentNullException(nameof(bonusNode));
            Log.Info("decreasewilresist");
            CreateImprovement(string.Empty, _objImprovementSource, SourceName, Improvement.ImprovementType.DecreaseWILResist, _strUnique,
                ImprovementManager.ValueToInt(_objCharacter, bonusNode.InnerText, _intRating));
        }

        public void enableattribute(XmlNode bonusNode)
        {
            if (bonusNode == null)
                throw new ArgumentNullException(nameof(bonusNode));
            Log.Info("enableattribute");
            switch (bonusNode["name"]?.InnerText)
            {
                case "MAG":
                    Log.Info("Calling CreateImprovement for MAG");
                    CreateImprovement("MAG", _objImprovementSource, SourceName, Improvement.ImprovementType.Attribute,
                        "enableattribute", 0, 0);
                    _objCharacter.MAGEnabled = true;
                    break;
                case "RES":
                    Log.Info("Calling CreateImprovement for RES");
                    CreateImprovement("RES", _objImprovementSource, SourceName, Improvement.ImprovementType.Attribute,
                        "enableattribute", 0, 0);
                    _objCharacter.RESEnabled = true;
                    break;
                case "DEP":
                    Log.Info("Calling CreateImprovement for DEP");
                    CreateImprovement("DEP", _objImprovementSource, SourceName, Improvement.ImprovementType.Attribute,
                        "enableattribute", 0, 0);
                    _objCharacter.DEPEnabled = true;
                    break;
            }
        }

        // Add an Attribute Replacement.
        public void replaceattributes(XmlNode bonusNode)
        {
            if (bonusNode == null)
                throw new ArgumentNullException(nameof(bonusNode));
            using (XmlNodeList objXmlAttributes = bonusNode.SelectNodes("replaceattribute"))
            {
                if (objXmlAttributes != null)
                {
                    foreach (XmlNode objXmlAttribute in objXmlAttributes)
                    {
                        Log.Info("replaceattribute");
                        Log.Info("replaceattribute = " + bonusNode.OuterXml);
                        // Record the improvement.
                        int intMin = 0;
                        int intMax = 0;
                        int intAug = 0;
                        int intAugMax = 0;
                        string strAttribute = string.Empty;

                        // Extract the modifiers.


                        if (!objXmlAttribute.TryGetStringFieldQuickly("name", ref strAttribute))
                        {
                            Utils.BreakIfDebug();
                        }
                        else
                        {
                            objXmlAttribute.TryGetInt32FieldQuickly("min", ref intMin);
                            objXmlAttribute.TryGetInt32FieldQuickly("max", ref intMax);
                            objXmlAttribute.TryGetInt32FieldQuickly("val", ref intAug);
                            objXmlAttribute.TryGetInt32FieldQuickly("aug", ref intAugMax);

                            Log.Info("Calling CreateImprovement");
                            CreateImprovement(strAttribute, _objImprovementSource, SourceName,
                                Improvement.ImprovementType.ReplaceAttribute,
                                _strUnique, 0, 1, intMin, intMax, intAug, intAugMax);
                        }
                    }
                }
            }
        }

        // Enable a special tab.
        public void enabletab(XmlNode bonusNode)
        {
            if (bonusNode == null)
                throw new ArgumentNullException(nameof(bonusNode));
            Log.Info("enabletab");
            using (XmlNodeList xmlEnableList = bonusNode.SelectNodes("name"))
            {
                if (xmlEnableList?.Count > 0)
                {
                    foreach (XmlNode xmlEnable in xmlEnableList)
                    {
                        switch (xmlEnable.InnerText)
                        {
                            case "magician":
                                _objCharacter.MagicianEnabled = true;
                                Log.Info("magician");
                                CreateImprovement("Magician", _objImprovementSource, SourceName, Improvement.ImprovementType.SpecialTab,
                                    "enabletab", 0, 0);
                                break;
                            case "adept":
                                _objCharacter.AdeptEnabled = true;
                                Log.Info("adept");
                                CreateImprovement("Adept", _objImprovementSource, SourceName, Improvement.ImprovementType.SpecialTab,
                                    "enabletab",
                                    0, 0);
                                break;
                            case "technomancer":
                                _objCharacter.TechnomancerEnabled = true;
                                Log.Info("technomancer");
                                CreateImprovement("Technomancer", _objImprovementSource, SourceName, Improvement.ImprovementType.SpecialTab,
                                    "enabletab", 0, 0);
                                break;
                            case "advanced programs":
                                _objCharacter.AdvancedProgramsEnabled = true;
                                Log.Info("advanced programs");
                                CreateImprovement("Advanced Programs", _objImprovementSource, SourceName, Improvement.ImprovementType.SpecialTab,
                                    "enabletab", 0, 0);
                                break;
                            case "critter":
                                _objCharacter.CritterEnabled = true;
                                Log.Info("critter");
                                CreateImprovement("Critter", _objImprovementSource, SourceName, Improvement.ImprovementType.SpecialTab,
                                    "enabletab", 0, 0);
                                break;
                        }
                    }
                }
            }
        }

        // Disable a  tab.
        public void disabletab(XmlNode bonusNode)
        {
            if (bonusNode == null)
                throw new ArgumentNullException(nameof(bonusNode));
            Log.Info("disabletab");
            using (XmlNodeList xmlDisableList = bonusNode.SelectNodes("name"))
            {
                if (xmlDisableList?.Count > 0)
                {
                    foreach (XmlNode xmlDisable in xmlDisableList)
                    {
                        switch (xmlDisable.InnerText)
                        {
                            case "cyberware":
                                _objCharacter.CyberwareDisabled = true;
                                Log.Info("cyberware");
                                CreateImprovement("Cyberware", _objImprovementSource, SourceName, Improvement.ImprovementType.SpecialTab,
                                    "disabletab", 0, 0);
                                break;
                            case "initiation":
                                _objCharacter.InitiationForceDisabled = true;
                                Log.Info("cyberware");
                                CreateImprovement("Initiation", _objImprovementSource, SourceName, Improvement.ImprovementType.SpecialTab,
                                    "disabletab", 0, 0);
                                break;
                        }
                    }
                }
            }
        }

        // Select Restricted (select Restricted items for Fake Licenses).
        public void selectrestricted(XmlNode bonusNode)
        {
            if (bonusNode == null)
                throw new ArgumentNullException(nameof(bonusNode));
            Log.Info("selectrestricted");
            if (!string.IsNullOrEmpty(ForcedValue))
            {
                SelectedValue = ForcedValue;
            }
            else
            {
                using (frmSelectItem frmPickItem = new frmSelectItem())
                {
                    frmPickItem.SetRestrictedMode(_objCharacter);
                    if (!string.IsNullOrEmpty(ForcedValue))
                        frmPickItem.ForceItem(ForcedValue);

                    frmPickItem.AllowAutoSelect = !string.IsNullOrEmpty(ForcedValue);
                    frmPickItem.ShowDialog();

                    // Make sure the dialogue window was not canceled.
                    if (frmPickItem.DialogResult == DialogResult.Cancel)
                    {
                        throw new AbortedException();
                    }

                    SelectedValue = frmPickItem.SelectedName;
                }
            }

            Log.Info("_strSelectedValue = " + SelectedValue);
            Log.Info("SourceName = " + SourceName);

            // Create the Improvement.
            Log.Info("Calling CreateImprovement");
            CreateImprovement(SelectedValue, _objImprovementSource, SourceName,
                Improvement.ImprovementType.Restricted, _strUnique);
        }

        public void selecttradition(XmlNode bonusNode)
        {
            if (bonusNode == null)
                throw new ArgumentNullException(nameof(bonusNode));
            Log.Info("selecttradition");
            if (!string.IsNullOrEmpty(ForcedValue))
            {
                SelectedValue = ForcedValue;
            }
            else
            {
                // Populate the Magician Traditions list.
                XPathNavigator xmlTraditionsBaseChummerNode =
                    _objCharacter.LoadDataXPath("traditions.xml").CreateNavigator().SelectSingleNode("/chummer");
                List<ListItem> lstTraditions = new List<ListItem>();
                if (xmlTraditionsBaseChummerNode != null)
                {
                    foreach (XPathNavigator xmlTradition in xmlTraditionsBaseChummerNode.Select(
                        "traditions/tradition[" + _objCharacter.Options.BookXPath() + "]"))
                    {
                        string strName = xmlTradition.SelectSingleNode("name")?.Value;
                        if (!string.IsNullOrEmpty(strName))
                            lstTraditions.Add(new ListItem(xmlTradition.SelectSingleNode("id")?.Value ?? strName,
                                xmlTradition.SelectSingleNode("translate")?.Value ?? strName));
                    }
                }

                if (lstTraditions.Count > 1)
                {
                    lstTraditions.Sort(CompareListItems.CompareNames);
                }

                using (frmSelectItem frmPickItem = new frmSelectItem
                {
                    SelectedItem = _objCharacter.MagicTradition.SourceIDString,
                    AllowAutoSelect = false
                })
                {
                    frmPickItem.SetDropdownItemsMode(lstTraditions);
                    frmPickItem.ShowDialog();

                    // Make sure the dialogue window was not canceled.
                    if (frmPickItem.DialogResult == DialogResult.Cancel)
                    {
                        throw new AbortedException();
                    }

                    SelectedValue = frmPickItem.SelectedName;
                }
            }

            Log.Info("_strSelectedValue = " + SelectedValue);
            Log.Info("SourceName = " + SourceName);

            // Create the Improvement.
            Log.Info("Calling CreateImprovement");
            CreateImprovement(SelectedValue, _objImprovementSource, SourceName, Improvement.ImprovementType.Tradition,
                _strUnique);
        }

        public void cyberseeker(XmlNode bonusNode)
        {
            if (bonusNode == null)
                throw new ArgumentNullException(nameof(bonusNode));
            //Check if valid attrib
            string strBonusNodeText = bonusNode.InnerText;
            if (strBonusNodeText == "BOX" || AttributeSection.AttributeStrings.Any(x => x == strBonusNodeText))
            {
                CreateImprovement(strBonusNodeText, _objImprovementSource, SourceName, Improvement.ImprovementType.Seeker, _strUnique, 0, 0);
            }
            else
            {
                Utils.BreakIfDebug();
            }
        }

        public void blockskillgroupdefaulting(XmlNode bonusNode)
        {
            if (bonusNode == null)
                throw new ArgumentNullException(nameof(bonusNode));
            Log.Info("blockskillgroupdefaulting");
            string strExclude = string.Empty;
            if (bonusNode.Attributes?["excludecategory"] != null)
                strExclude = bonusNode.Attributes["excludecategory"].InnerText;

            using (frmSelectSkillGroup frmPickSkillGroup = new frmSelectSkillGroup(_objCharacter)
            {
                Description = !string.IsNullOrEmpty(_strFriendlyName)
                    ? string.Format(GlobalOptions.CultureInfo, LanguageManager.GetString("String_Improvement_SelectSkillGroupName"), _strFriendlyName)
                    : LanguageManager.GetString("String_Improvement_SelectSkillGroup")
            })
            {
                Log.Info("_strForcedValue = " + ForcedValue);
                Log.Info("_strLimitSelection = " + LimitSelection);

                if (!string.IsNullOrEmpty(ForcedValue))
                {
                    frmPickSkillGroup.OnlyGroup = ForcedValue;
                    frmPickSkillGroup.Opacity = 0;
                }

                if (!string.IsNullOrEmpty(strExclude))
                    frmPickSkillGroup.ExcludeCategory = strExclude;

                frmPickSkillGroup.ShowDialog();

                // Make sure the dialogue window was not canceled.
                if (frmPickSkillGroup.DialogResult == DialogResult.Cancel)
                {
                    throw new AbortedException();
                }

                SelectedValue = frmPickSkillGroup.SelectedSkillGroup;
            }

            Log.Info("_strSelectedValue = " + SelectedValue);
            Log.Info("SourceName = " + SourceName);
            Log.Info("Calling CreateImprovement");
            CreateImprovement(SelectedValue, _objImprovementSource, SourceName,
                Improvement.ImprovementType.BlockSkillDefault, _strUnique, 0, 0, 0, 1, 0, 0, strExclude);
        }

        public void allowskilldefaulting(XmlNode bonusNode)
        {
            if (bonusNode == null)
                throw new ArgumentNullException(nameof(bonusNode));
            Log.Info("allowskilldefaulting");
            Log.Info("allowskilldefaulting = " + bonusNode.OuterXml);
            Log.Info("Calling CreateImprovement");
            // Expected values are either a Skill Name or an empty string.
            CreateImprovement(bonusNode.InnerText, _objImprovementSource, SourceName,
                Improvement.ImprovementType.AllowSkillDefault, _strUnique);
        }

        // Select a Skill.
        public void selectskill(XmlNode bonusNode)
        {
            if (bonusNode == null)
                throw new ArgumentNullException(nameof(bonusNode));
            //TODO this don't work
            Log.Info("selectskill");
            if (ForcedValue == "+2 to a Combat Skill")
                ForcedValue = string.Empty;

            Log.Info("_strSelectedValue = " + SelectedValue);
            Log.Info("_strForcedValue = " + ForcedValue);

            bool blnIsKnowledgeSkill = false;
            string strSelectedSkill = ImprovementManager.DoSelectSkill(bonusNode, _objCharacter, _intRating, _strFriendlyName, ref blnIsKnowledgeSkill);

            bool blnAddToRating = bonusNode["applytorating"]?.InnerText == bool.TrueString;

            SelectedValue = strSelectedSkill;

            Log.Info("_strSelectedValue = " + SelectedValue);
            Log.Info("SourceName = " + SourceName);

            string strVal = bonusNode["val"]?.InnerText;
            string strMax = bonusNode["max"]?.InnerText;
            bool blnDisableSpec = bonusNode.InnerXml.Contains("disablespecializationeffects");
            bool blnAllowUpgrade = !bonusNode.InnerXml.Contains("disableupgrades");
            // Find the selected Skill.
            if (blnIsKnowledgeSkill)
            {
                if (_objCharacter.SkillsSection.KnowledgeSkills.Any(k => k.Name == strSelectedSkill))
                {
                    foreach (KnowledgeSkill k in _objCharacter.SkillsSection.KnowledgeSkills)
                    {
                        if (k.Name != strSelectedSkill)
                            continue;
                        // We've found the selected Skill.
                        if (!string.IsNullOrEmpty(strVal))
                        {
                            Log.Info("Calling CreateImprovement");
                            CreateImprovement(k.Name, _objImprovementSource, SourceName,
                                Improvement.ImprovementType.Skill,
                                _strUnique,
                                ImprovementManager.ValueToInt(_objCharacter, strVal, _intRating), 1, 0, 0, 0, 0, string.Empty,
                                blnAddToRating);
                        }

                        if (blnDisableSpec)
                        {
                            Log.Info("Calling CreateImprovement");
                            CreateImprovement(k.Name, _objImprovementSource, SourceName,
                                Improvement.ImprovementType.DisableSpecializationEffects,
                                _strUnique);
                        }

                        if (!string.IsNullOrEmpty(strMax))
                        {
                            Log.Info("Calling CreateImprovement");
                            CreateImprovement(k.Name, _objImprovementSource, SourceName,
                                Improvement.ImprovementType.Skill,
                                _strUnique,
                                0, 1, 0, ImprovementManager.ValueToInt(_objCharacter, strMax, _intRating), 0, 0, string.Empty,
                                blnAddToRating);
                        }
                    }
                }
                else
                {
                    KnowledgeSkill k = new KnowledgeSkill(_objCharacter, strSelectedSkill, blnAllowUpgrade);
                    _objCharacter.SkillsSection.KnowledgeSkills.Add(k);
                    // We've found the selected Skill.
                    if (!string.IsNullOrEmpty(strVal))
                    {
                        Log.Info("Calling CreateImprovement");
                        CreateImprovement(k.Name, _objImprovementSource, SourceName,
                            Improvement.ImprovementType.Skill,
                            _strUnique,
                            ImprovementManager.ValueToInt(_objCharacter, strVal, _intRating), 1, 0, 0, 0, 0, string.Empty,
                            blnAddToRating);
                    }

                    if (blnDisableSpec)
                    {
                        Log.Info("Calling CreateImprovement");
                        CreateImprovement(k.Name, _objImprovementSource, SourceName,
                            Improvement.ImprovementType.DisableSpecializationEffects,
                            _strUnique);
                    }

                    if (!string.IsNullOrEmpty(strMax))
                    {
                        Log.Info("Calling CreateImprovement");
                        CreateImprovement(k.Name, _objImprovementSource, SourceName,
                            Improvement.ImprovementType.Skill,
                            _strUnique,
                            0, 1, 0, ImprovementManager.ValueToInt(_objCharacter, strMax, _intRating), 0, 0, string.Empty,
                            blnAddToRating);
                    }
                }
            }
            else if (strSelectedSkill.Contains("Exotic Melee Weapon") ||
                     strSelectedSkill.Contains("Exotic Ranged Weapon") ||
                     strSelectedSkill.Contains("Pilot Exotic Vehicle"))
            {
                foreach (Skill objLoopSkill in _objCharacter.SkillsSection.Skills.Where(s => s.IsExoticSkill))
                {
                    ExoticSkill objSkill = (ExoticSkill) objLoopSkill;
                    string strSpecificName = objSkill.Name + " (" + objSkill.Specific + ')';
                    if (strSpecificName != strSelectedSkill)
                        continue;
                    // We've found the selected Skill.
                    if (!string.IsNullOrEmpty(strVal))
                    {
                        Log.Info("Calling CreateImprovement");
                        CreateImprovement(strSpecificName, _objImprovementSource,
                            SourceName,
                            Improvement.ImprovementType.Skill, _strUnique,
                            ImprovementManager.ValueToInt(_objCharacter, strVal, _intRating), 1,
                            0, 0, 0, 0, string.Empty, blnAddToRating);
                    }

                    if (blnDisableSpec)
                    {
                        Log.Info("Calling CreateImprovement");
                        CreateImprovement(strSpecificName, _objImprovementSource,
                            SourceName,
                            Improvement.ImprovementType.DisableSpecializationEffects,
                            _strUnique);
                    }

                    if (!string.IsNullOrEmpty(strMax))
                    {
                        Log.Info("Calling CreateImprovement");
                        CreateImprovement(strSpecificName, _objImprovementSource,
                            SourceName,
                            Improvement.ImprovementType.Skill, _strUnique, 0, 1, 0,
                            ImprovementManager.ValueToInt(_objCharacter, strMax, _intRating), 0, 0, string.Empty,
                            blnAddToRating);
                    }
                }
            }
            else
            {
                foreach (Skill objSkill in _objCharacter.SkillsSection.Skills)
                {
                    if (objSkill.Name != strSelectedSkill)
                        continue;
                    // We've found the selected Skill.
                    if (!string.IsNullOrEmpty(strVal))
                    {
                        Log.Info("Calling CreateImprovement");
                        CreateImprovement(objSkill.Name, _objImprovementSource, SourceName,
                            Improvement.ImprovementType.Skill,
                            _strUnique,
                            ImprovementManager.ValueToInt(_objCharacter, strVal, _intRating), 1, 0, 0, 0, 0,
                            string.Empty,
                            blnAddToRating);
                    }

                    if (blnDisableSpec)
                    {
                        Log.Info("Calling CreateImprovement");
                        CreateImprovement(objSkill.Name, _objImprovementSource, SourceName,
                            Improvement.ImprovementType.DisableSpecializationEffects,
                            _strUnique);
                    }

                    if (!string.IsNullOrEmpty(strMax))
                    {
                        Log.Info("Calling CreateImprovement");
                        CreateImprovement(objSkill.Name, _objImprovementSource, SourceName,
                            Improvement.ImprovementType.Skill,
                            _strUnique,
                            0, 1, 0, ImprovementManager.ValueToInt(_objCharacter, strMax, _intRating), 0, 0, string.Empty,
                            blnAddToRating);
                    }
                }
            }
        }

        // Select a Skill Group.
        public void selectskillgroup(XmlNode bonusNode)
        {
            if (bonusNode == null)
                throw new ArgumentNullException(nameof(bonusNode));
            Log.Info("selectskillgroup");
            string strExclude = string.Empty;
            if (bonusNode.Attributes?["excludecategory"] != null)
                strExclude = bonusNode.Attributes["excludecategory"].InnerText;

            frmSelectSkillGroup frmPickSkillGroup = new frmSelectSkillGroup(_objCharacter)
            {
                Description = !string.IsNullOrEmpty(_strFriendlyName)
                    ? string.Format(GlobalOptions.CultureInfo, LanguageManager.GetString("String_Improvement_SelectSkillGroupName"), _strFriendlyName)
                    : LanguageManager.GetString("String_Improvement_SelectSkillGroup")
            };

            Log.Info("_strForcedValue = " + ForcedValue);
            Log.Info("_strLimitSelection = " + LimitSelection);

            if (!string.IsNullOrEmpty(ForcedValue))
            {
                frmPickSkillGroup.OnlyGroup = ForcedValue;
                frmPickSkillGroup.Opacity = 0;
            }

            if (!string.IsNullOrEmpty(strExclude))
                frmPickSkillGroup.ExcludeCategory = strExclude;

            frmPickSkillGroup.ShowDialog();

            // Make sure the dialogue window was not canceled.
            if (frmPickSkillGroup.DialogResult == DialogResult.Cancel)
            {
                throw new AbortedException();
            }

            bool blnAddToRating = bonusNode["applytorating"]?.InnerText == bool.TrueString;

            SelectedValue = frmPickSkillGroup.SelectedSkillGroup;

            Log.Info("_strSelectedValue = " + SelectedValue);
            Log.Info("SourceName = " + SourceName);

            string strBonus = bonusNode["bonus"]?.InnerText;
            if (!string.IsNullOrEmpty(strBonus))
            {
                Log.Info("Calling CreateImprovement");
                CreateImprovement(SelectedValue, _objImprovementSource, SourceName, Improvement.ImprovementType.SkillGroup,
                    _strUnique, ImprovementManager.ValueToInt(_objCharacter, strBonus, _intRating), 1, 0, 0, 0, 0, strExclude,
                    blnAddToRating);
            }
            else
            {
                Log.Info("Calling CreateImprovement");
                CreateImprovement(SelectedValue, _objImprovementSource, SourceName, Improvement.ImprovementType.SkillGroup,
                    _strUnique, 0, 0, 0, 1, 0, 0, strExclude,
                    blnAddToRating);
            }
        }

        public void selectattributes(XmlNode bonusNode)
        {
            if (bonusNode == null)
                throw new ArgumentNullException(nameof(bonusNode));
            List<string> selectedValues = new List<string>();
            using (XmlNodeList xmlSelectAttributeList = bonusNode.SelectNodes("selectattribute"))
            {
                if (xmlSelectAttributeList != null)
                {
                    foreach (XmlNode objXmlAttribute in xmlSelectAttributeList)
                    {
                        Log.Info("selectattribute");

                        Log.Info("selectattribute = " + objXmlAttribute.OuterXml);

                        List<string> lstAbbrevs = new List<string>();
                        XmlNodeList xmlAttributeList = objXmlAttribute.SelectNodes("attribute");
                        if (xmlAttributeList?.Count > 0)
                        {
                            foreach (XmlNode objSubNode in xmlAttributeList)
                                lstAbbrevs.Add(objSubNode.InnerText);
                        }
                        else
                        {
                            lstAbbrevs.AddRange(AttributeSection.AttributeStrings);
                            xmlAttributeList = objXmlAttribute.SelectNodes("excludeattribute");
                            if (xmlAttributeList?.Count > 0)
                            {
                                foreach (XmlNode objSubNode in xmlAttributeList)
                                    lstAbbrevs.Remove(objSubNode.InnerText);
                            }
                        }

                        lstAbbrevs.Remove("ESS");
                        if (!_objCharacter.MAGEnabled)
                        {
                            lstAbbrevs.Remove("MAG");
                            lstAbbrevs.Remove("MAGAdept");
                        }
                        else if (!_objCharacter.IsMysticAdept || !_objCharacter.Options.MysAdeptSecondMAGAttribute)
                            lstAbbrevs.Remove("MAGAdept");

                        if (!_objCharacter.RESEnabled)
                            lstAbbrevs.Remove("RES");
                        if (!_objCharacter.DEPEnabled)
                            lstAbbrevs.Remove("DEP");

                        Log.Info("_strForcedValue = " + ForcedValue);
                        Log.Info("_strLimitSelection = " + LimitSelection);

                        // Check to see if there is only one possible selection because of _strLimitSelection.
                        if (!string.IsNullOrEmpty(ForcedValue))
                            LimitSelection = ForcedValue;

                        if (!string.IsNullOrEmpty(LimitSelection))
                        {
                            lstAbbrevs.RemoveAll(x => x != LimitSelection);
                        }

                        // Display the Select Attribute window and record which Skill was selected.
                        using (frmSelectAttribute frmPickAttribute = new frmSelectAttribute(lstAbbrevs.ToArray())
                        {
                            Description = !string.IsNullOrEmpty(_strFriendlyName)
                                ? string.Format(GlobalOptions.CultureInfo, LanguageManager.GetString("String_Improvement_SelectAttributeNamed"), _strFriendlyName)
                                : LanguageManager.GetString("String_Improvement_SelectAttribute")
                        })
                        {
                            frmPickAttribute.ShowDialog();

                            // Make sure the dialogue window was not canceled.
                            if (frmPickAttribute.DialogResult == DialogResult.Cancel)
                            {
                                throw new AbortedException();
                            }

                            selectedValues.Add(frmPickAttribute.SelectedAttribute);

                            Log.Info("_strSelectedValue = " + frmPickAttribute.SelectedAttribute);
                            Log.Info("SourceName = " + SourceName);

                            // Record the improvement.
                            int intMin = 0;
                            int intAug = 0;
                            int intMax = 0;
                            int intAugMax = 0;

                            // Extract the modifiers.
                            string strTemp = objXmlAttribute["min"]?.InnerText;
                            if (!string.IsNullOrEmpty(strTemp))
                                int.TryParse(strTemp, NumberStyles.Any, GlobalOptions.InvariantCultureInfo, out intMin);
                            strTemp = objXmlAttribute["val"]?.InnerText;
                            if (!string.IsNullOrEmpty(strTemp))
                                int.TryParse(strTemp, NumberStyles.Any, GlobalOptions.InvariantCultureInfo, out intAug);
                            strTemp = objXmlAttribute["max"]?.InnerText;
                            if (!string.IsNullOrEmpty(strTemp))
                                int.TryParse(strTemp, NumberStyles.Any, GlobalOptions.InvariantCultureInfo, out intMax);
                            strTemp = objXmlAttribute["aug"]?.InnerText;
                            if (!string.IsNullOrEmpty(strTemp))
                                int.TryParse(strTemp, NumberStyles.Any, GlobalOptions.InvariantCultureInfo, out intAugMax);

                            string strAttribute = frmPickAttribute.SelectedAttribute;

                            if (objXmlAttribute["affectbase"] != null)
                                strAttribute += "Base";

                            Log.Info("Calling CreateImprovement");
                            CreateImprovement(strAttribute, _objImprovementSource, SourceName, Improvement.ImprovementType.Attribute,
                                _strUnique,
                                0, 1, intMin, intMax, intAug, intAugMax);
                        }
                    }
                }
            }

            string strSpace = LanguageManager.GetString("String_Space");
            StringBuilder sBld = new StringBuilder();
            foreach (string s in AttributeSection.AttributeStrings)
            {
                int i = selectedValues.Count(c => c == s);
                if (i > 0)
                {
                    if (sBld.Length > 0)
                    {
                        sBld.Append(',' + strSpace);
                    }
                    sBld.AppendFormat(GlobalOptions.CultureInfo, "{0}{1}({2})", s, strSpace, i);
                }
            }

            SelectedValue = sBld.ToString();
        }

        // Select an CharacterAttribute.
        public void selectattribute(XmlNode bonusNode)
        {
            if (bonusNode == null)
                throw new ArgumentNullException(nameof(bonusNode));
            Log.Info("selectattribute");

            List<string> lstAbbrevs = new List<string>();
            XmlNodeList xmlAttributeList = bonusNode.SelectNodes("attribute");
            if (xmlAttributeList?.Count > 0)
            {
                foreach (XmlNode objSubNode in xmlAttributeList)
                    lstAbbrevs.Add(objSubNode.InnerText);
            }
            else
            {
                lstAbbrevs.AddRange(AttributeSection.AttributeStrings);
                xmlAttributeList = bonusNode.SelectNodes("excludeattribute");
                if (xmlAttributeList?.Count > 0)
                {
                    foreach (XmlNode objSubNode in xmlAttributeList)
                        lstAbbrevs.Remove(objSubNode.InnerText);
                }
            }

            lstAbbrevs.Remove("ESS");
            if (!_objCharacter.MAGEnabled)
            {
                lstAbbrevs.Remove("MAG");
                lstAbbrevs.Remove("MAGAdept");
            }
            else if (!_objCharacter.IsMysticAdept || !_objCharacter.Options.MysAdeptSecondMAGAttribute)
                lstAbbrevs.Remove("MAGAdept");

            if (!_objCharacter.RESEnabled)
                lstAbbrevs.Remove("RES");
            if (!_objCharacter.DEPEnabled)
                lstAbbrevs.Remove("DEP");

            Log.Info("_strForcedValue = " + ForcedValue);
            Log.Info("_strLimitSelection = " + LimitSelection);

            // Check to see if there is only one possible selection because of _strLimitSelection.
            if (!string.IsNullOrEmpty(ForcedValue))
                LimitSelection = ForcedValue;

            if (!string.IsNullOrEmpty(LimitSelection))
            {
                lstAbbrevs.RemoveAll(x => x != LimitSelection);
            }

            // Display the Select Attribute window and record which Skill was selected.
            using (frmSelectAttribute frmPickAttribute = new frmSelectAttribute(lstAbbrevs.ToArray())
            {
                Description = !string.IsNullOrEmpty(_strFriendlyName)
                    ? string.Format(GlobalOptions.CultureInfo, LanguageManager.GetString("String_Improvement_SelectAttributeNamed"), _strFriendlyName)
                    : LanguageManager.GetString("String_Improvement_SelectAttribute")
            })
            {
                Log.Info("selectattribute = " + bonusNode.OuterXml);

                frmPickAttribute.ShowDialog();

                // Make sure the dialogue window was not canceled.
                if (frmPickAttribute.DialogResult == DialogResult.Cancel)
                {
                    throw new AbortedException();
                }

                SelectedValue = frmPickAttribute.SelectedAttribute;

                Log.Info("_strSelectedValue = " + SelectedValue);
                Log.Info("SourceName = " + SourceName);

                // Record the improvement.
                int intMin = 0;
                int intAug = 0;
                int intMax = 0;
                int intAugMax = 0;

                // Extract the modifiers.
                string strTemp = bonusNode["min"]?.InnerXml;
                if (!string.IsNullOrEmpty(strTemp))
                    intMin = ImprovementManager.ValueToInt(_objCharacter, strTemp, _intRating);
                strTemp = bonusNode["val"]?.InnerXml;
                if (!string.IsNullOrEmpty(strTemp))
                    intAug = ImprovementManager.ValueToInt(_objCharacter, strTemp, _intRating);
                strTemp = bonusNode["max"]?.InnerXml;
                if (!string.IsNullOrEmpty(strTemp))
                    intMax = ImprovementManager.ValueToInt(_objCharacter, strTemp, _intRating);
                strTemp = bonusNode["aug"]?.InnerXml;
                if (!string.IsNullOrEmpty(strTemp))
                    intAugMax = ImprovementManager.ValueToInt(_objCharacter, strTemp, _intRating);

                string strAttribute = frmPickAttribute.SelectedAttribute;

                if (bonusNode["affectbase"] != null)
                    strAttribute += "Base";

                Log.Info("Calling CreateImprovement");
                CreateImprovement(strAttribute, _objImprovementSource, SourceName, Improvement.ImprovementType.Attribute,
                    _strUnique,
                    0, 1, intMin, intMax, intAug, intAugMax);
            }
        }

        // Select a Limit.
        public void selectlimit(XmlNode bonusNode)
        {
            if (bonusNode == null)
                throw new ArgumentNullException(nameof(bonusNode));
            Log.Info("selectlimit");

            Log.Info("selectlimit = " + bonusNode.OuterXml);

            List<string> strLimits = new List<string>();
            XmlNodeList xmlDefinedLimits = bonusNode.SelectNodes("limit");
            if (xmlDefinedLimits != null && xmlDefinedLimits.Count > 0)
            {
                foreach (XmlNode objXmlAttribute in xmlDefinedLimits)
                    strLimits.Add(objXmlAttribute.InnerText);
            }
            else
            {
                strLimits.Add("Physical");
                strLimits.Add("Mental");
                strLimits.Add("Social");
            }

            XmlNodeList xmlExcludeLimits = bonusNode.SelectNodes("excludelimit");
            if (xmlExcludeLimits != null && xmlExcludeLimits.Count > 0)
            {
                foreach (XmlNode objXmlAttribute in xmlExcludeLimits)
                {
                    strLimits.Remove(objXmlAttribute.InnerText);
                }
            }

            // Check to see if there is only one possible selection because of _strLimitSelection.
            if (!string.IsNullOrEmpty(ForcedValue))
                LimitSelection = ForcedValue;

            Log.Info("_strForcedValue = " + ForcedValue);
            Log.Info("_strLimitSelection = " + LimitSelection);

            if (!string.IsNullOrEmpty(LimitSelection))
            {
                strLimits.RemoveAll(x => x != LimitSelection);
            }

            // Display the Select Limit window and record which Limit was selected.
            using (frmSelectLimit frmPickLimit = new frmSelectLimit(strLimits.ToArray())
            {
                Description = !string.IsNullOrEmpty(_strFriendlyName)
                    ? string.Format(GlobalOptions.CultureInfo, LanguageManager.GetString("String_Improvement_SelectLimitNamed"), _strFriendlyName)
                    : LanguageManager.GetString("String_Improvement_SelectLimit")
            })
            {
                frmPickLimit.ShowDialog();

                // Make sure the dialogue window was not canceled.
                if (frmPickLimit.DialogResult == DialogResult.Cancel)
                {
                    throw new AbortedException();
                }

                // Record the improvement.
                int intMin = 0;
                int intAug = 0;
                int intMax = 0;
                int intAugMax = 0;

                // Extract the modifiers.
                string strTemp = bonusNode["min"]?.InnerXml;
                if (!string.IsNullOrEmpty(strTemp))
                    intMin = ImprovementManager.ValueToInt(_objCharacter, strTemp, _intRating);
                strTemp = bonusNode["val"]?.InnerXml;
                if (!string.IsNullOrEmpty(strTemp))
                    intAug = ImprovementManager.ValueToInt(_objCharacter, strTemp, _intRating);
                strTemp = bonusNode["max"]?.InnerXml;
                if (!string.IsNullOrEmpty(strTemp))
                    intMax = ImprovementManager.ValueToInt(_objCharacter, strTemp, _intRating);
                strTemp = bonusNode["aug"]?.InnerXml;
                if (!string.IsNullOrEmpty(strTemp))
                    intAugMax = ImprovementManager.ValueToInt(_objCharacter, strTemp, _intRating);

                string strLimit = frmPickLimit.SelectedLimit;

                Log.Info("_strSelectedValue = " + SelectedValue);
                Log.Info("SourceName = " + SourceName);

                // string strBonus = bonusNode["value"].InnerText;
                int intBonus = intAug;
                Improvement.ImprovementType eType;

                switch (strLimit)
                {
                    case "Mental":
                    {
                        eType = Improvement.ImprovementType.MentalLimit;
                        break;
                    }
                    case "Social":
                    {
                        eType = Improvement.ImprovementType.SocialLimit;
                        break;
                    }
                    case "Physical":
                    {
                        eType = Improvement.ImprovementType.SocialLimit;
                        break;
                    }
                    default:
                        throw new AbortedException();
                }

                SelectedValue = frmPickLimit.SelectedDisplayLimit;

                if (bonusNode["affectbase"] != null)
                    strLimit += "Base";

                Log.Info("Calling CreateImprovement");
                CreateImprovement(strLimit, _objImprovementSource, SourceName, eType, _strUnique, intBonus, 0, intMin,
                    intMax,
                    intAug, intAugMax);
            }
        }

        // Select an CharacterAttribute to use instead of the default on a skill.
        public void swapskillattribute(XmlNode bonusNode)
        {
            if (bonusNode == null)
                throw new ArgumentNullException(nameof(bonusNode));
            Log.Info("swapskillattribute");

            List<string> lstAbbrevs = new List<string>();
            XmlNodeList xmlAttributeList = bonusNode.SelectNodes("attribute");
            if (xmlAttributeList?.Count > 0)
            {
                foreach (XmlNode objSubNode in xmlAttributeList)
                    lstAbbrevs.Add(objSubNode.InnerText);
            }
            else
            {
                lstAbbrevs.AddRange(AttributeSection.AttributeStrings);
                xmlAttributeList = bonusNode.SelectNodes("excludeattribute");
                if (xmlAttributeList?.Count > 0)
                {
                    foreach (XmlNode objSubNode in xmlAttributeList)
                        lstAbbrevs.Remove(objSubNode.InnerText);
                }
            }

            lstAbbrevs.Remove("ESS");
            if (!_objCharacter.MAGEnabled)
            {
                lstAbbrevs.Remove("MAG");
                lstAbbrevs.Remove("MAGAdept");
            }
            else if (!_objCharacter.IsMysticAdept || !_objCharacter.Options.MysAdeptSecondMAGAttribute)
                lstAbbrevs.Remove("MAGAdept");

            if (!_objCharacter.RESEnabled)
                lstAbbrevs.Remove("RES");
            if (!_objCharacter.DEPEnabled)
                lstAbbrevs.Remove("DEP");

            if (lstAbbrevs.Count == 1)
                LimitSelection = lstAbbrevs[0];

            Log.Info("swapskillattribute = " + bonusNode.OuterXml);

            // Check to see if there is only one possible selection because of _strLimitSelection.
            if (!string.IsNullOrEmpty(ForcedValue))
                LimitSelection = ForcedValue;

            Log.Info("_strForcedValue = " + ForcedValue);
            Log.Info("_strLimitSelection = " + LimitSelection);

            if (!string.IsNullOrEmpty(LimitSelection))
            {
                SelectedValue = LimitSelection;
            }
            else
            {
                // Display the Select Attribute window and record which Skill was selected.
                using (frmSelectAttribute frmPickAttribute = new frmSelectAttribute(lstAbbrevs.ToArray())
                {
                    Description = !string.IsNullOrEmpty(_strFriendlyName)
                        ? string.Format(GlobalOptions.CultureInfo, LanguageManager.GetString("String_Improvement_SelectAttributeNamed"), _strFriendlyName)
                        : LanguageManager.GetString("String_Improvement_SelectAttribute")
                })
                {
                    frmPickAttribute.ShowDialog();

                    // Make sure the dialogue window was not canceled.
                    if (frmPickAttribute.DialogResult == DialogResult.Cancel)
                    {
                        throw new AbortedException();
                    }

                    SelectedValue = frmPickAttribute.SelectedAttribute;
                }
            }

            string strLimitToSkill = bonusNode.SelectSingleNode("limittoskill")?.InnerText;
            if (!string.IsNullOrEmpty(strLimitToSkill))
            {
                SelectedTarget = strLimitToSkill;
            }
            else
            {
                // Display the Select Attribute window and record which Skill was selected.
                using (frmSelectSkill frmPickSkill = new frmSelectSkill(_objCharacter))
                {
                    frmPickSkill.Description = !string.IsNullOrEmpty(_strFriendlyName)
                        ? string.Format(GlobalOptions.CultureInfo, LanguageManager.GetString("String_Improvement_SelectSkillNamed"), _strFriendlyName)
                        : LanguageManager.GetString("String_Improvement_SelectSkill");

                    string strTemp = bonusNode.SelectSingleNode("skillgroup")?.InnerText;
                    if (!string.IsNullOrEmpty(strTemp))
                        frmPickSkill.OnlySkillGroup = strTemp;
                    else
                    {
                        XmlNode xmlSkillCategories = bonusNode.SelectSingleNode("skillcategories");
                        if (xmlSkillCategories != null)
                            frmPickSkill.LimitToCategories = xmlSkillCategories;
                        else
                        {
                            strTemp = bonusNode.SelectSingleNode("skillcategory")?.InnerText;
                            if (!string.IsNullOrEmpty(strTemp))
                                frmPickSkill.OnlyCategory = strTemp;
                            else
                            {
                                strTemp = bonusNode.SelectSingleNode("excludecategory")?.InnerText;
                                if (!string.IsNullOrEmpty(strTemp))
                                    frmPickSkill.ExcludeCategory = strTemp;
                                else
                                {
                                    strTemp = bonusNode.SelectSingleNode("limittoattribute")?.InnerText;
                                    if (!string.IsNullOrEmpty(strTemp))
                                        frmPickSkill.LinkedAttribute = strTemp;
                                }
                            }
                        }
                    }

                    frmPickSkill.ShowDialog();

                    // Make sure the dialogue window was not canceled.
                    if (frmPickSkill.DialogResult == DialogResult.Cancel)
                    {
                        throw new AbortedException();
                    }

                    SelectedTarget = frmPickSkill.SelectedSkill;
                }
            }

            Log.Info("_strSelectedValue = " + SelectedValue);
            Log.Info("SourceName = " + SourceName);

            Log.Info("Calling CreateImprovement");
            CreateImprovement(SelectedValue, _objImprovementSource, SourceName, Improvement.ImprovementType.SwapSkillAttribute, _strUnique,
                0, 1, 0, 0, 0, 0, string.Empty, false, SelectedTarget);
        }

        // Select an CharacterAttribute to use instead of the default on a skill.
        public void swapskillspecattribute(XmlNode bonusNode)
        {
            if (bonusNode == null)
                throw new ArgumentNullException(nameof(bonusNode));
            Log.Info("swapskillspecattribute");

            List<string> lstAbbrevs = new List<string>();
            XmlNodeList xmlAttributeList = bonusNode.SelectNodes("attribute");
            if (xmlAttributeList?.Count > 0)
            {
                foreach (XmlNode objSubNode in xmlAttributeList)
                    lstAbbrevs.Add(objSubNode.InnerText);
            }
            else
            {
                lstAbbrevs.AddRange(AttributeSection.AttributeStrings);
                xmlAttributeList = bonusNode.SelectNodes("excludeattribute");
                if (xmlAttributeList?.Count > 0)
                {
                    foreach (XmlNode objSubNode in xmlAttributeList)
                        lstAbbrevs.Remove(objSubNode.InnerText);
                }
            }

            lstAbbrevs.Remove("ESS");
            if (!_objCharacter.MAGEnabled)
            {
                lstAbbrevs.Remove("MAG");
                lstAbbrevs.Remove("MAGAdept");
            }
            else if (!_objCharacter.IsMysticAdept || !_objCharacter.Options.MysAdeptSecondMAGAttribute)
                lstAbbrevs.Remove("MAGAdept");

            if (!_objCharacter.RESEnabled)
                lstAbbrevs.Remove("RES");
            if (!_objCharacter.DEPEnabled)
                lstAbbrevs.Remove("DEP");

            if (lstAbbrevs.Count == 1)
                LimitSelection = lstAbbrevs[0];

            Log.Info("swapskillspecattribute = " + bonusNode.OuterXml);

            // Check to see if there is only one possible selection because of _strLimitSelection.
            if (!string.IsNullOrEmpty(ForcedValue))
                LimitSelection = ForcedValue;

            Log.Info("_strForcedValue = " + ForcedValue);
            Log.Info("_strLimitSelection = " + LimitSelection);

            if (!string.IsNullOrEmpty(LimitSelection))
            {
                SelectedValue = LimitSelection;
            }
            else
            {
                // Display the Select Attribute window and record which Skill was selected.
                using (frmSelectAttribute frmPickAttribute = new frmSelectAttribute(lstAbbrevs.ToArray())
                {
                    Description = !string.IsNullOrEmpty(_strFriendlyName)
                        ? string.Format(GlobalOptions.CultureInfo, LanguageManager.GetString("String_Improvement_SelectAttributeNamed"), _strFriendlyName)
                        : LanguageManager.GetString("String_Improvement_SelectAttribute")
                })
                {
                    frmPickAttribute.ShowDialog();

                    // Make sure the dialogue window was not canceled.
                    if (frmPickAttribute.DialogResult == DialogResult.Cancel)
                    {
                        throw new AbortedException();
                    }

                    SelectedValue = frmPickAttribute.SelectedAttribute;
                }
            }

            string strLimitToSkill = bonusNode.SelectSingleNode("limittoskill")?.InnerText;
            if (!string.IsNullOrEmpty(strLimitToSkill))
            {
                SelectedTarget = strLimitToSkill;
            }
            else
            {
                // Display the Select Attribute window and record which Skill was selected.
                using (frmSelectSkill frmPickSkill = new frmSelectSkill(_objCharacter))
                {
                    frmPickSkill.Description = !string.IsNullOrEmpty(_strFriendlyName)
                        ? string.Format(GlobalOptions.CultureInfo, LanguageManager.GetString("String_Improvement_SelectSkillNamed"), _strFriendlyName)
                        : LanguageManager.GetString("String_Improvement_SelectSkill");

                    string strTemp = bonusNode.SelectSingleNode("skillgroup")?.InnerText;
                    if (!string.IsNullOrEmpty(strTemp))
                        frmPickSkill.OnlySkillGroup = strTemp;
                    else
                    {
                        XmlNode xmlSkillCategories = bonusNode.SelectSingleNode("skillcategories");
                        if (xmlSkillCategories != null)
                            frmPickSkill.LimitToCategories = xmlSkillCategories;
                        else
                        {
                            strTemp = bonusNode.SelectSingleNode("skillcategory")?.InnerText;
                            if (!string.IsNullOrEmpty(strTemp))
                                frmPickSkill.OnlyCategory = strTemp;
                            else
                            {
                                strTemp = bonusNode.SelectSingleNode("excludecategory")?.InnerText;
                                if (!string.IsNullOrEmpty(strTemp))
                                    frmPickSkill.ExcludeCategory = strTemp;
                                else
                                {
                                    strTemp = bonusNode.SelectSingleNode("limittoattribute")?.InnerText;
                                    if (!string.IsNullOrEmpty(strTemp))
                                        frmPickSkill.LinkedAttribute = strTemp;
                                }
                            }
                        }
                    }

                    frmPickSkill.ShowDialog();

                    // Make sure the dialogue window was not canceled.
                    if (frmPickSkill.DialogResult == DialogResult.Cancel)
                    {
                        throw new AbortedException();
                    }

                    SelectedTarget = frmPickSkill.SelectedSkill;
                }
            }

            // TODO: Allow selection of specializations through frmSelectSkillSpec
            string strSpec = bonusNode["spec"]?.InnerText ?? string.Empty;

            Log.Info("_strSelectedValue = " + SelectedValue);
            Log.Info("SourceName = " + SourceName);

            Log.Info("Calling CreateImprovement");
            CreateImprovement(SelectedValue, _objImprovementSource, SourceName, Improvement.ImprovementType.SwapSkillSpecAttribute, _strUnique,
                0, 1, 0, 0, 0, 0, strSpec, false, SelectedTarget);
        }

        // Select a Spell.
        public void selectspell(XmlNode bonusNode)
        {
            if (bonusNode == null)
                throw new ArgumentNullException(nameof(bonusNode));
            Log.Info("selectspell");
            XmlNode node;
            // Display the Select Spell window.
            using (frmSelectSpell frmPickSpell = new frmSelectSpell(_objCharacter))
            {
                string strCategory = bonusNode.Attributes?["category"]?.InnerText;
                if (!string.IsNullOrEmpty(strCategory))
                    frmPickSpell.LimitCategory = strCategory;

                Log.Info("selectspell = " + bonusNode.OuterXml);
                Log.Info("_strForcedValue = " + ForcedValue);
                Log.Info("_strLimitSelection = " + LimitSelection);

                if (!string.IsNullOrEmpty(ForcedValue))
                {
                    frmPickSpell.ForceSpellName = ForcedValue;
                    frmPickSpell.Opacity = 0;
                }

                frmPickSpell.IgnoreRequirements = bonusNode.Attributes?["ignorerequirements"]?.InnerText == bool.TrueString;

                frmPickSpell.ShowDialog();

                // Make sure the dialogue window was not canceled.
                if (frmPickSpell.DialogResult == DialogResult.Cancel)
                {
                    throw new AbortedException();
                }

                // Open the Spells XML file and locate the selected piece.
                XmlDocument objXmlDocument = _objCharacter.LoadData("spells.xml");

                node = objXmlDocument.SelectSingleNode("/chummer/spells/spell[id = \"" + frmPickSpell.SelectedSpell + "\"]") ??
                       objXmlDocument.SelectSingleNode("/chummer/spells/spell[name = \"" + frmPickSpell.SelectedSpell + "\"]");
            }

            if (node == null)
                throw new AbortedException();

            SelectedValue = node["name"]?.InnerText;

            Spell spell = new Spell(_objCharacter);
            // Check for SelectText.
            string strExtra = string.Empty;
            XmlNode xmlSelectText = node.SelectSingleNode("bonus/selecttext");
            if (xmlSelectText != null)
            {
                using (frmSelectText frmPickText = new frmSelectText
                {
                    Description = string.Format(GlobalOptions.CultureInfo, LanguageManager.GetString("String_Improvement_SelectText"), node["translate"]?.InnerText ?? node["name"]?.InnerText)
                })
                {
                    frmPickText.ShowDialog();
                    // Make sure the dialogue window was not canceled.
                    if (frmPickText.DialogResult == DialogResult.Cancel)
                    {
                        throw new AbortedException();
                    }

                    strExtra = frmPickText.SelectedValue;
                }
            }
            spell.Create(node, strExtra);
            if (spell.InternalId.IsEmptyGuid())
                throw new AbortedException();
            spell.Grade = -1;
            _objCharacter.Spells.Add(spell);

            Log.Info("Calling CreateImprovement");
            CreateImprovement(spell.InternalId, _objImprovementSource, SourceName,
                Improvement.ImprovementType.Spell,
                _strUnique);
        }

        // Add a specific Spell to the Character.
        public void addspell(XmlNode bonusNode)
        {
            if (bonusNode == null)
                throw new ArgumentNullException(nameof(bonusNode));
            Log.Info("addspell");

            Log.Info("addspell = " + bonusNode.OuterXml);
            Log.Info("_strForcedValue = " + ForcedValue);
            Log.Info("_strLimitSelection = " + LimitSelection);

            Log.Info("_strSelectedValue = " + SelectedValue);
            Log.Info("SourceName = " + SourceName);

            Log.Info("Calling CreateImprovement");
            XmlDocument objXmlSpellDocument = _objCharacter.LoadData("spells.xml");

            XmlNode node = objXmlSpellDocument.SelectSingleNode("/chummer/spells/spell[name = \"" + bonusNode.InnerText + "\"]");

            if (node == null)
                throw new AbortedException();
            // Check for SelectText.
            string strExtra = string.Empty;
            XmlNode xmlSelectText = node.SelectSingleNode("bonus/selecttext");
            if (xmlSelectText != null)
            {
                using (frmSelectText frmPickText = new frmSelectText
                {
                    Description = string.Format(GlobalOptions.CultureInfo, LanguageManager.GetString("String_Improvement_SelectText"), node["translate"]?.InnerText ?? node["name"]?.InnerText)
                })
                {
                    frmPickText.ShowDialog();
                    // Make sure the dialogue window was not canceled.
                    if (frmPickText.DialogResult == DialogResult.Cancel)
                    {
                        throw new AbortedException();
                    }

                    strExtra = frmPickText.SelectedValue;
                }
            }

            Spell spell = new Spell(_objCharacter);
            spell.Create(node, strExtra);
            if (spell.InternalId.IsEmptyGuid())
                throw new AbortedException();
            spell.Grade = -1;
            _objCharacter.Spells.Add(spell);

            Log.Info("Calling CreateImprovement");
            CreateImprovement(spell.InternalId, _objImprovementSource, SourceName,
                Improvement.ImprovementType.Spell,
                _strUnique);
        }

        // Select a Complex Form.
        public void selectcomplexform(XmlNode bonusNode)
        {
            if (bonusNode == null)
                throw new ArgumentNullException(nameof(bonusNode));
            Log.Info("selectcomplexform");

            Log.Info("selectcomplexform = " + bonusNode.OuterXml);
            Log.Info("_strForcedValue = " + ForcedValue);
            Log.Info("_strLimitSelection = " + LimitSelection);

            string strSelectedComplexForm = ForcedValue;

            if (string.IsNullOrEmpty(strSelectedComplexForm))
            {
                // Display the Select ComplexForm window.
                using (frmSelectComplexForm frmPickComplexForm = new frmSelectComplexForm(_objCharacter))
                {
                    frmPickComplexForm.ShowDialog();

                    // Make sure the dialogue window was not canceled.
                    if (frmPickComplexForm.DialogResult == DialogResult.Cancel)
                    {
                        throw new AbortedException();
                    }

                    strSelectedComplexForm = frmPickComplexForm.SelectedComplexForm;
                }
            }

            // Open the ComplexForms XML file and locate the selected piece.
            XmlDocument objXmlDocument = _objCharacter.LoadData("complexforms.xml");

            XmlNode node = objXmlDocument.SelectSingleNode("/chummer/complexforms/complexform[id = \"" + strSelectedComplexForm + "\"]") ??
                           objXmlDocument.SelectSingleNode("/chummer/complexforms/complexform[name = \"" + strSelectedComplexForm + "\"]");
            if (node == null)
                throw new AbortedException();

            SelectedValue = node["name"]?.InnerText;

            ComplexForm objComplexform = new ComplexForm(_objCharacter);
            objComplexform.Create(node);
            if (objComplexform.InternalId.IsEmptyGuid())
                throw new AbortedException();
            objComplexform.Grade = -1;

            _objCharacter.ComplexForms.Add(objComplexform);

            Log.Info("Calling CreateImprovement");
            CreateImprovement(objComplexform.InternalId, _objImprovementSource, SourceName,
                Improvement.ImprovementType.ComplexForm,
                _strUnique);
        }

        // Add a specific ComplexForm to the Character.
        public void addcomplexform(XmlNode bonusNode)
        {
            if (bonusNode == null)
                throw new ArgumentNullException(nameof(bonusNode));
            Log.Info("addcomplexform");

            Log.Info("addcomplexform = " + bonusNode.OuterXml);
            Log.Info("_strForcedValue = " + ForcedValue);
            Log.Info("_strLimitSelection = " + LimitSelection);

            Log.Info("_strSelectedValue = " + SelectedValue);
            Log.Info("SourceName = " + SourceName);

            Log.Info("Calling CreateImprovement");
            XmlDocument objXmlComplexFormDocument = _objCharacter.LoadData("complexforms.xml");

            XmlNode node = objXmlComplexFormDocument.SelectSingleNode("/chummer/complexforms/complexform[name = \"" + bonusNode.InnerText + "\"]");

            if (node == null)
                throw new AbortedException();

            ComplexForm objComplexform = new ComplexForm(_objCharacter);
            objComplexform.Create(node);
            if (objComplexform.InternalId.IsEmptyGuid())
                throw new AbortedException();
            objComplexform.Grade = -1;

            _objCharacter.ComplexForms.Add(objComplexform);

            Log.Info("Calling CreateImprovement");
            CreateImprovement(objComplexform.InternalId, _objImprovementSource, SourceName,
                Improvement.ImprovementType.ComplexForm,
                _strUnique);
        }

        // Add a specific Gear to the Character.
        public void addgear(XmlNode bonusNode)
        {
            if (bonusNode == null)
                throw new ArgumentNullException(nameof(bonusNode));
            Log.Info("addgear");

            Log.Info("addgear = " + bonusNode.OuterXml);
            Log.Info("_strForcedValue = " + ForcedValue);
            Log.Info("_strLimitSelection = " + LimitSelection);

            Log.Info("_strSelectedValue = " + SelectedValue);
            Log.Info("SourceName = " + SourceName);

            Log.Info("Adding Gear");

            Gear objNewGear = Purchase(bonusNode);
            if (bonusNode["children"]?.ChildNodes.Count > 0)
            {
                foreach (XmlNode xmlChildNode in bonusNode["children"]?.ChildNodes)
                {
                    Purchase(xmlChildNode, objNewGear);
                }
            }

            Gear Purchase(XmlNode xmlGearNode, Gear objParent = null)
            {
                string strName = xmlGearNode["name"]?.InnerText ?? string.Empty;
                string strCategory = xmlGearNode["category"]?.InnerText ?? string.Empty;
                XmlNode xmlGearDataNode = _objCharacter.LoadData("gear.xml").SelectSingleNode("/chummer/gears/gear[name = " + strName.CleanXPath() + " and category = " + strCategory.CleanXPath() + "]");

                if (xmlGearDataNode == null)
                    throw new AbortedException();
                int intRating = 1;
                string strTemp = string.Empty;
                if (xmlGearNode.TryGetStringFieldQuickly("rating", ref strTemp))
                    intRating = ImprovementManager.ValueToInt(_objCharacter, strTemp, _intRating);
                decimal decQty = 1.0m;
                if (xmlGearNode["quantity"] != null)
                    decQty = Convert.ToDecimal(xmlGearNode["quantity"].InnerText, GlobalOptions.InvariantCultureInfo);

                // Create the new piece of Gear.
                List<Weapon> lstWeapons = new List<Weapon>();

                Gear objNewGearToCreate = new Gear(_objCharacter);
                objNewGearToCreate.Create(xmlGearDataNode, intRating, lstWeapons, ForcedValue);

                if (objNewGearToCreate.InternalId.IsEmptyGuid())
                    throw new AbortedException();

                objNewGearToCreate.Quantity = decQty;

                // If a Commlink has just been added, see if the character already has one. If not, make it the active Commlink.
                if (_objCharacter.ActiveCommlink == null && objNewGearToCreate.IsCommlink)
                {
                    objNewGearToCreate.SetActiveCommlink(_objCharacter, true);
                }

                if (xmlGearNode["fullcost"] == null)
                    objNewGearToCreate.Cost = "0";
                // Create any Weapons that came with this Gear.
                foreach (Weapon objWeapon in lstWeapons)
                    _objCharacter.Weapons.Add(objWeapon);

                objNewGearToCreate.ParentID = SourceName;
                if (objParent != null)
                {
                    objParent.Children.Add(objNewGearToCreate);
                    objNewGearToCreate.Parent = objParent;
                }
                else
                {
                    _objCharacter.Gear.Add(objNewGearToCreate);
                }

                Log.Info("Calling CreateImprovement");
                CreateImprovement(objNewGearToCreate.InternalId, _objImprovementSource, SourceName,
                    Improvement.ImprovementType.Gear,
                    _strUnique);
                return objNewGearToCreate;
            }
        }

        // Add a specific Gear to the Character.
        public void addweapon(XmlNode bonusNode)
        {
            if (bonusNode == null)
                throw new ArgumentNullException(nameof(bonusNode));
            Log.Info("addweapon");

            Log.Info("addweapon = " + bonusNode.OuterXml);
            Log.Info("_strForcedValue = " + ForcedValue);
            Log.Info("_strLimitSelection = " + LimitSelection);

            Log.Info("_strSelectedValue = " + SelectedValue);
            Log.Info("SourceName = " + SourceName);

            Log.Info("Adding Weapon");
            string strName = bonusNode["name"]?.InnerText ?? throw new AbortedException();
            XmlNode node = _objCharacter.LoadData("weapons.xml").SelectSingleNode("/chummer/weapons/weapon[name = \"" + strName + "\"]") ?? throw new AbortedException();

            // Create the new piece of Gear.
            List<Weapon> lstWeapons = new List<Weapon>();

            Weapon objNewWeapon = new Weapon(_objCharacter);
            objNewWeapon.Create(node, lstWeapons);

            if (objNewWeapon.InternalId.IsEmptyGuid())
                throw new AbortedException();

            // If a Commlink has just been added, see if the character already has one. If not, make it the active Commlink.
            if (_objCharacter.ActiveCommlink == null && objNewWeapon.IsCommlink)
            {
                objNewWeapon.SetActiveCommlink(_objCharacter, true);
            }

            if (bonusNode["fullcost"] == null)
                objNewWeapon.Cost = "0";

            // Create any Weapons that came with this Gear.
            foreach (Weapon objWeapon in lstWeapons)
                _objCharacter.Weapons.Add(objWeapon);

            objNewWeapon.ParentID = SourceName;

            _objCharacter.Weapons.Add(objNewWeapon);

            Log.Info("Calling CreateImprovement");
            CreateImprovement(objNewWeapon.InternalId, _objImprovementSource, SourceName,
                Improvement.ImprovementType.Weapon,
                _strUnique);
        }

        // Add a specific Gear to the Character.
        public void naturalweapon(XmlNode bonusNode)
        {
            if (bonusNode == null)
                throw new ArgumentNullException(nameof(bonusNode));
            Log.Info("naturalweapon");

            Log.Info("naturalweapon = " + bonusNode.OuterXml);
            Log.Info("_strForcedValue = " + ForcedValue);
            Log.Info("_strLimitSelection = " + LimitSelection);

            Log.Info("_strSelectedValue = " + SelectedValue);
            Log.Info("SourceName = " + SourceName);

            Log.Info("Adding Weapon");

            Weapon objWeapon = new Weapon(_objCharacter)
            {
                Name = bonusNode["name"]?.InnerText,
                Category = LanguageManager.GetString("Tab_Critter"),
                WeaponType = "Melee",
                Reach = Convert.ToInt32(bonusNode["reach"]?.InnerText, GlobalOptions.InvariantCultureInfo),
                Accuracy = bonusNode["accuracy"]?.InnerText,
                Damage = bonusNode["damage"]?.InnerText,
                AP = bonusNode["ap"]?.InnerText,
                Mode = "0",
                RC = "0",
                Concealability = 0,
                Avail = "0",
                Cost = "0",
                UseSkill = bonusNode["useskill"]?.InnerText ?? string.Empty,
                Source = bonusNode["source"]?.InnerText ?? "SR5",
                Page = bonusNode["page"]?.InnerText ?? "0",
                ParentID = SourceName
            };


            _objCharacter.Weapons.Add(objWeapon);

            Log.Info("Calling CreateImprovement");
            CreateImprovement(objWeapon.InternalId, _objImprovementSource, SourceName,
                Improvement.ImprovementType.Weapon,
                _strUnique);
        }

        // Select an AI program.
        public void selectaiprogram(XmlNode bonusNode)
        {
            if (bonusNode == null)
                throw new ArgumentNullException(nameof(bonusNode));
            Log.Info("selectaiprogram");
            Log.Info("selectaiprogram = " + bonusNode.OuterXml);
            Log.Info("_strForcedValue = " + ForcedValue);

            XmlNode xmlProgram = null;
            XmlDocument xmlDocument = _objCharacter.LoadData("programs.xml");
            if (!string.IsNullOrEmpty(ForcedValue))
            {
                xmlProgram = xmlDocument.SelectSingleNode("/chummer/programs/program[name = \"" + ForcedValue + "\"]") ??
                    xmlDocument.SelectSingleNode("/chummer/programs/program[id = \"" + ForcedValue + "\"]");
            }

            if (xmlProgram == null)
            {
                // Display the Select Program window.
                using (frmSelectAIProgram frmPickProgram = new frmSelectAIProgram(_objCharacter))
                {
                    frmPickProgram.ShowDialog();

                    // Make sure the dialogue window was not canceled.
                    if (frmPickProgram.DialogResult == DialogResult.Cancel)
                    {
                        throw new AbortedException();
                    }

                    xmlProgram = xmlDocument.SelectSingleNode("/chummer/programs/program[id = \"" + frmPickProgram.SelectedProgram + "\"]");
                }
            }

            if (xmlProgram != null)
            {
                // Check for SelectText.
                string strExtra = string.Empty;
                XmlNode xmlSelectText = xmlProgram.SelectSingleNode("bonus/selecttext");
                if (xmlSelectText != null)
                {
                    using (frmSelectText frmPickText = new frmSelectText
                    {
                        Description = string.Format(GlobalOptions.CultureInfo, LanguageManager.GetString("String_Improvement_SelectText"), xmlProgram["translate"]?.InnerText ?? xmlProgram["name"]?.InnerText)
                    })
                    {
                        frmPickText.ShowDialog();
                        // Make sure the dialogue window was not canceled.
                        if (frmPickText.DialogResult == DialogResult.Cancel)
                        {
                            throw new AbortedException();
                        }

                        strExtra = frmPickText.SelectedValue;
                    }
                }

                AIProgram objProgram = new AIProgram(_objCharacter);
                objProgram.Create(xmlProgram, strExtra, false);
                if (objProgram.InternalId.IsEmptyGuid())
                    throw new AbortedException();

                _objCharacter.AIPrograms.Add(objProgram);

                SelectedValue = objProgram.DisplayNameShort(GlobalOptions.Language);

                Log.Info("_strSelectedValue = " + SelectedValue);
                Log.Info("SourceName = " + SourceName);

                Log.Info("Calling CreateImprovement");
                CreateImprovement(objProgram.InternalId, _objImprovementSource, SourceName,
                    Improvement.ImprovementType.AIProgram,
                    _strUnique);
            }
            else
                throw new AbortedException();
        }

        // Select an AI program.
        public void selectinherentaiprogram(XmlNode bonusNode)
        {
            if (bonusNode == null)
                throw new ArgumentNullException(nameof(bonusNode));
            Log.Info("selectaiprogram");
            Log.Info("selectaiprogram = " + bonusNode.OuterXml);
            Log.Info("_strForcedValue = " + ForcedValue);

            XmlNode xmlProgram = null;
            XmlDocument xmlDocument = _objCharacter.LoadData("programs.xml");
            if (!string.IsNullOrEmpty(ForcedValue))
            {
                xmlProgram = xmlDocument.SelectSingleNode("/chummer/programs/program[name = \"" + ForcedValue + "\"]") ??
                    xmlDocument.SelectSingleNode("/chummer/programs/program[id = \"" + ForcedValue + "\"]");
            }

            if (xmlProgram == null)
            {
                // Display the Select Spell window.
                using (frmSelectAIProgram frmPickProgram = new frmSelectAIProgram(_objCharacter, false, true))
                {
                    frmPickProgram.ShowDialog();

                    // Make sure the dialogue window was not canceled.
                    if (frmPickProgram.DialogResult == DialogResult.Cancel)
                    {
                        throw new AbortedException();
                    }

                    xmlProgram = xmlDocument.SelectSingleNode("/chummer/programs/program[id = \"" + frmPickProgram.SelectedProgram + "\"]");
                }
            }

            if (xmlProgram != null)
            {
                // Check for SelectText.
                string strExtra = string.Empty;
                XmlNode xmlSelectText = xmlProgram.SelectSingleNode("bonus/selecttext");
                if (xmlSelectText != null)
                {
                    using (frmSelectText frmPickText = new frmSelectText
                    {
                        Description = string.Format(GlobalOptions.CultureInfo, LanguageManager.GetString("String_Improvement_SelectText"), xmlProgram["translate"]?.InnerText ?? xmlProgram["name"]?.InnerText)
                    })
                    {
                        frmPickText.ShowDialog();
                        // Make sure the dialogue window was not canceled.
                        if (frmPickText.DialogResult == DialogResult.Cancel)
                        {
                            throw new AbortedException();
                        }

                        strExtra = frmPickText.SelectedValue;
                    }
                }

                AIProgram objProgram = new AIProgram(_objCharacter);
                objProgram.Create(xmlProgram, strExtra, false);
                if (objProgram.InternalId.IsEmptyGuid())
                    throw new AbortedException();

                SelectedValue = objProgram.DisplayNameShort(GlobalOptions.Language);

                Log.Info("_strSelectedValue = " + SelectedValue);
                Log.Info("SourceName = " + SourceName);

                _objCharacter.AIPrograms.Add(objProgram);

                Log.Info("Calling CreateImprovement");
                CreateImprovement(objProgram.InternalId, _objImprovementSource, SourceName,
                    Improvement.ImprovementType.AIProgram,
                    _strUnique);
            }
            else
                throw new AbortedException();
        }

        // Select a Contact
        public void selectcontact(XmlNode bonusNode)
        {
            if (bonusNode == null)
                throw new ArgumentNullException(nameof(bonusNode));
            Log.Info("selectcontact");
            XmlNode nodSelect = bonusNode;

            using (frmSelectItem frmSelect = new frmSelectItem())
            {
                string strMode = nodSelect["type"]?.InnerText ?? "all";

                List<Contact> lstSelectedContacts;
                if (strMode == "all")
                {
                    lstSelectedContacts = new List<Contact>(_objCharacter.Contacts);
                }
                else if (strMode == "group" || strMode == "nongroup")
                {
                    bool blnGroup = strMode == "group";


                    //Select any contact where IsGroup equals blnGroup
                    //and add to a list
                    lstSelectedContacts = _objCharacter.Contacts.Where(x => x.IsGroup == blnGroup).ToList();
                }
                else
                {
                    throw new AbortedException();
                }

                if (lstSelectedContacts.Count == 0)
                {
                    Program.MainForm.ShowMessageBox(LanguageManager.GetString("Message_NoContactFound"),
                        LanguageManager.GetString("MessageTitle_NoContactFound"), MessageBoxButtons.OK, MessageBoxIcon.Error);
                    throw new AbortedException();
                }

                int count = 0;
                //Black magic LINQ to cast content of list to another type
                List<ListItem> contacts = new List<ListItem>(lstSelectedContacts.Select(x => new ListItem(count++.ToString(GlobalOptions.InvariantCultureInfo), x.Name)));

                frmSelect.SetGeneralItemsMode(contacts);
                frmSelect.ShowDialog();

                if (frmSelect.DialogResult == DialogResult.Cancel)
                    throw new AbortedException();

                Contact objSelectedContact = int.TryParse(frmSelect.SelectedItem, out int intIndex) ? lstSelectedContacts[intIndex] : throw new AbortedException();

                string strTemp = string.Empty;
                if (nodSelect.TryGetStringFieldQuickly("forcedloyalty", ref strTemp))
                {
                    int intForcedLoyalty = ImprovementManager.ValueToInt(_objCharacter, strTemp, _intRating);
                    CreateImprovement(objSelectedContact.UniqueId, _objImprovementSource, SourceName, Improvement.ImprovementType.ContactForcedLoyalty, _strUnique, intForcedLoyalty);
                }

                if (nodSelect["free"] != null)
                {
                    CreateImprovement(objSelectedContact.UniqueId, _objImprovementSource, SourceName, Improvement.ImprovementType.ContactMakeFree, _strUnique);
                }

                if (nodSelect["forcegroup"] != null)
                {
                    CreateImprovement(objSelectedContact.UniqueId, _objImprovementSource, SourceName, Improvement.ImprovementType.ContactForceGroup, _strUnique);
                }

                if (string.IsNullOrWhiteSpace(SelectedValue))
                {
                    SelectedValue = objSelectedContact.Name;
                }
                else
                {
                    SelectedValue += ", " + objSelectedContact.Name;
                }
            }
        }

        public void addcontact(XmlNode bonusNode)
        {
            if (bonusNode == null)
                throw new ArgumentNullException(nameof(bonusNode));
            Log.Info("addcontact");

            int intLoyalty = 1;
            int intConnection = 1;

            string strTemp = string.Empty;
            if (bonusNode.TryGetStringFieldQuickly("loyalty", ref strTemp))
                intLoyalty = ImprovementManager.ValueToInt(_objCharacter, strTemp, _intRating);
            if (bonusNode.TryGetStringFieldQuickly("connection", ref strTemp))
                intConnection = ImprovementManager.ValueToInt(_objCharacter, strTemp, _intRating);
            bool group = bonusNode["group"] != null;
            bool canwrite = bonusNode["canwrite"] != null;
            Contact contact = new Contact(_objCharacter, !canwrite)
            {
                IsGroup = group,
                Loyalty = intLoyalty,
                Connection = intConnection
            };
            _objCharacter.Contacts.Add(contact);

            CreateImprovement(contact.UniqueId, _objImprovementSource, SourceName, Improvement.ImprovementType.AddContact, contact.UniqueId);

            if (bonusNode.TryGetStringFieldQuickly("forcedloyalty", ref strTemp))
            {
                int intForcedLoyalty = ImprovementManager.ValueToInt(_objCharacter, strTemp, _intRating);
                CreateImprovement(contact.UniqueId, _objImprovementSource, SourceName, Improvement.ImprovementType.ContactForcedLoyalty, _strUnique, intForcedLoyalty);
            }
            if (bonusNode["free"] != null)
            {
                CreateImprovement(contact.UniqueId, _objImprovementSource, SourceName, Improvement.ImprovementType.ContactMakeFree, _strUnique);
            }
            if (bonusNode["forcegroup"] != null)
            {
                CreateImprovement(contact.UniqueId, _objImprovementSource, SourceName, Improvement.ImprovementType.ContactForceGroup, _strUnique);
            }
        }

        // Affect a Specific CharacterAttribute.
        public void specificattribute(XmlNode bonusNode)
        {
            if (bonusNode == null)
                throw new ArgumentNullException(nameof(bonusNode));
            Log.Info("specificattribute");

            // Display the Select CharacterAttribute window and record which CharacterAttribute was selected.
            // Record the improvement.
            int intMin = 0;
            int intAug = 0;
            int intMax = 0;
            int intAugMax = 0;
            string strAttribute = bonusNode["name"]?.InnerText;

            // Extract the modifiers.
            string strTemp = bonusNode["min"]?.InnerXml;
            if (!string.IsNullOrEmpty(strTemp))
                intMin = ImprovementManager.ValueToInt(_objCharacter, strTemp, _intRating);
            strTemp = bonusNode["val"]?.InnerXml;
            if (!string.IsNullOrEmpty(strTemp))
                intAug = ImprovementManager.ValueToInt(_objCharacter, strTemp, _intRating);
            strTemp = bonusNode["max"]?.InnerXml;
            if (!string.IsNullOrEmpty(strTemp))
            {
                if (strTemp.EndsWith("-natural", StringComparison.Ordinal))
                {
                    intMax = Convert.ToInt32(strTemp.TrimEndOnce("-natural", true), GlobalOptions.InvariantCultureInfo) -
                             _objCharacter.GetAttribute(strAttribute).MetatypeMaximum;
                }
                else
                    intMax = ImprovementManager.ValueToInt(_objCharacter, strTemp, _intRating);
            }
            strTemp = bonusNode["aug"]?.InnerXml;
            if (!string.IsNullOrEmpty(strTemp))
                intAugMax = ImprovementManager.ValueToInt(_objCharacter, strTemp, _intRating);

            string strUseUnique = _strUnique;
            XmlNode xmlPrecedenceNode = bonusNode.SelectSingleNode("name/@precedence");
            if (xmlPrecedenceNode != null)
                strUseUnique = "precedence" + xmlPrecedenceNode.InnerText;

            if (bonusNode["affectbase"] != null)
                strAttribute += "Base";

            CreateImprovement(strAttribute, _objImprovementSource, SourceName, Improvement.ImprovementType.Attribute,
                strUseUnique, 0, 1, intMin, intMax, intAug, intAugMax);
        }

        // Add a paid increase to an attribute
        public void attributelevel(XmlNode bonusNode)
        {
            if (bonusNode == null)
                throw new ArgumentNullException(nameof(bonusNode));
            Log.Info(new object[] { "attributelevel", bonusNode.OuterXml });
            string strAttrib = string.Empty;
            int value = 1;
            bonusNode.TryGetInt32FieldQuickly("val", ref value);
            if (bonusNode.TryGetStringFieldQuickly("name", ref strAttrib))
            {
                CreateImprovement(strAttrib, _objImprovementSource, SourceName,
                    Improvement.ImprovementType.Attributelevel, _strUnique, value);
            }
            else if (bonusNode["options"] != null)
            {
                List<string> lstAbbrevs = new List<string>();
                foreach (XmlNode objSubNode in bonusNode["options"])
                    lstAbbrevs.Add(objSubNode.InnerText);

                lstAbbrevs.Remove("ESS");
                if (!_objCharacter.MAGEnabled)
                {
                    lstAbbrevs.Remove("MAG");
                    lstAbbrevs.Remove("MAGAdept");
                }
                else if (!_objCharacter.IsMysticAdept || !_objCharacter.Options.MysAdeptSecondMAGAttribute)
                    lstAbbrevs.Remove("MAGAdept");

                if (!_objCharacter.RESEnabled)
                    lstAbbrevs.Remove("RES");
                if (!_objCharacter.DEPEnabled)
                    lstAbbrevs.Remove("DEP");

                Log.Info("_strForcedValue = " + ForcedValue);
                Log.Info("_strLimitSelection = " + LimitSelection);

                // Check to see if there is only one possible selection because of _strLimitSelection.
                if (!string.IsNullOrEmpty(ForcedValue))
                    LimitSelection = ForcedValue;

                if (!string.IsNullOrEmpty(LimitSelection))
                {
                    lstAbbrevs.RemoveAll(x => x != LimitSelection);
                }

                frmSelectAttribute frmPickAttribute = new frmSelectAttribute(lstAbbrevs.ToArray())
                {
                    Description = !string.IsNullOrEmpty(_strFriendlyName)
                        ? string.Format(GlobalOptions.CultureInfo, LanguageManager.GetString("String_Improvement_SelectAttributeNamed"), _strFriendlyName)
                        : LanguageManager.GetString("String_Improvement_SelectAttribute")
                };

                Log.Info("attributelevel = " + bonusNode.OuterXml);

                frmPickAttribute.ShowDialog();

                // Make sure the dialogue window was not canceled.
                if (frmPickAttribute.DialogResult == DialogResult.Cancel)
                {
                    throw new AbortedException();
                }

                SelectedValue = frmPickAttribute.SelectedAttribute;

                Log.Info("_strSelectedValue = " + frmPickAttribute.SelectedAttribute);
                Log.Info("SourceName = " + SourceName);

                CreateImprovement(frmPickAttribute.SelectedAttribute, _objImprovementSource, SourceName, Improvement.ImprovementType.Attributelevel, _strUnique, value);
            }
            else
            {
                Log.Error(new object[] { "attributelevel", bonusNode.OuterXml });
            }
        }

        public void skilllevel(XmlNode bonusNode)
        {
            if (bonusNode == null)
                throw new ArgumentNullException(nameof(bonusNode));
            Log.Info(new object[] { "skilllevel", bonusNode.OuterXml });
            string strSkill = string.Empty;
            int intValue = 1;
            bonusNode.TryGetInt32FieldQuickly("val", ref intValue);
            if (bonusNode.TryGetStringFieldQuickly("name", ref strSkill))
            {
                CreateImprovement(strSkill, _objImprovementSource, SourceName, Improvement.ImprovementType.SkillLevel, _strUnique, intValue);
            }
            else
            {
                Log.Error(new object[] { "skilllevel", bonusNode.OuterXml });
            }
        }

        public void pushtext(XmlNode bonusNode)
        {
            if (bonusNode == null)
                throw new ArgumentNullException(nameof(bonusNode));
            string strPush = bonusNode.InnerText;
            if (!string.IsNullOrWhiteSpace(strPush))
            {
                _objCharacter.Pushtext.Push(strPush);
            }
        }

        public void activesoft(XmlNode bonusNode)
        {
            if (bonusNode == null)
                throw new ArgumentNullException(nameof(bonusNode));
            Log.Info("activesoft");
            string strNodeOuterXml = bonusNode.OuterXml;
            Log.Info("activesoft = " + strNodeOuterXml);
            string strForcedValue = ForcedValue;
            Log.Info("_strForcedValue = " + strForcedValue);

            bool blnDummy = false;
            SelectedValue = string.IsNullOrEmpty(strForcedValue) ? ImprovementManager.DoSelectSkill(bonusNode, _objCharacter, _intRating, _strFriendlyName, ref blnDummy) : strForcedValue;
            if (blnDummy)
                throw new AbortedException();

            string strVal = bonusNode["val"]?.InnerText;

            if (SelectedValue.Contains("Exotic Melee Weapon") ||
                SelectedValue.Contains("Exotic Ranged Weapon") ||
                SelectedValue.Contains("Pilot Exotic Vehicle"))
            {
                foreach (Skill objLoopSkill in _objCharacter.SkillsSection.Skills.Where(s => s.IsExoticSkill))
                {
                    ExoticSkill objExoticSkill = (ExoticSkill)objLoopSkill;
                    if (objExoticSkill.Name + " (" + objExoticSkill.Specific + ')' != SelectedValue)
                        continue;
                    // We've found the selected Skill.
                    if (!string.IsNullOrEmpty(strVal))
                    {
                        Log.Info("Calling CreateImprovement");
                        CreateImprovement(SelectedValue, _objImprovementSource, SourceName,
                            Improvement.ImprovementType.Activesoft,
                            _strUnique,
                            ImprovementManager.ValueToInt(_objCharacter, strVal, _intRating));
                    }
                }
            }
            else
            {
                foreach (Skill objSkill in _objCharacter.SkillsSection.Skills)
                {
                    if (objSkill.Name != SelectedValue)
                        continue;
                    // We've found the selected Skill.
                    if (!string.IsNullOrEmpty(strVal))
                    {
                        Log.Info("Calling CreateImprovement");
                        CreateImprovement(SelectedValue, _objImprovementSource, SourceName,
                            Improvement.ImprovementType.Activesoft,
                            _strUnique,
                            ImprovementManager.ValueToInt(_objCharacter, strVal, _intRating));
                    }
                }
            }

            if (bonusNode["addknowledge"] != null)
            {
                KnowledgeSkill objKnowledgeSkill = new KnowledgeSkill(_objCharacter, SelectedValue, false);

                _objCharacter.SkillsSection.KnowsoftSkills.Add(objKnowledgeSkill);
                if (ImprovementManager.ValueOf(_objCharacter, Improvement.ImprovementType.SkillsoftAccess) > 0)
                {
                    _objCharacter.SkillsSection.KnowledgeSkills.Add(objKnowledgeSkill);
                }

                Log.Info("Calling CreateImprovement");
                CreateImprovement(objKnowledgeSkill.InternalId, _objImprovementSource, SourceName, Improvement.ImprovementType.Skillsoft, _strUnique, ImprovementManager.ValueToInt(_objCharacter, strVal, _intRating));
            }
        }

        public void skillsoft(XmlNode bonusNode)
        {
            if (bonusNode == null)
                throw new ArgumentNullException(nameof(bonusNode));
            string strNodeOuterXml = bonusNode.OuterXml;
            Log.Info("skillsoft = " + strNodeOuterXml);
            string strForcedValue = ForcedValue;
            Log.Info("_strForcedValue = " + strForcedValue);

            bool blnIsKnowledgeSkill = true;
            SelectedValue = string.IsNullOrEmpty(strForcedValue) ? ImprovementManager.DoSelectSkill(bonusNode, _objCharacter, _intRating, _strFriendlyName, ref blnIsKnowledgeSkill) : strForcedValue;

            string strVal = bonusNode["val"]?.InnerText;

            Log.Info("_strSelectedValue = " + SelectedValue);
            Log.Info("SourceName = " + SourceName);

            KnowledgeSkill objSkill = new KnowledgeSkill(_objCharacter, SelectedValue, false);

            _objCharacter.SkillsSection.KnowsoftSkills.Add(objSkill);
            if (ImprovementManager.ValueOf(_objCharacter, Improvement.ImprovementType.SkillsoftAccess) > 0)
            {
                _objCharacter.SkillsSection.KnowledgeSkills.Add(objSkill);
            }

            Log.Info("Calling CreateImprovement");
            CreateImprovement(objSkill.InternalId, _objImprovementSource, SourceName, Improvement.ImprovementType.Skillsoft, _strUnique, ImprovementManager.ValueToInt(_objCharacter, strVal, _intRating));
        }

        public void knowledgeskilllevel(XmlNode bonusNode)
        {
            if (bonusNode == null)
                throw new ArgumentNullException(nameof(bonusNode));
            //Theoretically life modules, right now we just give out free points and let people sort it out themselves.
            //Going to be fun to do the real way, from a computer science perspective, but i don't feel like using 2 weeks on that now

            int val = bonusNode["val"] != null ? ImprovementManager.ValueToInt(_objCharacter, bonusNode["val"].InnerText, _intRating) : 1;
            CreateImprovement(string.Empty, _objImprovementSource, SourceName, Improvement.ImprovementType.FreeKnowledgeSkills, _strUnique, val);
        }

        public void knowledgeskillpoints(XmlNode bonusNode)
        {
            if (bonusNode == null)
                throw new ArgumentNullException(nameof(bonusNode));
            CreateImprovement(string.Empty, _objImprovementSource, SourceName, Improvement.ImprovementType.FreeKnowledgeSkills, _strUnique,
                ImprovementManager.ValueToInt(_objCharacter, bonusNode.InnerText, Convert.ToInt32(bonusNode.Value, GlobalOptions.InvariantCultureInfo)));
        }

        public void skillgrouplevel(XmlNode bonusNode)
        {
            if (bonusNode == null)
                throw new ArgumentNullException(nameof(bonusNode));
            Log.Info(new object[] { "skillgrouplevel", bonusNode.OuterXml });
            string strSkillGroup = string.Empty;
            int value = 1;
            if (bonusNode.TryGetStringFieldQuickly("name", ref strSkillGroup) &&
                bonusNode.TryGetInt32FieldQuickly("val", ref value))
            {
                CreateImprovement(strSkillGroup, _objImprovementSource, SourceName,
                    Improvement.ImprovementType.SkillGroupLevel, _strUnique, value);
            }
            else
            {
                Log.Error(new object[] { "skillgrouplevel", bonusNode.OuterXml });
            }
        }

        // Change the maximum number of BP that can be spent on Nuyen.
        public void nuyenmaxbp(XmlNode bonusNode)
        {
            if (bonusNode == null)
                throw new ArgumentNullException(nameof(bonusNode));
            Log.Info("nuyenmaxbp");
            Log.Info("nuyenmaxbp = " + bonusNode.OuterXml);
            Log.Info("Calling CreateImprovement");
            CreateImprovement(string.Empty, _objImprovementSource, SourceName, Improvement.ImprovementType.NuyenMaxBP, _strUnique,
                ImprovementManager.ValueToInt(_objCharacter, bonusNode.InnerText, _intRating));
        }

        // Apply a bonus/penalty to physical limit.
        public void physicallimit(XmlNode bonusNode)
        {
            if (bonusNode == null)
                throw new ArgumentNullException(nameof(bonusNode));
            Log.Info("physicallimit");
            Log.Info("physicallimit = " + bonusNode.OuterXml);
            Log.Info("Calling CreateImprovement");
            CreateImprovement("Physical", _objImprovementSource, SourceName, Improvement.ImprovementType.PhysicalLimit,
                _strUnique,
                ImprovementManager.ValueToInt(_objCharacter, bonusNode.InnerText, _intRating));
        }

        // Apply a bonus/penalty to mental limit.
        public void mentallimit(XmlNode bonusNode)
        {
            if (bonusNode == null)
                throw new ArgumentNullException(nameof(bonusNode));
            Log.Info("mentallimit");
            Log.Info("mentallimit = " + bonusNode.OuterXml);
            Log.Info("Calling CreateImprovement");
            CreateImprovement("Mental", _objImprovementSource, SourceName, Improvement.ImprovementType.MentalLimit,
                _strUnique,
                ImprovementManager.ValueToInt(_objCharacter, bonusNode.InnerText, _intRating));
        }

        // Apply a bonus/penalty to social limit.
        public void sociallimit(XmlNode bonusNode)
        {
            if (bonusNode == null)
                throw new ArgumentNullException(nameof(bonusNode));
            Log.Info("sociallimit");
            Log.Info("sociallimit = " + bonusNode.OuterXml);
            Log.Info("Calling CreateImprovement");
            CreateImprovement("Social", _objImprovementSource, SourceName, Improvement.ImprovementType.SocialLimit,
                _strUnique,
                ImprovementManager.ValueToInt(_objCharacter, bonusNode.InnerText, _intRating));
        }

        // Change the amount of Nuyen the character has at creation time (this can put the character over the amount they're normally allowed).
        public void nuyenamt(XmlNode bonusNode)
        {
            if (bonusNode == null)
                throw new ArgumentNullException(nameof(bonusNode));
            Log.Info("nuyenamt");
            Log.Info("nuyenamt = " + bonusNode.OuterXml);
            Log.Info("Calling CreateImprovement");
            CreateImprovement(bonusNode.Attributes?["condition"]?.InnerText ?? string.Empty, _objImprovementSource, SourceName, Improvement.ImprovementType.Nuyen, _strUnique,
                ImprovementManager.ValueToInt(_objCharacter, bonusNode.InnerText, _intRating));
        }

        // Improve Condition Monitors.
        public void conditionmonitor(XmlNode bonusNode)
        {
            if (bonusNode == null)
                throw new ArgumentNullException(nameof(bonusNode));
            Log.Info("conditionmonitor");
            Log.Info("conditionmonitor = " + bonusNode.OuterXml);
            string strTemp = bonusNode["physical"]?.InnerText;
            // Physical Condition.
            if (!string.IsNullOrEmpty(strTemp))
            {
                Log.Info("Calling CreateImprovement for Physical");
                CreateImprovement(string.Empty, _objImprovementSource, SourceName, Improvement.ImprovementType.PhysicalCM, _strUnique,
                    ImprovementManager.ValueToInt(_objCharacter, strTemp, _intRating));
            }
            strTemp = bonusNode["stun"]?.InnerText;
            // Stun Condition.
            if (!string.IsNullOrEmpty(strTemp))
            {
                Log.Info("Calling CreateImprovement for Stun");
                CreateImprovement(string.Empty, _objImprovementSource, SourceName, Improvement.ImprovementType.StunCM, _strUnique,
                    ImprovementManager.ValueToInt(_objCharacter, strTemp, _intRating));
            }

            // Condition Monitor Threshold.
            XmlNode objNode = bonusNode["threshold"];
            if (objNode != null)
            {
                string strUseUnique = _strUnique;
                string strPrecendenceString = objNode.Attributes?["precedence"]?.InnerText;
                if (!string.IsNullOrEmpty(strPrecendenceString))
                    strUseUnique = "precedence" + strPrecendenceString;

                Log.Info("Calling CreateImprovement for Threshold");
                CreateImprovement(string.Empty, _objImprovementSource, SourceName, Improvement.ImprovementType.CMThreshold, strUseUnique,
                    ImprovementManager.ValueToInt(_objCharacter, objNode.InnerText, _intRating));
            }

            // Condition Monitor Threshold Offset. (Additional boxes appear before the FIRST Condition Monitor penalty)
            objNode = bonusNode["thresholdoffset"];
            if (objNode != null)
            {
                string strUseUnique = _strUnique;
                string strPrecendenceString = objNode.Attributes?["precedence"]?.InnerText;
                if (!string.IsNullOrEmpty(strPrecendenceString))
                    strUseUnique = "precedence" + strPrecendenceString;

                Log.Info("Calling CreateImprovement for Threshold Offset");
                CreateImprovement(string.Empty, _objImprovementSource, SourceName, Improvement.ImprovementType.CMThresholdOffset,
                    strUseUnique, ImprovementManager.ValueToInt(_objCharacter, objNode.InnerText, _intRating));
            }
            // Condition Monitor Threshold Offset that must be shared between the two. (Additional boxes appear before the FIRST Condition Monitor penalty)
            objNode = bonusNode["sharedthresholdoffset"];
            if (objNode != null)
            {
                string strUseUnique = _strUnique;
                string strPrecendenceString = objNode.Attributes?["precedence"]?.InnerText;
                if (!string.IsNullOrEmpty(strPrecendenceString))
                    strUseUnique = "precedence" + strPrecendenceString;

                Log.Info("Calling CreateImprovement for Threshold Offset");
                CreateImprovement(string.Empty, _objImprovementSource, SourceName, Improvement.ImprovementType.CMSharedThresholdOffset,
                    strUseUnique, ImprovementManager.ValueToInt(_objCharacter, objNode.InnerText, _intRating));
            }

            // Condition Monitor Overflow.
            objNode = bonusNode["overflow"];
            if (objNode != null)
            {
                Log.Info("Calling CreateImprovement for Overflow");
                CreateImprovement(string.Empty, _objImprovementSource, SourceName, Improvement.ImprovementType.CMOverflow, _strUnique,
                    ImprovementManager.ValueToInt(_objCharacter, objNode.InnerText, _intRating));
            }
        }

        // Improve Living Personal Attributes.
        public void livingpersona(XmlNode bonusNode)
        {
            if (bonusNode == null)
                throw new ArgumentNullException(nameof(bonusNode));
            Log.Info("livingpersona");
            Log.Info("livingpersona = " + bonusNode.OuterXml);

            // Device Rating.
            string strBonus = bonusNode["devicerating"]?.InnerText;
            if (!string.IsNullOrEmpty(strBonus))
            {
                if (strBonus.StartsWith("FixedValues(", StringComparison.Ordinal))
                {
                    string[] strValues = strBonus.TrimStartOnce("FixedValues(", true).TrimEndOnce(')').Split(',');
                    strBonus = strValues[Math.Max(Math.Min(_intRating, strValues.Length) - 1, 0)];
                }
                strBonus = strBonus.Replace("Rating", _intRating.ToString(GlobalOptions.InvariantCultureInfo));
                if (int.TryParse(strBonus, out int intTemp) && intTemp > 0)
                    strBonus = '+' + strBonus;
                Log.Info("Calling CreateImprovement for device rating");
                CreateImprovement(strBonus, _objImprovementSource, SourceName, Improvement.ImprovementType.LivingPersonaDeviceRating, _strUnique);
            }

            // Program Limit.
            strBonus = bonusNode["programlimit"]?.InnerText;
            if (!string.IsNullOrEmpty(strBonus))
            {
                if (strBonus.StartsWith("FixedValues(", StringComparison.Ordinal))
                {
                    string[] strValues = strBonus.TrimStartOnce("FixedValues(", true).TrimEndOnce(')').Split(',');
                    strBonus = strValues[Math.Max(Math.Min(_intRating, strValues.Length) - 1, 0)];
                }
                strBonus = strBonus.Replace("Rating", _intRating.ToString(GlobalOptions.InvariantCultureInfo));
                if (int.TryParse(strBonus, out int intTemp) && intTemp > 0)
                    strBonus = '+' + strBonus;
                Log.Info("Calling CreateImprovement for program limit");
                CreateImprovement(strBonus, _objImprovementSource, SourceName, Improvement.ImprovementType.LivingPersonaProgramLimit, _strUnique);
            }

            // Attack.
            strBonus = bonusNode["attack"]?.InnerText;
            if (!string.IsNullOrEmpty(strBonus))
            {
                if (strBonus.StartsWith("FixedValues(", StringComparison.Ordinal))
                {
                    string[] strValues = strBonus.TrimStartOnce("FixedValues(", true).TrimEndOnce(')').Split(',');
                    strBonus = strValues[Math.Max(Math.Min(_intRating, strValues.Length) - 1, 0)];
                }
                strBonus = strBonus.Replace("Rating", _intRating.ToString(GlobalOptions.InvariantCultureInfo));
                if (int.TryParse(strBonus, out int intTemp) && intTemp > 0)
                    strBonus = '+' + strBonus;
                Log.Info("Calling CreateImprovement for attack");
                CreateImprovement(strBonus, _objImprovementSource, SourceName, Improvement.ImprovementType.LivingPersonaAttack, _strUnique);
            }

            // Sleaze.
            strBonus = bonusNode["sleaze"]?.InnerText;
            if (!string.IsNullOrEmpty(strBonus))
            {
                if (strBonus.StartsWith("FixedValues(", StringComparison.Ordinal))
                {
                    string[] strValues = strBonus.TrimStartOnce("FixedValues(", true).TrimEndOnce(')').Split(',');
                    strBonus = strValues[Math.Max(Math.Min(_intRating, strValues.Length) - 1, 0)];
                }
                strBonus = strBonus.Replace("Rating", _intRating.ToString(GlobalOptions.InvariantCultureInfo));
                if (int.TryParse(strBonus, out int intTemp) && intTemp > 0)
                    strBonus = '+' + strBonus;
                Log.Info("Calling CreateImprovement for sleaze");
                CreateImprovement(strBonus, _objImprovementSource, SourceName, Improvement.ImprovementType.LivingPersonaSleaze, _strUnique);
            }

            // Data Processing.
            strBonus = bonusNode["dataprocessing"]?.InnerText;
            if (!string.IsNullOrEmpty(strBonus))
            {
                if (strBonus.StartsWith("FixedValues(", StringComparison.Ordinal))
                {
                    string[] strValues = strBonus.TrimStartOnce("FixedValues(", true).TrimEndOnce(')').Split(',');
                    strBonus = strValues[Math.Max(Math.Min(_intRating, strValues.Length) - 1, 0)];
                }
                strBonus = strBonus.Replace("Rating", _intRating.ToString(GlobalOptions.InvariantCultureInfo));
                if (int.TryParse(strBonus, out int intTemp) && intTemp > 0)
                    strBonus = '+' + strBonus;
                Log.Info("Calling CreateImprovement for data processing");
                CreateImprovement(strBonus, _objImprovementSource, SourceName, Improvement.ImprovementType.LivingPersonaDataProcessing, _strUnique);
            }

            // Firewall.
            strBonus = bonusNode["firewall"]?.InnerText;
            if (!string.IsNullOrEmpty(strBonus))
            {
                if (strBonus.StartsWith("FixedValues(", StringComparison.Ordinal))
                {
                    string[] strValues = strBonus.TrimStartOnce("FixedValues(", true).TrimEndOnce(')').Split(',');
                    strBonus = strValues[Math.Max(Math.Min(_intRating, strValues.Length) - 1, 0)];
                }
                strBonus = strBonus.Replace("Rating", _intRating.ToString(GlobalOptions.InvariantCultureInfo));
                if (int.TryParse(strBonus, out int intTemp) && intTemp > 0)
                    strBonus = '+' + strBonus;
                Log.Info("Calling CreateImprovement for firewall");
                CreateImprovement(strBonus, _objImprovementSource, SourceName, Improvement.ImprovementType.LivingPersonaFirewall, _strUnique);
            }

            // Matrix CM.
            strBonus = bonusNode["matrixcm"]?.InnerText;
            if (!string.IsNullOrEmpty(strBonus))
            {
                if (strBonus.StartsWith("FixedValues(", StringComparison.Ordinal))
                {
                    string[] strValues = strBonus.TrimStartOnce("FixedValues(", true).TrimEndOnce(')').Split(',');
                    strBonus = strValues[Math.Max(Math.Min(_intRating, strValues.Length) - 1, 0)];
                }
                strBonus = strBonus.Replace("Rating", _intRating.ToString(GlobalOptions.InvariantCultureInfo));
                if (int.TryParse(strBonus, out int intTemp) && intTemp > 0)
                    strBonus = '+' + strBonus;
                Log.Info("Calling CreateImprovement for matrixcm");
                CreateImprovement(strBonus, _objImprovementSource, SourceName, Improvement.ImprovementType.LivingPersonaMatrixCM, _strUnique);
            }
        }

        // The Improvement adjusts a specific Skill.
        public void specificskill(XmlNode bonusNode)
        {
            if (bonusNode == null)
                throw new ArgumentNullException(nameof(bonusNode));
            Log.Info("specificskill");
            Log.Info("specificskill = " + bonusNode.OuterXml);
            bool blnAddToRating = bonusNode["applytorating"]?.InnerText == bool.TrueString;
            string strCondition = bonusNode["condition"]?.InnerText ?? string.Empty;

            string strUseUnique = _strUnique;
            string strPrecendenceString = bonusNode.Attributes?["precedence"]?.InnerText;
            if (!string.IsNullOrEmpty(strPrecendenceString))
                strUseUnique = "precedence" + strPrecendenceString;

            string strBonusNodeName = bonusNode["name"]?.InnerText;
            // Record the improvement.
            string strTemp = bonusNode["bonus"]?.InnerXml;
            if (!string.IsNullOrEmpty(strTemp))
            {
                Log.Info("Calling CreateImprovement for bonus");
                CreateImprovement(strBonusNodeName, _objImprovementSource, SourceName,
                    Improvement.ImprovementType.Skill, strUseUnique, ImprovementManager.ValueToInt(_objCharacter, strTemp, _intRating), 1, 0, 0, 0,
                    0, string.Empty, blnAddToRating, string.Empty, strCondition);
            }
            if (bonusNode["disablespecializationeffects"] != null)
            {
                Log.Info("Calling CreateImprovement for disabling specializtion effects");
                CreateImprovement(strBonusNodeName, _objImprovementSource, SourceName,
                    Improvement.ImprovementType.DisableSpecializationEffects,
                    strUseUnique, 0, 1, 0, 0, 0, 0, string.Empty, false, string.Empty, strCondition);
            }

            strTemp = bonusNode["max"]?.InnerText;
            if (!string.IsNullOrEmpty(strTemp))
            {
                Log.Info("Calling CreateImprovement for max");
                CreateImprovement(strBonusNodeName, _objImprovementSource, SourceName,
                    Improvement.ImprovementType.Skill, strUseUnique, 0, 1, 0, ImprovementManager.ValueToInt(_objCharacter, strTemp, _intRating), 0,
                    0,
                    string.Empty, blnAddToRating, string.Empty, strCondition);
            }
            strTemp = bonusNode["misceffect"]?.InnerText;
            if (!string.IsNullOrEmpty(strTemp))
            {
                Log.Info("Calling CreateImprovement for misc effect");
                CreateImprovement(strBonusNodeName, _objImprovementSource, SourceName,
                    Improvement.ImprovementType.Skill, strUseUnique, 0, 1, 0, 0, 0,
                    0, string.Empty, false, strTemp, strCondition);
            }
        }

        public void reflexrecorderoptimization(XmlNode bonusNode)
        {
            if (bonusNode == null)
                throw new ArgumentNullException(nameof(bonusNode));
            CreateImprovement(string.Empty, _objImprovementSource, SourceName, Improvement.ImprovementType.ReflexRecorderOptimization, _strUnique);
        }

        // The Improvement adds a martial art
        public void martialart(XmlNode bonusNode)
        {
            if (bonusNode == null)
                throw new ArgumentNullException(nameof(bonusNode));
            Log.Info("martialart");
            Log.Info("martialart = " + bonusNode.OuterXml);
            XmlDocument _objXmlDocument = _objCharacter.LoadData("martialarts.xml");
            XmlNode objXmlArt = _objXmlDocument.SelectSingleNode("/chummer/martialarts/martialart[name = \"" + bonusNode.InnerText + "\"]");

            MartialArt objMartialArt = new MartialArt(_objCharacter);
            objMartialArt.Create(objXmlArt);
            objMartialArt.IsQuality = true;
            _objCharacter.MartialArts.Add(objMartialArt);

            Log.Info("Calling CreateImprovement");
            CreateImprovement(objMartialArt.InternalId, _objImprovementSource, SourceName,
                Improvement.ImprovementType.MartialArt,
                _strUnique);
        }

        // The Improvement adds a limit modifier
        public void limitmodifier(XmlNode bonusNode)
        {
            if (bonusNode == null)
                throw new ArgumentNullException(nameof(bonusNode));
            Log.Info("limitmodifier");
            Log.Info("limitmodifier = " + bonusNode.OuterXml);

            string strLimit = bonusNode["limit"]?.InnerText;
            int intBonus = ImprovementManager.ValueToInt(_objCharacter, bonusNode["value"]?.InnerXml, _intRating);
            string strCondition = bonusNode["condition"]?.InnerText ?? string.Empty;

            LimitModifier objLimitModifier = new LimitModifier(_objCharacter);
            objLimitModifier.Create(_strFriendlyName, intBonus, strLimit, strCondition, false);
            _objCharacter.LimitModifiers.Add(objLimitModifier);

            Log.Info("Calling CreateImprovement");
            CreateImprovement(objLimitModifier.InternalId, _objImprovementSource, SourceName, Improvement.ImprovementType.LimitModifier,
                _strUnique, intBonus, 0, 0, 0, 0, 0, string.Empty, false, string.Empty, strCondition);
        }

        // The Improvement adjusts a Skill Category.
        public void skillcategory(XmlNode bonusNode)
        {
            if (bonusNode == null)
                throw new ArgumentNullException(nameof(bonusNode));
            Log.Info("skillcategory");
            Log.Info("skillcategory = " + bonusNode.OuterXml);

            string strName = bonusNode["name"]?.InnerText;
            if (!string.IsNullOrEmpty(strName))
            {
                bool blnAddToRating = bonusNode["applytorating"]?.InnerText == bool.TrueString;
                string strExclude = bonusNode["exclude"]?.InnerText;
                if (!string.IsNullOrEmpty(strExclude))
                {
                    Log.Info("Calling CreateImprovement - exclude");
                    CreateImprovement(strName, _objImprovementSource, SourceName,
                        Improvement.ImprovementType.SkillCategory, _strUnique, ImprovementManager.ValueToInt(_objCharacter, bonusNode["bonus"]?.InnerXml, _intRating), 1, 0,
                        0,
                        0, 0, strExclude, blnAddToRating);
                }
                else
                {
                    Log.Info("Calling CreateImprovement");
                    CreateImprovement(strName, _objImprovementSource, SourceName,
                        Improvement.ImprovementType.SkillCategory, _strUnique, ImprovementManager.ValueToInt(_objCharacter, bonusNode["bonus"]?.InnerXml, _intRating), 1, 0,
                        0,
                        0, 0, string.Empty, blnAddToRating);
                }
            }
        }

        // The Improvement adjusts a Skill Group.
        public void skillgroup(XmlNode bonusNode)
        {
            if (bonusNode == null)
                throw new ArgumentNullException(nameof(bonusNode));
            Log.Info("skillgroup");
            Log.Info("skillgroup = " + bonusNode.OuterXml);

            string strName = bonusNode["name"]?.InnerText;
            if (!string.IsNullOrEmpty(strName))
            {
                bool blnAddToRating = bonusNode["applytorating"]?.InnerText == bool.TrueString;
                string strExclude = bonusNode["exclude"]?.InnerText;
                if (!string.IsNullOrEmpty(strExclude))
                {
                    Log.Info("Calling CreateImprovement - exclude");
                    CreateImprovement(strName, _objImprovementSource, SourceName,
                        Improvement.ImprovementType.SkillGroup, _strUnique, ImprovementManager.ValueToInt(_objCharacter, bonusNode["bonus"]?.InnerXml, _intRating), 1, 0, 0, 0,
                        0, strExclude, blnAddToRating);
                }
                else
                {
                    Log.Info("Calling CreateImprovement");
                    CreateImprovement(strName, _objImprovementSource, SourceName,
                        Improvement.ImprovementType.SkillGroup, _strUnique, ImprovementManager.ValueToInt(_objCharacter, bonusNode["bonus"]?.InnerXml, _intRating), 1, 0, 0, 0,
                        0, string.Empty, blnAddToRating);
                }
            }
        }

        // The Improvement adjust Skills when used with the given CharacterAttribute.
        public void skillattribute(XmlNode bonusNode)
        {
            if (bonusNode == null)
                throw new ArgumentNullException(nameof(bonusNode));
            Log.Info("skillattribute");
            Log.Info("skillattribute = " + bonusNode.OuterXml);

            string strUseUnique = _strUnique;
            XmlNode xmlPrecedenceNode = bonusNode.SelectSingleNode("name/@precedence");
            if (xmlPrecedenceNode != null)
                strUseUnique = "precedence" + xmlPrecedenceNode.InnerText;

            string strName = bonusNode["name"]?.InnerText;
            if (!string.IsNullOrEmpty(strName))
            {
                bool blnAddToRating = bonusNode["applytorating"]?.InnerText == bool.TrueString;
                string strExclude = bonusNode["exclude"]?.InnerText;
                if (!string.IsNullOrEmpty(strExclude))
                {
                    Log.Info("Calling CreateImprovement - exclude");
                    CreateImprovement(strName, _objImprovementSource, SourceName,
                        Improvement.ImprovementType.SkillAttribute, strUseUnique, ImprovementManager.ValueToInt(_objCharacter, bonusNode["bonus"]?.InnerXml, _intRating), 1,
                        0, 0, 0, 0, strExclude, blnAddToRating);
                }
                else
                {
                    Log.Info("Calling CreateImprovement");
                    CreateImprovement(strName, _objImprovementSource, SourceName,
                        Improvement.ImprovementType.SkillAttribute, strUseUnique, ImprovementManager.ValueToInt(_objCharacter, bonusNode["bonus"]?.InnerXml, _intRating), 1,
                        0, 0, 0, 0, string.Empty, blnAddToRating);
                }
            }
        }

        // The Improvement adjust Skills whose linked attribute is the given CharacterAttribute.
        public void skilllinkedattribute(XmlNode bonusNode)
        {
            if (bonusNode == null)
                throw new ArgumentNullException(nameof(bonusNode));
            Log.Info("skilllinkedattribute");
            Log.Info("skilllinkedattribute = " + bonusNode.OuterXml);

            string strUseUnique = _strUnique;
            XmlNode xmlPrecedenceNode = bonusNode.SelectSingleNode("name/@precedence");
            if (xmlPrecedenceNode != null)
                strUseUnique = "precedence" + xmlPrecedenceNode.InnerText;

            string strName = bonusNode["name"]?.InnerText;
            if (!string.IsNullOrEmpty(strName))
            {
                bool blnAddToRating = bonusNode["applytorating"]?.InnerText == bool.TrueString;
                string strExclude = bonusNode["exclude"]?.InnerText;
                if (!string.IsNullOrEmpty(strExclude))
                {
                    Log.Info("Calling CreateImprovement - exclude");
                    CreateImprovement(strName, _objImprovementSource, SourceName,
                        Improvement.ImprovementType.SkillLinkedAttribute, strUseUnique, ImprovementManager.ValueToInt(_objCharacter, bonusNode["bonus"]?.InnerXml, _intRating), 1,
                        0, 0, 0, 0, strExclude, blnAddToRating);
                }
                else
                {
                    Log.Info("Calling CreateImprovement");
                    CreateImprovement(strName, _objImprovementSource, SourceName,
                        Improvement.ImprovementType.SkillLinkedAttribute, strUseUnique, ImprovementManager.ValueToInt(_objCharacter, bonusNode["bonus"]?.InnerXml, _intRating), 1,
                        0, 0, 0, 0, string.Empty, blnAddToRating);
                }
            }
        }

        // The Improvement comes from Enhanced Articulation (improves Physical Active Skills linked to a Physical CharacterAttribute).
        public void skillarticulation(XmlNode bonusNode)
        {
            if (bonusNode == null)
                throw new ArgumentNullException(nameof(bonusNode));
            Log.Info("skillarticulation");
            Log.Info("skillarticulation = " + bonusNode.OuterXml);

            Log.Info("Calling CreateImprovement");
            CreateImprovement(string.Empty, _objImprovementSource, SourceName, Improvement.ImprovementType.EnhancedArticulation,
                _strUnique,
                ImprovementManager.ValueToInt(_objCharacter, bonusNode["bonus"]?.InnerText, _intRating));
        }

        // Check for Armor modifiers.
        public void armor(XmlNode bonusNode)
        {
            if (bonusNode == null)
                throw new ArgumentNullException(nameof(bonusNode));
            Log.Info("armor");
            Log.Info("armor = " + bonusNode.OuterXml);
            Log.Info("Calling CreateImprovement");
            string strUseUnique = _strUnique;
            string strPrecedence = bonusNode.Attributes?["precedence"]?.InnerText;
            if (!string.IsNullOrEmpty(strPrecedence))
            {
                strUseUnique = "precedence" + strPrecedence;
            }
            else
            {
                string strGroup = bonusNode.Attributes?["group"]?.InnerText;
                if (!string.IsNullOrEmpty(strGroup))
                {
                    strUseUnique = "group" + strGroup;
                }
            }
            CreateImprovement(string.Empty, _objImprovementSource, SourceName, Improvement.ImprovementType.Armor, strUseUnique,
                ImprovementManager.ValueToInt(_objCharacter, bonusNode.InnerText, _intRating));
        }

        // Check for Fire Armor modifiers.
        public void firearmor(XmlNode bonusNode)
        {
            if (bonusNode == null)
                throw new ArgumentNullException(nameof(bonusNode));
            Log.Info("firearmor");
            Log.Info("firearmor = " + bonusNode.OuterXml);
            Log.Info("Calling CreateImprovement");
            string strUseUnique = _strUnique;
            string strPrecedence = bonusNode.Attributes?["precedence"]?.InnerText;
            if (!string.IsNullOrEmpty(strPrecedence))
            {
                strUseUnique = "precedence" + strPrecedence;
            }
            else
            {
                string strGroup = bonusNode.Attributes?["group"]?.InnerText;
                if (!string.IsNullOrEmpty(strGroup))
                {
                    strUseUnique = "group" + strGroup;
                }
            }
            CreateImprovement(string.Empty, _objImprovementSource, SourceName, Improvement.ImprovementType.FireArmor, strUseUnique,
                ImprovementManager.ValueToInt(_objCharacter, bonusNode.InnerText, _intRating));
        }

        // Check for Cold Armor modifiers.
        public void coldarmor(XmlNode bonusNode)
        {
            if (bonusNode == null)
                throw new ArgumentNullException(nameof(bonusNode));
            Log.Info("coldarmor");
            Log.Info("coldarmor = " + bonusNode.OuterXml);
            Log.Info("Calling CreateImprovement");
            string strUseUnique = _strUnique;
            string strPrecedence = bonusNode.Attributes?["precedence"]?.InnerText;
            if (!string.IsNullOrEmpty(strPrecedence))
            {
                strUseUnique = "precedence" + strPrecedence;
            }
            else
            {
                string strGroup = bonusNode.Attributes?["group"]?.InnerText;
                if (!string.IsNullOrEmpty(strGroup))
                {
                    strUseUnique = "group" + strGroup;
                }
            }
            CreateImprovement(string.Empty, _objImprovementSource, SourceName, Improvement.ImprovementType.ColdArmor, strUseUnique,
                ImprovementManager.ValueToInt(_objCharacter, bonusNode.InnerText, _intRating));
        }

        // Check for Electricity Armor modifiers.
        public void electricityarmor(XmlNode bonusNode)
        {
            if (bonusNode == null)
                throw new ArgumentNullException(nameof(bonusNode));
            Log.Info("electricityarmor");
            Log.Info("electricityarmor = " + bonusNode.OuterXml);
            Log.Info("Calling CreateImprovement");
            string strUseUnique = _strUnique;
            string strPrecedence = bonusNode.Attributes?["precedence"]?.InnerText;
            if (!string.IsNullOrEmpty(strPrecedence))
            {
                strUseUnique = "precedence" + strPrecedence;
            }
            else
            {
                string strGroup = bonusNode.Attributes?["group"]?.InnerText;
                if (!string.IsNullOrEmpty(strGroup))
                {
                    strUseUnique = "group" + strGroup;
                }
            }
            CreateImprovement(string.Empty, _objImprovementSource, SourceName, Improvement.ImprovementType.ElectricityArmor, strUseUnique,
                ImprovementManager.ValueToInt(_objCharacter, bonusNode.InnerText, _intRating));
        }

        // Check for Acid Armor modifiers.
        public void acidarmor(XmlNode bonusNode)
        {
            if (bonusNode == null)
                throw new ArgumentNullException(nameof(bonusNode));
            Log.Info("acidarmor");
            Log.Info("acidarmor = " + bonusNode.OuterXml);
            Log.Info("Calling CreateImprovement");
            string strUseUnique = _strUnique;
            string strPrecedence = bonusNode.Attributes?["precedence"]?.InnerText;
            if (!string.IsNullOrEmpty(strPrecedence))
            {
                strUseUnique = "precedence" + strPrecedence;
            }
            else
            {
                string strGroup = bonusNode.Attributes?["group"]?.InnerText;
                if (!string.IsNullOrEmpty(strGroup))
                {
                    strUseUnique = "group" + strGroup;
                }
            }
            CreateImprovement(string.Empty, _objImprovementSource, SourceName, Improvement.ImprovementType.AcidArmor, strUseUnique,
                ImprovementManager.ValueToInt(_objCharacter, bonusNode.InnerText, _intRating));
        }

        // Check for Falling Armor modifiers.
        public void fallingarmor(XmlNode bonusNode)
        {
            if (bonusNode == null)
                throw new ArgumentNullException(nameof(bonusNode));
            Log.Info("fallingarmor");
            Log.Info("fallingarmor = " + bonusNode.OuterXml);
            Log.Info("Calling CreateImprovement");
            string strUseUnique = _strUnique;
            string strPrecedence = bonusNode.Attributes?["precedence"]?.InnerText;
            if (!string.IsNullOrEmpty(strPrecedence))
            {
                strUseUnique = "precedence" + strPrecedence;
            }
            else
            {
                string strGroup = bonusNode.Attributes?["group"]?.InnerText;
                if (!string.IsNullOrEmpty(strGroup))
                {
                    strUseUnique = "group" + strGroup;
                }
            }
            CreateImprovement(string.Empty, _objImprovementSource, SourceName, Improvement.ImprovementType.FallingArmor, strUseUnique,
                ImprovementManager.ValueToInt(_objCharacter, bonusNode.InnerText, _intRating));
        }

        // Check for Dodge modifiers.
        public void dodge(XmlNode bonusNode)
        {
            if (bonusNode == null)
                throw new ArgumentNullException(nameof(bonusNode));
            Log.Info("dodge");
            Log.Info("dodge = " + bonusNode.OuterXml);
            Log.Info("Calling CreateImprovement");
            string strUseUnique = _strUnique;
            string strPrecedence = bonusNode.Attributes?["precedence"]?.InnerText;
            if (!string.IsNullOrEmpty(strPrecedence))
            {
                strUseUnique = "precedence" + strPrecedence;
            }
            else
            {
                string strGroup = bonusNode.Attributes?["group"]?.InnerText;
                if (!string.IsNullOrEmpty(strGroup))
                {
                    strUseUnique = "group" + strGroup;
                }
            }
            CreateImprovement(string.Empty, _objImprovementSource, SourceName, Improvement.ImprovementType.Dodge, strUseUnique,
                ImprovementManager.ValueToInt(_objCharacter, bonusNode.InnerText, _intRating));
        }

        // Check for Reach modifiers.
        public void reach(XmlNode bonusNode)
        {
            if (bonusNode == null)
                throw new ArgumentNullException(nameof(bonusNode));
            Log.Info("reach");
            Log.Info("reach = " + bonusNode.OuterXml);
            Log.Info("Calling CreateImprovement");
            string strWeapon = bonusNode.Attributes?["name"]?.InnerText ?? string.Empty;
            CreateImprovement(strWeapon, _objImprovementSource, SourceName, Improvement.ImprovementType.Reach,
                _strUnique, ImprovementManager.ValueToInt(_objCharacter, bonusNode.InnerText, _intRating));
        }

        // Check for Unarmed Damage Value modifiers.
        public void unarmeddv(XmlNode bonusNode)
        {
            if (bonusNode == null)
                throw new ArgumentNullException(nameof(bonusNode));
            Log.Info("unarmeddv");
            Log.Info("unarmeddv = " + bonusNode.OuterXml);
            Log.Info("Calling CreateImprovement");
            CreateImprovement(string.Empty, _objImprovementSource, SourceName, Improvement.ImprovementType.UnarmedDV, _strUnique,
                ImprovementManager.ValueToInt(_objCharacter, bonusNode.InnerText, _intRating));
        }

        // Check for Unarmed Damage Value Physical.
        public void unarmeddvphysical(XmlNode bonusNode)
        {
            if (bonusNode == null)
                throw new ArgumentNullException(nameof(bonusNode));
            Log.Info("unarmeddvphysical");
            Log.Info("unarmeddvphysical = " + bonusNode.OuterXml);
            Log.Info("Calling CreateImprovement");
            CreateImprovement(string.Empty, _objImprovementSource, SourceName, Improvement.ImprovementType.UnarmedDVPhysical, _strUnique);
        }

        // Check for Unarmed Armor Penetration.
        public void unarmedap(XmlNode bonusNode)
        {
            if (bonusNode == null)
                throw new ArgumentNullException(nameof(bonusNode));
            Log.Info("unarmedap");
            Log.Info("unarmedap = " + bonusNode.OuterXml);
            Log.Info("Calling CreateImprovement");
            CreateImprovement(string.Empty, _objImprovementSource, SourceName, Improvement.ImprovementType.UnarmedAP, _strUnique,
                ImprovementManager.ValueToInt(_objCharacter, bonusNode.InnerText, _intRating));
        }

        // Check for Unarmed Armor Penetration.
        public void unarmedreach(XmlNode bonusNode)
        {
            if (bonusNode == null)
                throw new ArgumentNullException(nameof(bonusNode));
            Log.Info("unarmedreach");
            Log.Info("unarmedreach = " + bonusNode.OuterXml);
            Log.Info("Calling CreateImprovement");
            CreateImprovement(string.Empty, _objImprovementSource, SourceName, Improvement.ImprovementType.UnarmedReach, _strUnique,
                ImprovementManager.ValueToInt(_objCharacter, bonusNode.InnerText, _intRating));
        }

        // Check for Initiative modifiers.
        public void initiative(XmlNode bonusNode)
        {
            if (bonusNode == null)
                throw new ArgumentNullException(nameof(bonusNode));
            Log.Info("initiative");
            Log.Info("initiative = " + bonusNode.OuterXml);
            Log.Info("Calling CreateImprovement");
            CreateImprovement(string.Empty, _objImprovementSource, SourceName, Improvement.ImprovementType.Initiative, _strUnique,
                ImprovementManager.ValueToInt(_objCharacter, bonusNode.InnerText, _intRating));
        }

        // Check for Initiative Pass modifiers. Only the highest one ever applies. Legacy method for old characters.
        public void initiativepass(XmlNode bonusNode)
        {
            if (bonusNode == null)
                throw new ArgumentNullException(nameof(bonusNode));
            initiativedice(bonusNode);
        }

        // Check for Initiative Pass modifiers. Only the highest one ever applies.
        public void initiativedice(XmlNode bonusNode)
        {
            if (bonusNode == null)
                throw new ArgumentNullException(nameof(bonusNode));
            Log.Info("initiativedice");
            Log.Info("initiativedice = " + bonusNode.OuterXml);
            Log.Info("Calling CreateImprovement");

            string strUseUnique = bonusNode.Name;
            string strPrecedence = bonusNode.Attributes?["precedence"]?.InnerText;
            if (!string.IsNullOrEmpty(strPrecedence))
                strUseUnique = "precedence" + strPrecedence;

            CreateImprovement(string.Empty, _objImprovementSource, SourceName, Improvement.ImprovementType.InitiativeDice,
                strUseUnique, ImprovementManager.ValueToInt(_objCharacter, bonusNode.InnerText, _intRating));
        }

        // Check for Initiative Dice modifiers. Only the highest one ever applies. Legacy method for old characters.
        public void initiativepassadd(XmlNode bonusNode)
        {
            if (bonusNode == null)
                throw new ArgumentNullException(nameof(bonusNode));
            initiativediceadd(bonusNode);
        }

        // Check for Initiative Dice modifiers. Only the highest one ever applies.
        public void initiativediceadd(XmlNode bonusNode)
        {
            if (bonusNode == null)
                throw new ArgumentNullException(nameof(bonusNode));
            Log.Info("initiativediceadd");
            Log.Info("initiativediceadd = " + bonusNode.OuterXml);
            Log.Info("Calling CreateImprovement");
            CreateImprovement(string.Empty, _objImprovementSource, SourceName, Improvement.ImprovementType.InitiativeDiceAdd, _strUnique,
                ImprovementManager.ValueToInt(_objCharacter, bonusNode.InnerText, _intRating));
        }

        // Check for Matrix Initiative modifiers.
        public void matrixinitiative(XmlNode bonusNode)
        {
            if (bonusNode == null)
                throw new ArgumentNullException(nameof(bonusNode));
            Log.Info("matrixinitiative");
            Log.Info("matrixinitiative = " + bonusNode.OuterXml);
            Log.Info("Calling CreateImprovement");
            CreateImprovement(string.Empty, _objImprovementSource, SourceName, Improvement.ImprovementType.MatrixInitiative, _strUnique,
                ImprovementManager.ValueToInt(_objCharacter, bonusNode.InnerText, _intRating));
        }

        // Check for Matrix Initiative Pass modifiers. Legacy method for old characters.
        public void matrixinitiativepass(XmlNode bonusNode)
        {
            if (bonusNode == null)
                throw new ArgumentNullException(nameof(bonusNode));
            matrixinitiativedice(bonusNode);
        }

        // Check for Matrix Initiative Pass modifiers.
        public void matrixinitiativedice(XmlNode bonusNode)
        {
            if (bonusNode == null)
                throw new ArgumentNullException(nameof(bonusNode));
            Log.Info("matrixinitiativedice");
            Log.Info("matrixinitiativedice = " + bonusNode.OuterXml);
            Log.Info("Calling CreateImprovement");
            CreateImprovement(string.Empty, _objImprovementSource, SourceName, Improvement.ImprovementType.MatrixInitiativeDice,
                "matrixinitiativepass", ImprovementManager.ValueToInt(_objCharacter, bonusNode.InnerText, _intRating));
        }

        // Check for Matrix Initiative Pass modifiers. Legacy method for old characters.
        public void matrixinitiativepassadd(XmlNode bonusNode)
        {
            if (bonusNode == null)
                throw new ArgumentNullException(nameof(bonusNode));
            matrixinitiativediceadd(bonusNode);
        }

        // Check for Matrix Initiative Pass modifiers. Legacy method for old characters.
        public void matrixinitiativediceadd(XmlNode bonusNode)
        {
            if (bonusNode == null)
                throw new ArgumentNullException(nameof(bonusNode));
            Log.Info("matrixinitiativediceadd");
            Log.Info("matrixinitiativediceadd = " + bonusNode.OuterXml);
            Log.Info("Calling CreateImprovement");
            CreateImprovement(string.Empty, _objImprovementSource, SourceName, Improvement.ImprovementType.MatrixInitiativeDice,
                _strUnique,
                ImprovementManager.ValueToInt(_objCharacter, bonusNode.InnerText, _intRating));
        }

        // Check for Lifestyle cost modifiers.
        public void lifestylecost(XmlNode bonusNode)
        {
            if (bonusNode == null)
                throw new ArgumentNullException(nameof(bonusNode));
            Log.Info("lifestylecost");
            Log.Info("lifestylecost = " + bonusNode.OuterXml);
            Log.Info("Calling CreateImprovement");

            // If the Lifestyle node is present, we restrict to a specific lifestyle type.
            string baseLifestyle = bonusNode.Attributes?["lifestyle"]?.InnerText ?? string.Empty;
            CreateImprovement(baseLifestyle, _objImprovementSource, SourceName, Improvement.ImprovementType.LifestyleCost, _strUnique,
                ImprovementManager.ValueToInt(_objCharacter, bonusNode.InnerText, _intRating));
        }

        // Check for basic Lifestyle cost modifiers.
        public void basiclifestylecost(XmlNode bonusNode)
        {
            if (bonusNode == null)
                throw new ArgumentNullException(nameof(bonusNode));
            Log.Info("basiclifestylecost");
            Log.Info("basiclifestylecost = " + bonusNode.OuterXml);
            Log.Info("Calling CreateImprovement");

            // If the Lifestyle node is present, we restrict to a specific lifestyle type.
            string baseLifestyle = bonusNode.Attributes?["lifestyle"]?.InnerText ?? string.Empty;
            CreateImprovement(baseLifestyle, _objImprovementSource, SourceName, Improvement.ImprovementType.BasicLifestyleCost, _strUnique,
                ImprovementManager.ValueToInt(_objCharacter, bonusNode.InnerText, _intRating));
        }

        // Check for Genetech Cost modifiers.
        public void genetechcostmultiplier(XmlNode bonusNode)
        {
            if (bonusNode == null)
                throw new ArgumentNullException(nameof(bonusNode));
            Log.Info("genetechcostmultiplier");
            Log.Info("genetechcostmultiplier = " + bonusNode.OuterXml);
            Log.Info("Calling CreateImprovement");
            CreateImprovement(string.Empty, _objImprovementSource, SourceName, Improvement.ImprovementType.GenetechCostMultiplier,
                _strUnique, ImprovementManager.ValueToInt(_objCharacter, bonusNode.InnerText, _intRating));
        }

        // Check for Genetech Cost modifiers.
        public void genetechessmultiplier(XmlNode bonusNode)
        {
            if (bonusNode == null)
                throw new ArgumentNullException(nameof(bonusNode));
            Log.Info("genetechcostmultiplier");
            Log.Info("genetechcostmultiplier = " + bonusNode.OuterXml);
            Log.Info("Calling CreateImprovement");
            CreateImprovement(string.Empty, _objImprovementSource, SourceName, Improvement.ImprovementType.GenetechEssMultiplier,
                _strUnique, ImprovementManager.ValueToInt(_objCharacter, bonusNode.InnerText, _intRating));
        }

        // Check for Basic Bioware Essence Cost modifiers.
        public void basicbiowareessmultiplier(XmlNode bonusNode)
        {
            if (bonusNode == null)
                throw new ArgumentNullException(nameof(bonusNode));
            Log.Info("basicbiowareessmultiplier");
            Log.Info("basicbiowareessmultiplier = " + bonusNode.OuterXml);
            Log.Info("Calling CreateImprovement");
            CreateImprovement(string.Empty, _objImprovementSource, SourceName, Improvement.ImprovementType.BasicBiowareEssCost,
                _strUnique,
                ImprovementManager.ValueToInt(_objCharacter, bonusNode.InnerText, _intRating));
        }

        // Check for Bioware Essence Cost modifiers that stack additively with base modifiers like grade.
        public void biowareessmultiplier(XmlNode bonusNode)
        {
            if (bonusNode == null)
                throw new ArgumentNullException(nameof(bonusNode));
            Log.Info("biowareessmultiplier");
            Log.Info("biowareessmultiplier = " + bonusNode.OuterXml);
            Log.Info("Calling CreateImprovement");
            CreateImprovement(string.Empty, _objImprovementSource, SourceName, Improvement.ImprovementType.BiowareEssCost, _strUnique,
                ImprovementManager.ValueToInt(_objCharacter, bonusNode.InnerText, _intRating));
        }

        // Check for Bioware Essence Cost modifiers that stack multiplicatively with base modifiers like grade.
        public void biowaretotalessmultiplier(XmlNode bonusNode)
        {
            if (bonusNode == null)
                throw new ArgumentNullException(nameof(bonusNode));
            Log.Info("biowaretotalessmultiplier");
            Log.Info("biowaretotalessmultiplier = " + bonusNode.OuterXml);
            Log.Info("Calling CreateImprovement");
            CreateImprovement(string.Empty, _objImprovementSource, SourceName, Improvement.ImprovementType.BiowareTotalEssMultiplier, _strUnique,
                ImprovementManager.ValueToInt(_objCharacter, bonusNode.InnerText, _intRating));
        }

        // Check for Cyberware Essence Cost modifiers that stack additively with base modifiers like grade.
        public void cyberwareessmultiplier(XmlNode bonusNode)
        {
            if (bonusNode == null)
                throw new ArgumentNullException(nameof(bonusNode));
            Log.Info("cyberwareessmultiplier");
            Log.Info("cyberwareessmultiplier = " + bonusNode.OuterXml);
            Log.Info("Calling CreateImprovement");
            CreateImprovement(string.Empty, _objImprovementSource, SourceName, Improvement.ImprovementType.CyberwareEssCost, _strUnique,
                ImprovementManager.ValueToInt(_objCharacter, bonusNode.InnerText, _intRating));
        }

        // Check for Cyberware Essence Cost modifiers that stack multiplicatively with base modifiers like grade.
        public void cyberwaretotalessmultiplier(XmlNode bonusNode)
        {
            if (bonusNode == null)
                throw new ArgumentNullException(nameof(bonusNode));
            Log.Info("cyberwaretotalessmultiplier");
            Log.Info("cyberwaretotalessmultiplier = " + bonusNode.OuterXml);
            Log.Info("Calling CreateImprovement");
            CreateImprovement(string.Empty, _objImprovementSource, SourceName, Improvement.ImprovementType.CyberwareTotalEssMultiplier, _strUnique,
                ImprovementManager.ValueToInt(_objCharacter, bonusNode.InnerText, _intRating));
        }

        // Check for Non-Retroactive Bioware Essence Cost modifiers that stack additively with base modifiers like grade.
        public void biowareessmultipliernonretroactive(XmlNode bonusNode)
        {
            if (bonusNode == null)
                throw new ArgumentNullException(nameof(bonusNode));
            Log.Info("biowareessmultiplier");
            Log.Info("biowareessmultiplier = " + bonusNode.OuterXml);
            Log.Info("Calling CreateImprovement");
            CreateImprovement(string.Empty, _objImprovementSource, SourceName, Improvement.ImprovementType.BiowareEssCost, _strUnique,
                ImprovementManager.ValueToInt(_objCharacter, bonusNode.InnerText, _intRating));
        }

        // Check for Non-Retroactive Bioware Essence Cost modifiers that stack multiplicatively with base modifiers like grade.
        public void biowaretotalessmultipliernonretroactive(XmlNode bonusNode)
        {
            if (bonusNode == null)
                throw new ArgumentNullException(nameof(bonusNode));
            Log.Info("biowaretotalessmultiplier");
            Log.Info("biowaretotalessmultiplier = " + bonusNode.OuterXml);
            Log.Info("Calling CreateImprovement");
            CreateImprovement(string.Empty, _objImprovementSource, SourceName, Improvement.ImprovementType.BiowareTotalEssMultiplier, _strUnique,
                ImprovementManager.ValueToInt(_objCharacter, bonusNode.InnerText, _intRating));
        }

        // Check for Non-Retroactive Cybeware Essence Cost modifiers that stack additively with base modifiers like grade.
        public void cyberwareessmultipliernonretroactive(XmlNode bonusNode)
        {
            if (bonusNode == null)
                throw new ArgumentNullException(nameof(bonusNode));
            Log.Info("cyberwareessmultiplier");
            Log.Info("cyberwareessmultiplier = " + bonusNode.OuterXml);
            Log.Info("Calling CreateImprovement");
            CreateImprovement(string.Empty, _objImprovementSource, SourceName, Improvement.ImprovementType.CyberwareEssCost, _strUnique,
                ImprovementManager.ValueToInt(_objCharacter, bonusNode.InnerText, _intRating));
        }

        // Check for Non-Retroactive Cyberware Essence Cost modifiers that stack multiplicatively with base modifiers like grade.
        public void cyberwaretotalessmultipliernonretroactive(XmlNode bonusNode)
        {
            if (bonusNode == null)
                throw new ArgumentNullException(nameof(bonusNode));
            Log.Info("cyberwaretotalessmultiplier");
            Log.Info("cyberwaretotalessmultiplier = " + bonusNode.OuterXml);
            Log.Info("Calling CreateImprovement");
            CreateImprovement(string.Empty, _objImprovementSource, SourceName, Improvement.ImprovementType.CyberwareTotalEssMultiplier, _strUnique,
                ImprovementManager.ValueToInt(_objCharacter, bonusNode.InnerText, _intRating));
        }

        // Check for Prototype Transhuman modifiers.
        public void prototypetranshuman(XmlNode bonusNode)
        {
            if (bonusNode == null)
                throw new ArgumentNullException(nameof(bonusNode));
            Log.Info("prototypetranshuman");
            Log.Info("prototypetranshuman = " + bonusNode.OuterXml);
            Log.Info("Calling CreateImprovement");

            _objCharacter.PrototypeTranshuman += Convert.ToDecimal(bonusNode.InnerText, GlobalOptions.InvariantCultureInfo);
            CreateImprovement(bonusNode.InnerText, _objImprovementSource, SourceName, Improvement.ImprovementType.PrototypeTranshuman, _strUnique);
        }

        // Check for Friends In High Places modifiers.
        public void friendsinhighplaces(XmlNode bonusNode)
        {
            if (bonusNode == null)
                throw new ArgumentNullException(nameof(bonusNode));
            Log.Info("friendsinhighplaces");
            Log.Info("friendsinhighplaces = " + bonusNode.OuterXml);
            Log.Info("Calling CreateImprovement");
            CreateImprovement(string.Empty, _objImprovementSource, SourceName, Improvement.ImprovementType.FriendsInHighPlaces,
                _strUnique);
        }

        // Check for ExCon modifiers.
        public void excon(XmlNode bonusNode)
        {
            if (bonusNode == null)
                throw new ArgumentNullException(nameof(bonusNode));
            Log.Info("ExCon");
            Log.Info("ExCon = " + bonusNode.OuterXml);
            Log.Info("Calling CreateImprovement");
            CreateImprovement(string.Empty, _objImprovementSource, SourceName, Improvement.ImprovementType.ExCon, _strUnique);
        }

        // Check for TrustFund modifiers.
        public void trustfund(XmlNode bonusNode)
        {
            if (bonusNode == null)
                throw new ArgumentNullException(nameof(bonusNode));
            Log.Info("TrustFund");
            Log.Info("TrustFund = " + bonusNode.OuterXml);
            Log.Info("Calling CreateImprovement");
            CreateImprovement(string.Empty, _objImprovementSource, SourceName, Improvement.ImprovementType.TrustFund,
                _strUnique,
                ImprovementManager.ValueToInt(_objCharacter, bonusNode.InnerText, _intRating));
        }

        // Check for MadeMan modifiers.
        public void mademan(XmlNode bonusNode)
        {
            if (bonusNode == null)
                throw new ArgumentNullException(nameof(bonusNode));
            Log.Info("MadeMan");
            Log.Info("MadeMan = " + bonusNode.OuterXml);
            Log.Info("Calling CreateImprovement");
            CreateImprovement(string.Empty, _objImprovementSource, SourceName, Improvement.ImprovementType.MadeMan, _strUnique);
        }

        // Check for Fame modifiers.
        public void fame(XmlNode bonusNode)
        {
            if (bonusNode == null)
                throw new ArgumentNullException(nameof(bonusNode));
            Log.Info("Fame");
            Log.Info("Fame = " + bonusNode.OuterXml);
            Log.Info("Calling CreateImprovement");
            CreateImprovement(string.Empty, _objImprovementSource, SourceName, Improvement.ImprovementType.Fame, _strUnique);
        }

        // Check for Erased modifiers.
        public void erased(XmlNode bonusNode)
        {
            if (bonusNode == null)
                throw new ArgumentNullException(nameof(bonusNode));
            Log.Info("Erased");
            Log.Info("Erased = " + bonusNode.OuterXml);
            Log.Info("Calling CreateImprovement");
            CreateImprovement(string.Empty, _objImprovementSource, SourceName, Improvement.ImprovementType.Erased, _strUnique);
        }

        // Check for Erased modifiers.
        public void overclocker(XmlNode bonusNode)
        {
            if (bonusNode == null)
                throw new ArgumentNullException(nameof(bonusNode));
            Log.Info("OverClocker");
            Log.Info("Overclocker = " + bonusNode.OuterXml);
            Log.Info("Calling CreateImprovement");
            CreateImprovement(string.Empty, _objImprovementSource, SourceName, Improvement.ImprovementType.Overclocker, _strUnique);
        }

        // Check for Restricted Gear modifiers.
        public void restrictedgear(XmlNode bonusNode)
        {
            if (bonusNode == null)
                throw new ArgumentNullException(nameof(bonusNode));
            Log.Info("restrictedgear");
            Log.Info("restrictedgear = " + bonusNode.OuterXml);
            Log.Info("Calling CreateImprovement");
            CreateImprovement(string.Empty, _objImprovementSource, SourceName, Improvement.ImprovementType.RestrictedGear, _strUnique,
                ImprovementManager.ValueToInt(_objCharacter, bonusNode.InnerText, _intRating));
        }

        // Check for Improvements that grant bonuses to the maximum amount of Native languages a user can have.
        public void nativelanguagelimit(XmlNode bonusNode)
        {
            if (bonusNode == null)
                throw new ArgumentNullException(nameof(bonusNode));
            Log.Info("nativelanguagelimit");
            Log.Info("nativelanguagelimit = " + bonusNode.OuterXml);
            Log.Info("Calling CreateImprovement");
            CreateImprovement(string.Empty, _objImprovementSource, SourceName, Improvement.ImprovementType.NativeLanguageLimit, _strUnique,
                ImprovementManager.ValueToInt(_objCharacter, bonusNode.InnerText, _intRating));
        }

        // Check for Ambidextrous modifiers.
        public void ambidextrous(XmlNode bonusNode)
        {
            if (bonusNode == null)
                throw new ArgumentNullException(nameof(bonusNode));
            Log.Info("Ambidextrous");
            Log.Info("Ambidextrous = " + bonusNode.OuterXml);
            Log.Info("Calling CreateImprovement");
            CreateImprovement(string.Empty, _objImprovementSource, SourceName, Improvement.ImprovementType.Ambidextrous, _strUnique);
        }

        // Check for Weapon Category DV modifiers.
        public void weaponcategorydv(XmlNode bonusNode)
        {
            if (bonusNode == null)
                throw new ArgumentNullException(nameof(bonusNode));
            //TODO: FIX THIS
            /*
             * I feel like talking a little bit about improvementmanager at
             * this point. It is an interesting class. First of all, it 
             * manages to throw out everything we ever learned about OOP
             * and create a class based on functional programming.
             * 
             * That is true, it is a class, based on manipulating a single
             * list on another class.
             * 
             * But atleast there is a reference to it somewhere right?
             * 
             * No, you create one wherever you need it, meaning there are
             * tens of instances of this class, all operating on the same 
             * list
             * 
             * After that, it is just plain stupid.
             * If you have an list of xmlNodes and some might be the same
             * it checks if a specific node exists (sometimes even by text
             * comparison on .OuterXml) and then runs specific code for 
             * each. If it is there multiple times either of those 2 things
             * happen.
             * 
             * 1. Sad, nothing we can do, guess you have to survive
             * 2. Lets create a foreach in that specific part of the code
             * 
             * Fuck ImprovementManager, kill it with fire, burn the ashes
             * and feed what remains to a dragon that eats unholy 
             * abominations
             */


            Log.Info("weaponcategorydv");
            Log.Info("weaponcategorydv = " + bonusNode.OuterXml);
            XmlNode nodWeapon = bonusNode;

            if (nodWeapon["selectskill"] != null)
            {
                bool blnDummy = false;
                SelectedValue = ImprovementManager.DoSelectSkill(nodWeapon["selectskill"], _objCharacter, _intRating, _strFriendlyName, ref blnDummy);

                if (blnDummy)
                {
                    throw new AbortedException();
                }

                Log.Info("strSelected = " + SelectedValue);

                Power objPower = _objCharacter.Powers.FirstOrDefault(p => p.InternalId == SourceName);
                if (objPower != null)
                    objPower.Extra = SelectedValue;
            }
            else if (nodWeapon["name"] != null)
            {
                SelectedValue = nodWeapon["name"].InnerText;
            }
            else
            {
                Utils.BreakIfDebug();
            }
            Log.Info("Calling CreateImprovement");
            CreateImprovement(SelectedValue, _objImprovementSource, SourceName,
                Improvement.ImprovementType.WeaponCategoryDV, _strUnique, ImprovementManager.ValueToInt(_objCharacter, nodWeapon["bonus"]?.InnerXml, _intRating));
        }

        public void weaponcategorydice(XmlNode bonusNode)
        {
            if (bonusNode == null)
                throw new ArgumentNullException(nameof(bonusNode));
            Log.Info("WeaponCategoryDice");
            Log.Info("WeaponCategoryDice = " + bonusNode.OuterXml);
            using (XmlNodeList xmlSelectCategoryList = bonusNode.SelectNodes("selectcategory"))
            {
                if (xmlSelectCategoryList?.Count > 0)
                {
                    foreach (XmlNode xmlSelectCategory in xmlSelectCategoryList)
                    {
                        // Display the Select Category window and record which Category was selected.
                        List<ListItem> lstGeneralItems = new List<ListItem>();

                        XmlNodeList xmlCategoryList = xmlSelectCategory.SelectNodes("category");
                        if (xmlCategoryList?.Count > 0)
                        {
                            foreach (XmlNode objXmlCategory in xmlCategoryList)
                            {
                                string strInnerText = objXmlCategory.InnerText;
                                lstGeneralItems.Add(new ListItem(strInnerText, LanguageManager.TranslateExtra(strInnerText, _objCharacter)));
                            }
                        }

                        using (frmSelectItem frmPickCategory = new frmSelectItem
                        {
                            Description = !string.IsNullOrEmpty(_strFriendlyName)
                                ? string.Format(GlobalOptions.CultureInfo, LanguageManager.GetString("String_Improvement_SelectSkillNamed"), _strFriendlyName)
                                : LanguageManager.GetString("Title_SelectWeaponCategory")
                        })
                        {
                            frmPickCategory.SetGeneralItemsMode(lstGeneralItems);

                            Log.Info("_strForcedValue = " + ForcedValue);

                            if (ForcedValue.StartsWith("Adept:", StringComparison.Ordinal) || ForcedValue.StartsWith("Magician:", StringComparison.Ordinal))
                                ForcedValue = string.Empty;

                            if (!string.IsNullOrEmpty(ForcedValue))
                            {
                                frmPickCategory.Opacity = 0;
                                frmPickCategory.ForceItem(ForcedValue);
                            }

                            frmPickCategory.ShowDialog();

                            // Make sure the dialogue window was not canceled.
                            if (frmPickCategory.DialogResult == DialogResult.Cancel)
                            {
                                throw new AbortedException();
                            }

                            SelectedValue = frmPickCategory.SelectedItem;
                        }

                        Log.Info("strSelected = " + SelectedValue);

                        foreach (Power objPower in _objCharacter.Powers)
                        {
                            if (objPower.InternalId == SourceName)
                            {
                                objPower.Extra = SelectedValue;
                            }
                        }

                        Log.Info("Calling CreateImprovement");
                        CreateImprovement(SelectedValue, _objImprovementSource, SourceName,
                            Improvement.ImprovementType.WeaponCategoryDice, _strUnique, ImprovementManager.ValueToInt(_objCharacter, xmlSelectCategory["value"]?.InnerText, _intRating));
                    }
                }
            }

            using (XmlNodeList xmlCategoryList = bonusNode.SelectNodes("category"))
            {
                if (xmlCategoryList?.Count > 0)
                {
                    foreach (XmlNode xmlCategory in xmlCategoryList)
                    {
                        Log.Info("Calling CreateImprovement");
                        CreateImprovement(xmlCategory["name"]?.InnerText, _objImprovementSource, SourceName,
                            Improvement.ImprovementType.WeaponCategoryDice, _strUnique, ImprovementManager.ValueToInt(_objCharacter, xmlCategory["value"]?.InnerText, _intRating));
                    }
                }
            }
        }

        public void weaponspecificdice(XmlNode bonusNode)
        {
            if (bonusNode == null)
                throw new ArgumentNullException(nameof(bonusNode));
            Log.Info("weaponspecificdice");
            Log.Info("weaponspecificdice = " + bonusNode.OuterXml);
            List<ListItem> lstGeneralItems = new List<ListItem>();
            if (bonusNode.Attributes?["type"] != null)
            {
                foreach (Weapon objWeapon in _objCharacter.Weapons.Where(weapon =>
                    weapon.WeaponType == bonusNode.Attributes?["type"].InnerText))
                {
                    lstGeneralItems.Add(new ListItem(objWeapon.InternalId, objWeapon.CurrentDisplayName));
                }
            }
            else
            {
                foreach (Weapon objWeapon in _objCharacter.Weapons)
                {
                    lstGeneralItems.Add(new ListItem(objWeapon.InternalId, objWeapon.CurrentDisplayName));
                }
            }

            Weapon objSelectedWeapon;
            using (frmSelectItem frmPickWeapon = new frmSelectItem
            {
                Description = !string.IsNullOrEmpty(_strFriendlyName)
                    ? string.Format(GlobalOptions.CultureInfo, LanguageManager.GetString("String_Improvement_SelectSkillNamed"), _strFriendlyName)
                    : LanguageManager.GetString("Title_SelectWeapon")
            })
            {
                frmPickWeapon.SetGeneralItemsMode(lstGeneralItems);
                Log.Info("_strForcedValue = " + ForcedValue);
                if (!string.IsNullOrEmpty(ForcedValue))
                {
                    frmPickWeapon.Opacity = 0;
                }

                frmPickWeapon.ForceItem(ForcedValue);
                frmPickWeapon.ShowDialog();

                // Make sure the dialogue window was not canceled.
                if (frmPickWeapon.DialogResult == DialogResult.Cancel)
                {
                    throw new AbortedException();
                }

                objSelectedWeapon = _objCharacter.Weapons.FirstOrDefault(weapon => weapon.InternalId == frmPickWeapon.SelectedItem);
                if (objSelectedWeapon == null)
                {
                    throw new AbortedException();
                }
            }

            SelectedValue = objSelectedWeapon.Name;
            Log.Info("Calling CreateImprovement");
            CreateImprovement(objSelectedWeapon.InternalId, _objImprovementSource, SourceName,
                Improvement.ImprovementType.WeaponSpecificDice, _strUnique,
                ImprovementManager.ValueToInt(_objCharacter, bonusNode.InnerText, _intRating));
        }

        // Check for Mentor Spirit bonuses.
        public void selectmentorspirit(XmlNode bonusNode)
        {
            if (bonusNode == null)
                throw new ArgumentNullException(nameof(bonusNode));
            Log.Info("selectmentorspirit");
            Log.Info("selectmentorspirit = " + bonusNode.OuterXml);
            using (frmSelectMentorSpirit frmPickMentorSpirit = new frmSelectMentorSpirit(_objCharacter)
            {
                ForcedMentor = ForcedValue
            })
            {
                frmPickMentorSpirit.ShowDialog();

                // Make sure the dialogue window was not canceled.
                if (frmPickMentorSpirit.DialogResult == DialogResult.Cancel)
                {
                    throw new AbortedException();
                }

                XmlNode xmlMentor = _objCharacter.LoadData("mentors.xml").SelectSingleNode("/chummer/mentors/mentor[id = \"" + frmPickMentorSpirit.SelectedMentor + "\"]");
                SelectedValue = xmlMentor?["name"]?.InnerText ?? string.Empty;

                string strHoldValue = SelectedValue;

                Log.Info("_strSelectedValue = " + SelectedValue);
                Log.Info("SourceName = " + SourceName);

                string strForce = ForcedValue;
                MentorSpirit objMentor = new MentorSpirit(_objCharacter);
                objMentor.Create(xmlMentor, Improvement.ImprovementType.MentorSpirit, ForcedValue, frmPickMentorSpirit.Choice1, frmPickMentorSpirit.Choice2);
                _objCharacter.MentorSpirits.Add(objMentor);

                ForcedValue = strForce;
                SelectedValue = strHoldValue;
                Log.Info("_strSelectedValue = " + SelectedValue);
                Log.Info("_strForcedValue = " + ForcedValue);
                CreateImprovement(objMentor.InternalId, _objImprovementSource, SourceName, Improvement.ImprovementType.MentorSpirit, frmPickMentorSpirit.SelectedMentor);
            }
        }

        // Check for Paragon bonuses.
        public void selectparagon(XmlNode bonusNode)
        {
            if (bonusNode == null)
                throw new ArgumentNullException(nameof(bonusNode));
            Log.Info("selectparagon");
            Log.Info("selectparagon = " + bonusNode.OuterXml);
            using (frmSelectMentorSpirit frmPickMentorSpirit = new frmSelectMentorSpirit(_objCharacter, "paragons.xml")
            {
                ForcedMentor = ForcedValue
            })
            {
                frmPickMentorSpirit.ShowDialog();

                // Make sure the dialogue window was not canceled.
                if (frmPickMentorSpirit.DialogResult == DialogResult.Cancel)
                {
                    throw new AbortedException();
                }

                XmlNode xmlMentor = _objCharacter.LoadData("paragons.xml").SelectSingleNode("/chummer/mentors/mentor[id = \"" + frmPickMentorSpirit.SelectedMentor + "\"]");
                SelectedValue = xmlMentor?["name"]?.InnerText ?? string.Empty;

                string strHoldValue = SelectedValue;

                Log.Info("_strSelectedValue = " + SelectedValue);
                Log.Info("SourceName = " + SourceName);

                string strForce = ForcedValue;
                MentorSpirit objMentor = new MentorSpirit(_objCharacter);
                objMentor.Create(xmlMentor, Improvement.ImprovementType.Paragon, ForcedValue, frmPickMentorSpirit.Choice1, frmPickMentorSpirit.Choice2);
                _objCharacter.MentorSpirits.Add(objMentor);

                ForcedValue = strForce;
                SelectedValue = strHoldValue;
                Log.Info("_strSelectedValue = " + SelectedValue);
                Log.Info("_strForcedValue = " + ForcedValue);
                CreateImprovement(objMentor.InternalId, _objImprovementSource, SourceName, Improvement.ImprovementType.Paragon, frmPickMentorSpirit.SelectedMentor);
            }
        }

        // Check for Smartlink bonus.
        public void smartlink(XmlNode bonusNode)
        {
            if (bonusNode == null)
                throw new ArgumentNullException(nameof(bonusNode));
            Log.Info("smartlink");
            Log.Info("smartlink = " + bonusNode.OuterXml);
            Log.Info("Calling CreateImprovement");
            CreateImprovement(string.Empty, _objImprovementSource, SourceName, Improvement.ImprovementType.Smartlink,
                "smartlink", ImprovementManager.ValueToInt(_objCharacter, bonusNode.InnerText, _intRating));
        }

        // Check for Adapsin bonus.
        public void adapsin(XmlNode bonusNode)
        {
            if (bonusNode == null)
                throw new ArgumentNullException(nameof(bonusNode));
            Log.Info("adapsin");
            Log.Info("adapsin = " + bonusNode.OuterXml);
            Log.Info("Calling CreateImprovement");
            CreateImprovement(string.Empty, _objImprovementSource, SourceName, Improvement.ImprovementType.Adapsin, "adapsin");
        }

        // Check for SoftWeave bonus.
        public void softweave(XmlNode bonusNode)
        {
            if (bonusNode == null)
                throw new ArgumentNullException(nameof(bonusNode));
            Log.Info("softweave");
            Log.Info("softweave = " + bonusNode.OuterXml);
            Log.Info("Calling CreateImprovement");
            CreateImprovement(string.Empty, _objImprovementSource, SourceName, Improvement.ImprovementType.SoftWeave, "softweave");
        }

        // Check for bonus that removes the ability to take any bioware (e.g. Sensitive System)
        public void disablebioware(XmlNode bonusNode)
        {
            if (bonusNode == null)
                throw new ArgumentNullException(nameof(bonusNode));
            Log.Info("disablebioware");
            Log.Info("disablebioware = " + bonusNode.OuterXml);
            Log.Info("Calling CreateImprovement");
            CreateImprovement(string.Empty, _objImprovementSource, SourceName, Improvement.ImprovementType.DisableBioware,
                "disablebioware");
        }

        // Check for bonus that removes the ability to take any cyberware.
        public void disablecyberware(XmlNode bonusNode)
        {
            if (bonusNode == null)
                throw new ArgumentNullException(nameof(bonusNode));
            Log.Info("disablecyberware");
            Log.Info("disablecyberware = " + bonusNode.OuterXml);
            Log.Info("Calling CreateImprovement");
            CreateImprovement(string.Empty, _objImprovementSource, SourceName, Improvement.ImprovementType.DisableCyberware,
                "disablecyberware");
        }

        // Check for bonus that removes access to certain bioware grades (e.g. Cyber-Snob)
        public void disablebiowaregrade(XmlNode bonusNode)
        {
            if (bonusNode == null)
                throw new ArgumentNullException(nameof(bonusNode));
            Log.Info("disablebiowaregrade");
            Log.Info("disablebiowaregrade = " + bonusNode.OuterXml);
            Log.Info("Calling CreateImprovement");
            string strGradeName = bonusNode.InnerText;
            CreateImprovement(strGradeName, _objImprovementSource, SourceName, Improvement.ImprovementType.DisableBiowareGrade,
                "disablebiowaregrade");
        }

        // Check for bonus that removes access to certain cyberware grades (e.g. Regeneration critter power).
        public void disablecyberwaregrade(XmlNode bonusNode)
        {
            if (bonusNode == null)
                throw new ArgumentNullException(nameof(bonusNode));
            Log.Info("disablecyberwaregrade");
            Log.Info("disablecyberwaregrade = " + bonusNode.OuterXml);
            Log.Info("Calling CreateImprovement");
            string strGradeName = bonusNode.InnerText;
            CreateImprovement(strGradeName, _objImprovementSource, SourceName, Improvement.ImprovementType.DisableCyberwareGrade,
                "disablecyberwaregrade");
        }

        // Check for increases to walk multiplier.
        public void walkmultiplier(XmlNode bonusNode)
        {
            if (bonusNode == null)
                throw new ArgumentNullException(nameof(bonusNode));
            Log.Info("walkmultiplier");
            Log.Info("walkmultiplier = " + bonusNode.OuterXml);

            Log.Info("Calling CreateImprovement");
            string strCategory = bonusNode["category"]?.InnerText;
            if (!string.IsNullOrEmpty(strCategory))
            {
                string strTemp = bonusNode["val"]?.InnerText;
                if (!string.IsNullOrEmpty(strTemp))
                    CreateImprovement(strCategory, _objImprovementSource, SourceName, Improvement.ImprovementType.WalkMultiplier, _strUnique,
                        ImprovementManager.ValueToInt(_objCharacter, strTemp, _intRating));
                strTemp = bonusNode["percent"]?.InnerText;
                if (!string.IsNullOrEmpty(strTemp))
                    CreateImprovement(strCategory, _objImprovementSource, SourceName, Improvement.ImprovementType.WalkMultiplierPercent, _strUnique,
                        ImprovementManager.ValueToInt(_objCharacter, strTemp, _intRating));
            }
        }

        // Check for increases to run multiplier.
        public void runmultiplier(XmlNode bonusNode)
        {
            if (bonusNode == null)
                throw new ArgumentNullException(nameof(bonusNode));
            Log.Info("runmultiplier");
            Log.Info("runmultiplier = " + bonusNode.OuterXml);
            Log.Info("Calling CreateImprovement");
            string strCategory = bonusNode["category"]?.InnerText;
            if (!string.IsNullOrEmpty(strCategory))
            {
                string strTemp = bonusNode["val"]?.InnerText;
                if (!string.IsNullOrEmpty(strTemp))
                    CreateImprovement(strCategory, _objImprovementSource, SourceName, Improvement.ImprovementType.RunMultiplier, _strUnique,
                        ImprovementManager.ValueToInt(_objCharacter, strTemp, _intRating));
                strTemp = bonusNode["percent"]?.InnerText;
                if (!string.IsNullOrEmpty(strTemp))
                    CreateImprovement(strCategory, _objImprovementSource, SourceName, Improvement.ImprovementType.RunMultiplierPercent, _strUnique,
                        ImprovementManager.ValueToInt(_objCharacter, strTemp, _intRating));
            }
        }

        // Check for increases to distance sprinted per hit.
        public void sprintbonus(XmlNode bonusNode)
        {
            if (bonusNode == null)
                throw new ArgumentNullException(nameof(bonusNode));
            Log.Info("sprintbonus");
            Log.Info("sprintbonus = " + bonusNode.OuterXml);
            Log.Info("Calling CreateImprovement");
            string strCategory = bonusNode["category"]?.InnerText;
            if (!string.IsNullOrEmpty(strCategory))
            {
                string strTemp = bonusNode["val"]?.InnerText;
                if (!string.IsNullOrEmpty(strTemp))
                    CreateImprovement(strCategory, _objImprovementSource, SourceName, Improvement.ImprovementType.SprintBonus, _strUnique,
                        ImprovementManager.ValueToInt(_objCharacter, strTemp, _intRating));
                strTemp = bonusNode["percent"]?.InnerText;
                if (!string.IsNullOrEmpty(strTemp))
                    CreateImprovement(strCategory, _objImprovementSource, SourceName, Improvement.ImprovementType.SprintBonusPercent, _strUnique,
                        ImprovementManager.ValueToInt(_objCharacter, strTemp, _intRating));
            }
        }

        // Check for free Positive Qualities.
        public void freepositivequalities(XmlNode bonusNode)
        {
            if (bonusNode == null)
                throw new ArgumentNullException(nameof(bonusNode));
            Log.Info("freepositivequalities");
            Log.Info("freepositivequalities = " + bonusNode.OuterXml);
            Log.Info("Calling CreateImprovement");
            CreateImprovement(string.Empty, _objImprovementSource, SourceName, Improvement.ImprovementType.FreePositiveQualities, _strUnique,
                ImprovementManager.ValueToInt(_objCharacter, bonusNode.InnerText, _intRating));
        }

        // Check for free Negative Qualities.
        public void freenegativequalities(XmlNode bonusNode)
        {
            if (bonusNode == null)
                throw new ArgumentNullException(nameof(bonusNode));
            Log.Info("freenegativequalities");
            Log.Info("freenegativequalities = " + bonusNode.OuterXml);
            Log.Info("Calling CreateImprovement");
            CreateImprovement(string.Empty, _objImprovementSource, SourceName, Improvement.ImprovementType.FreeNegativeQualities, _strUnique,
                ImprovementManager.ValueToInt(_objCharacter, bonusNode.InnerText, _intRating));
        }

        // Check for Select Side.
        public void selectside(XmlNode bonusNode)
        {
            if (bonusNode == null)
                throw new ArgumentNullException(nameof(bonusNode));
            Log.Info("selectside");
            Log.Info("selectside = " + bonusNode.OuterXml);
            using (frmSelectSide frmPickSide = new frmSelectSide
            {
                Description = string.Format(GlobalOptions.CultureInfo, LanguageManager.GetString("Label_SelectSide"), _strFriendlyName)
            })
            {
                if (!string.IsNullOrEmpty(ForcedValue))
                    frmPickSide.ForceValue(ForcedValue);
                else
                    frmPickSide.ShowDialog();

                // Make sure the dialogue window was not canceled.
                if (frmPickSide.DialogResult == DialogResult.Cancel)
                {
                    throw new AbortedException();
                }

                SelectedValue = frmPickSide.SelectedSide;
            }

            Log.Info("_strSelectedValue = " + SelectedValue);
        }

        // Check for Free Spirit Power Points.
        public void freespiritpowerpoints(XmlNode bonusNode)
        {
            if (bonusNode == null)
                throw new ArgumentNullException(nameof(bonusNode));
            Log.Info("freespiritpowerpoints");
            Log.Info("freespiritpowerpoints = " + bonusNode.OuterXml);
            Log.Info("Calling CreateImprovement");
            CreateImprovement(string.Empty, _objImprovementSource, SourceName, Improvement.ImprovementType.FreeSpiritPowerPoints, _strUnique,
                ImprovementManager.ValueToInt(_objCharacter, bonusNode.InnerText, _intRating));
        }

        // Check for Adept Power Points.
        public void adeptpowerpoints(XmlNode bonusNode)
        {
            if (bonusNode == null)
                throw new ArgumentNullException(nameof(bonusNode));
            Log.Info("adeptpowerpoints");
            Log.Info("adeptpowerpoints = " + bonusNode.OuterXml);
            Log.Info("Calling CreateImprovement");
            CreateImprovement(string.Empty, _objImprovementSource, SourceName, Improvement.ImprovementType.AdeptPowerPoints, _strUnique,
                ImprovementManager.ValueToInt(_objCharacter, bonusNode.InnerText, _intRating));
        }

        // Check for Adept Powers
        public void specificpower(XmlNode bonusNode)
        {
            if (bonusNode == null)
                throw new ArgumentNullException(nameof(bonusNode));
            Log.Info("specificpower");
            Log.Info("specificpower = " + bonusNode.OuterXml);
            // If the character isn't an adept or mystic adept, skip the rest of this.
            if (_objCharacter.AdeptEnabled)
            {
                string strSelection = string.Empty;
                ForcedValue = string.Empty;

                Log.Info("objXmlSpecificPower = " + bonusNode.OuterXml);

                string strPowerName = bonusNode["name"]?.InnerText;

                if (!string.IsNullOrEmpty(strPowerName))
                {
                    // Check if the character already has this power
                    Log.Info("strSelection = " + strSelection);
                    Power objNewPower = new Power(_objCharacter);
                    XmlNode objXmlPower = _objCharacter.LoadData("powers.xml").SelectSingleNode("/chummer/powers/power[name = \"" + strPowerName + "\"]");
                    if (!objNewPower.Create(objXmlPower, 0, bonusNode["bonusoverride"]))
                        throw new AbortedException();

                    Power objBoostedPower = _objCharacter.Powers.FirstOrDefault(objPower => objPower.Name == objNewPower.Name && objPower.Extra == objNewPower.Extra);
                    if (objBoostedPower == null)
                    {
                        _objCharacter.Powers.Add(objNewPower);
                        objBoostedPower = objNewPower;
                        Log.Info("blnHasPower = false");
                    }
                    else
                        Log.Info("blnHasPower = true");

                    Log.Info("Calling CreateImprovement");
                    int intLevels = 0;
                    if (bonusNode["val"] != null)
                        intLevels = Convert.ToInt32(bonusNode["val"].InnerText, GlobalOptions.InvariantCultureInfo);
                    if (!objBoostedPower.LevelsEnabled)
                        intLevels = 1;
                    CreateImprovement(objNewPower.Name, _objImprovementSource, SourceName,
                        !string.IsNullOrWhiteSpace(bonusNode["pointsperlevel"]?.InnerText)
                            ? Improvement.ImprovementType.AdeptPowerFreePoints
                            : Improvement.ImprovementType.AdeptPowerFreeLevels, objNewPower.Extra, 0,
                        intLevels);

                    // fix: refund power points, if bonus would make power exceed maximum
                    if (objBoostedPower.TotalMaximumLevels < objBoostedPower.Rating + intLevels)
                    {
                        objBoostedPower.Rating = Math.Max(objBoostedPower.TotalMaximumLevels - intLevels, 0);
                    }

                    objBoostedPower.OnPropertyChanged(nameof(objBoostedPower.TotalRating));
                    objBoostedPower.OnPropertyChanged(nameof(objBoostedPower.FreeLevels));
                }
            }
        }

        // Select a Power.
        public void selectpowers(XmlNode bonusNode)
        {
            if (bonusNode == null)
                throw new ArgumentNullException(nameof(bonusNode));
            Log.Info("selectpower");
            // If the character isn't an adept or mystic adept, skip the rest of this.
            if (_objCharacter.AdeptEnabled)
            {
                using (XmlNodeList objXmlPowerList = bonusNode.SelectNodes("selectpower"))
                {
                    if (objXmlPowerList != null)
                    {
                        foreach (XmlNode objNode in objXmlPowerList)
                        {
                            Log.Info("_strSelectedValue = " + SelectedValue);
                            Log.Info("_strForcedValue = " + ForcedValue);

                            XmlNode objXmlPower;
                            int intLevels = Convert.ToInt32(objNode["val"]?.InnerText.Replace("Rating", _intRating.ToString(GlobalOptions.InvariantCultureInfo)), GlobalOptions.InvariantCultureInfo);
                            string strPointsPerLevel = objNode["pointsperlevel"]?.InnerText;
                            // Display the Select Power window and record which Power was selected.
                            using (frmSelectPower frmPickPower = new frmSelectPower(_objCharacter))
                            {
                                Log.Info("selectpower = " + objNode.OuterXml);

                                frmPickPower.IgnoreLimits = objNode["ignorerating"]?.InnerText == bool.TrueString;

                                if (!string.IsNullOrEmpty(strPointsPerLevel))
                                    frmPickPower.PointsPerLevel = Convert.ToDecimal(strPointsPerLevel, GlobalOptions.InvariantCultureInfo);
                                string strLimit = objNode["limit"]?.InnerText.Replace("Rating", _intRating.ToString(GlobalOptions.InvariantCultureInfo));
                                if (!string.IsNullOrEmpty(strLimit))
                                    frmPickPower.LimitToRating = Convert.ToInt32(strLimit, GlobalOptions.InvariantCultureInfo);
                                string strLimitToPowers = objNode.Attributes?["limittopowers"]?.InnerText;
                                if (!string.IsNullOrEmpty(strLimitToPowers))
                                    frmPickPower.LimitToPowers = strLimitToPowers;
                                frmPickPower.ShowDialog();

                                // Make sure the dialogue window was not canceled.
                                if (frmPickPower.DialogResult == DialogResult.Cancel)
                                {
                                    throw new AbortedException();
                                }

                                objXmlPower = _objCharacter.LoadData("powers.xml").SelectSingleNode("/chummer/powers/power[id = \"" + frmPickPower.SelectedPower + "\"]");
                            }

                            // If no, add the power and mark it free or give it free levels
                            Power objNewPower = new Power(_objCharacter);
                            if (!objNewPower.Create(objXmlPower))
                                throw new AbortedException();

                            SelectedValue = objNewPower.CurrentDisplayName;

                            List<Power> lstExistingPowersList = _objCharacter.Powers.Where(objPower => objPower.Name == objNewPower.Name && objPower.Extra == objNewPower.Extra).ToList();

                            Log.Info("blnHasPower = " + (lstExistingPowersList.Count > 0).ToString(GlobalOptions.InvariantCultureInfo));

                            if (lstExistingPowersList.Count == 0)
                            {
                                _objCharacter.Powers.Add(objNewPower);
                            }
                            else
                            {
                                // Another copy of the power already exists, so we ensure that we remove any improvements created by the power because we're discarding it.
                                objNewPower.DeletePower();
                            }

                            Log.Info("Calling CreateImprovement");
                            CreateImprovement(objNewPower.Name, _objImprovementSource, SourceName,
                                !string.IsNullOrWhiteSpace(strPointsPerLevel)
                                    ? Improvement.ImprovementType.AdeptPowerFreePoints
                                    : Improvement.ImprovementType.AdeptPowerFreeLevels, objNewPower.Extra, 0,
                                intLevels);
                        }
                    }
                }
            }
        }

        // Check for Armor Encumbrance Penalty.
        public void armorencumbrancepenalty(XmlNode bonusNode)
        {
            if (bonusNode == null)
                throw new ArgumentNullException(nameof(bonusNode));
            Log.Info("armorencumbrancepenalty");
            Log.Info("armorencumbrancepenalty = " + bonusNode.OuterXml);
            Log.Info("Calling CreateImprovement");
            CreateImprovement(string.Empty, _objImprovementSource, SourceName, Improvement.ImprovementType.ArmorEncumbrancePenalty, _strUnique,
                ImprovementManager.ValueToInt(_objCharacter, bonusNode.InnerText, _intRating));
        }

        // Check for Initiation.
        public void initiation(XmlNode bonusNode)
        {
            if (bonusNode == null)
                throw new ArgumentNullException(nameof(bonusNode));
            Log.Info("initiation");
            Log.Info("initiation = " + bonusNode.OuterXml);
            Log.Info("Calling CreateImprovement");
            CreateImprovement(string.Empty, _objImprovementSource, SourceName, Improvement.ImprovementType.Initiation, _strUnique,
                ImprovementManager.ValueToInt(_objCharacter, bonusNode.InnerText, _intRating));
            _objCharacter.InitiateGrade += ImprovementManager.ValueToInt(_objCharacter, bonusNode.InnerText, _intRating);
        }

        // Check for Submersion.
        public void submersion(XmlNode bonusNode)
        {
            if (bonusNode == null)
                throw new ArgumentNullException(nameof(bonusNode));
            Log.Info("submersion");
            Log.Info("submersion = " + bonusNode.OuterXml);
            Log.Info("Calling CreateImprovement");
            CreateImprovement(string.Empty, _objImprovementSource, SourceName, Improvement.ImprovementType.Submersion, _strUnique,
                ImprovementManager.ValueToInt(_objCharacter, bonusNode.InnerText, _intRating));
            _objCharacter.SubmersionGrade += ImprovementManager.ValueToInt(_objCharacter, bonusNode.InnerText, _intRating);
        }

        public void addart(XmlNode bonusNode)
        {
            if (bonusNode == null)
                throw new ArgumentNullException(nameof(bonusNode));
            XmlNode objXmlSelectedArt = _objCharacter.LoadData("metamagic.xml").SelectSingleNode("/chummer/arts/art[name = \"" + bonusNode.InnerText + "\"]");

            // Makes sure we aren't over our limits for this particular metamagic from this overall source
            if (bonusNode.Attributes?["forced"]?.InnerText == bool.TrueString ||
                objXmlSelectedArt.CreateNavigator().RequirementsMet(_objCharacter, LanguageManager.GetString("String_Art"), string.Empty, _strFriendlyName))
            {
                Art objAddArt = new Art(_objCharacter);
                objAddArt.Create(objXmlSelectedArt, Improvement.ImprovementSource.Metamagic);
                objAddArt.Grade = -1;
                if (objAddArt.InternalId.IsEmptyGuid())
                    throw new AbortedException();

                _objCharacter.Arts.Add(objAddArt);
                CreateImprovement(objAddArt.InternalId, _objImprovementSource, SourceName, Improvement.ImprovementType.Art, _strUnique);
            }
            else
            {
                throw new AbortedException();
            }
        }

        public void selectart(XmlNode bonusNode)
        {
            if (bonusNode == null)
                throw new ArgumentNullException(nameof(bonusNode));
            XmlDocument objXmlDocument = _objCharacter.LoadData("metamagic.xml");
            XmlNode objXmlSelectedArt;
            XmlNodeList xmlArtList = bonusNode.SelectNodes("art");
            if (xmlArtList?.Count > 0)
            {
                List<ListItem> lstArts = new List<ListItem>();
                using (frmSelectItem frmPickItem = new frmSelectItem())
                {
                    foreach (XmlNode objXmlAddArt in xmlArtList)
                    {
                        string strLoopName = objXmlAddArt.InnerText;
                        XmlNode objXmlArt = objXmlDocument.SelectSingleNode("/chummer/arts/art[name = \"" + strLoopName + "\"]");
                        // Makes sure we aren't over our limits for this particular metamagic from this overall source
                        if (objXmlArt != null && objXmlAddArt.CreateNavigator().RequirementsMet(_objCharacter, string.Empty, string.Empty, _strFriendlyName))
                        {
                            lstArts.Add(new ListItem(objXmlArt["id"]?.InnerText, objXmlArt["translate"]?.InnerText ?? strLoopName));
                        }
                    }

                    if (lstArts.Count == 0)
                    {
                        Program.MainForm.ShowMessageBox(string.Format(GlobalOptions.CultureInfo, LanguageManager.GetString("Message_Improvement_EmptySelectionListNamed"), SourceName));
                        throw new AbortedException();
                    }

                    frmPickItem.SetGeneralItemsMode(lstArts);
                    frmPickItem.ShowDialog();
                    // Don't do anything else if the form was canceled.
                    if (frmPickItem.DialogResult == DialogResult.Cancel)
                        throw new AbortedException();

                    objXmlSelectedArt = objXmlDocument.SelectSingleNode("/chummer/arts/art[id = \"" + frmPickItem.SelectedItem + "\"]");
                }

                string strSelectedName = objXmlSelectedArt?["name"]?.InnerText;
                if (string.IsNullOrEmpty(strSelectedName))
                    throw new AbortedException();
            }
            else
            {
                using (frmSelectArt frmPickArt = new frmSelectArt(_objCharacter, frmSelectArt.Mode.Art))
                {
                    frmPickArt.ShowDialog();
                    // Don't do anything else if the form was canceled.
                    if (frmPickArt.DialogResult == DialogResult.Cancel)
                        throw new AbortedException();

                    objXmlSelectedArt = objXmlDocument.SelectSingleNode("/chummer/arts/art[id = \"" + frmPickArt.SelectedItem + "\"]");
                }
            }

            Art objAddArt = new Art(_objCharacter);
            objAddArt.Create(objXmlSelectedArt, Improvement.ImprovementSource.Metamagic);
            objAddArt.Grade = -1;
            if (objAddArt.InternalId.IsEmptyGuid())
                throw new AbortedException();

            SelectedValue = objAddArt.CurrentDisplayName;

            _objCharacter.Arts.Add(objAddArt);
            CreateImprovement(objAddArt.InternalId, _objImprovementSource, SourceName, Improvement.ImprovementType.Art, _strUnique);
        }

        public void addmetamagic(XmlNode bonusNode)
        {
            if (bonusNode == null)
                throw new ArgumentNullException(nameof(bonusNode));
            XmlNode objXmlSelectedMetamagic = _objCharacter.LoadData("metamagic.xml").SelectSingleNode("/chummer/metamagics/metamagic[name = \"" + bonusNode.InnerText + "\"]");
            string strForcedValue = bonusNode.Attributes?["select"]?.InnerText ?? string.Empty;

            // Makes sure we aren't over our limits for this particular metamagic from this overall source
            if (bonusNode.Attributes?["forced"]?.InnerText == bool.TrueString ||
                objXmlSelectedMetamagic.CreateNavigator().RequirementsMet(_objCharacter, LanguageManager.GetString("String_Metamagic"), string.Empty, _strFriendlyName))
            {
                Metamagic objAddMetamagic = new Metamagic(_objCharacter);
                objAddMetamagic.Create(objXmlSelectedMetamagic, Improvement.ImprovementSource.Metamagic, strForcedValue);
                objAddMetamagic.Grade = -1;
                if (objAddMetamagic.InternalId.IsEmptyGuid())
                    throw new AbortedException();

                _objCharacter.Metamagics.Add(objAddMetamagic);
                CreateImprovement(objAddMetamagic.InternalId, _objImprovementSource, SourceName, Improvement.ImprovementType.Metamagic, _strUnique);
            }
            else
            {
                throw new AbortedException();
            }
        }

        public void selectmetamagic(XmlNode bonusNode)
        {
            if (bonusNode == null)
                throw new ArgumentNullException(nameof(bonusNode));
            XmlDocument objXmlDocument = _objCharacter.LoadData("metamagic.xml");
            string strForceValue = string.Empty;
            XmlNode objXmlSelectedMetamagic;
            XmlNodeList xmlMetamagicList = bonusNode.SelectNodes("metamagic");
            if (xmlMetamagicList?.Count > 0)
            {
                List<ListItem> lstMetamagics = new List<ListItem>();
                using (frmSelectItem frmPickItem = new frmSelectItem())
                {
                    foreach (XmlNode objXmlAddMetamagic in xmlMetamagicList)
                    {
                        string strLoopName = objXmlAddMetamagic.InnerText;
                        XmlNode objXmlMetamagic = objXmlDocument.SelectSingleNode("/chummer/metamagics/metamagic[name = \"" + strLoopName + "\"]");
                        // Makes sure we aren't over our limits for this particular metamagic from this overall source
                        if (objXmlMetamagic != null && objXmlAddMetamagic.CreateNavigator().RequirementsMet(_objCharacter, string.Empty, string.Empty, _strFriendlyName))
                        {
                            lstMetamagics.Add(new ListItem(objXmlMetamagic["id"]?.InnerText, objXmlMetamagic["translate"]?.InnerText ?? strLoopName));
                        }
                    }

                    if (lstMetamagics.Count == 0)
                    {
                        Program.MainForm.ShowMessageBox(string.Format(GlobalOptions.CultureInfo, LanguageManager.GetString("Message_Improvement_EmptySelectionListNamed"), SourceName));
                        throw new AbortedException();
                    }

                    frmPickItem.SetGeneralItemsMode(lstMetamagics);
                    frmPickItem.ShowDialog();
                    // Don't do anything else if the form was canceled.
                    if (frmPickItem.DialogResult == DialogResult.Cancel)
                        throw new AbortedException();

                    objXmlSelectedMetamagic = objXmlDocument.SelectSingleNode("/chummer/metamagics/metamagic[id = \"" + frmPickItem.SelectedItem + "\"]");
                }

                string strSelectedName = objXmlSelectedMetamagic?["name"]?.InnerText;
                if (string.IsNullOrEmpty(strSelectedName))
                    throw new AbortedException();
                foreach (XmlNode objXmlAddMetamagic in xmlMetamagicList)
                {
                    if (strSelectedName == objXmlAddMetamagic.InnerText)
                    {
                        strForceValue = objXmlAddMetamagic.Attributes?["select"]?.InnerText ?? string.Empty;
                        break;
                    }
                }
            }
            else
            {
                using (frmSelectMetamagic frmPickMetamagic = new frmSelectMetamagic(_objCharacter, frmSelectMetamagic.Mode.Metamagic))
                {
                    frmPickMetamagic.ShowDialog();
                    // Don't do anything else if the form was canceled.
                    if (frmPickMetamagic.DialogResult == DialogResult.Cancel)
                        throw new AbortedException();

                    objXmlSelectedMetamagic = objXmlDocument.SelectSingleNode("/chummer/metamagics/metamagic[id = \"" + frmPickMetamagic.SelectedMetamagic + "\"]");
                }
            }

            Metamagic objAddMetamagic = new Metamagic(_objCharacter);
            objAddMetamagic.Create(objXmlSelectedMetamagic, Improvement.ImprovementSource.Metamagic, strForceValue);
            objAddMetamagic.Grade = -1;
            if (objAddMetamagic.InternalId.IsEmptyGuid())
                throw new AbortedException();

            SelectedValue = objAddMetamagic.CurrentDisplayName;

            _objCharacter.Metamagics.Add(objAddMetamagic);
            CreateImprovement(objAddMetamagic.InternalId, _objImprovementSource, SourceName, Improvement.ImprovementType.Metamagic, _strUnique);
        }

        public void addecho(XmlNode bonusNode)
        {
            if (bonusNode == null)
                throw new ArgumentNullException(nameof(bonusNode));
            XmlDocument objXmlDocument = _objCharacter.LoadData("echoes.xml");
            XmlNode objXmlSelectedEcho = objXmlDocument.SelectSingleNode("/chummer/echoes/echo[name = \"" + bonusNode.InnerText + "\"]");
            string strForceValue = bonusNode.Attributes?["select"]?.InnerText ?? string.Empty;

            // Makes sure we aren't over our limits for this particular echo from this overall source
            if (bonusNode.Attributes?["forced"]?.InnerText == bool.TrueString ||
                objXmlSelectedEcho.CreateNavigator().RequirementsMet(_objCharacter, LanguageManager.GetString("String_Echo"), string.Empty, _strFriendlyName))
            {
                Metamagic objAddEcho = new Metamagic(_objCharacter);
                objAddEcho.Create(objXmlSelectedEcho, Improvement.ImprovementSource.Echo, strForceValue);
                objAddEcho.Grade = -1;
                if (objAddEcho.InternalId.IsEmptyGuid())
                    throw new AbortedException();

                _objCharacter.Metamagics.Add(objAddEcho);
                CreateImprovement(objAddEcho.InternalId, _objImprovementSource, SourceName, Improvement.ImprovementType.Echo, _strUnique);
            }
            else
            {
                throw new AbortedException();
            }
        }

        public void selectecho(XmlNode bonusNode)
        {
            if (bonusNode == null)
                throw new ArgumentNullException(nameof(bonusNode));
            XmlDocument objXmlDocument = _objCharacter.LoadData("echoes.xml");
            string strForceValue = string.Empty;
            XmlNode xmlSelectedEcho;
            XmlNodeList xmlEchoList = bonusNode.SelectNodes("echo");
            if (xmlEchoList?.Count > 0)
            {
                List<ListItem> lstEchoes = new List<ListItem>();
                using (frmSelectItem frmPickItem = new frmSelectItem())
                {
                    foreach (XmlNode objXmlAddEcho in xmlEchoList)
                    {
                        string strLoopName = objXmlAddEcho.InnerText;
                        XmlNode objXmlEcho = objXmlDocument.SelectSingleNode("/chummer/metamagics/metamagic[name = \"" + strLoopName + "\"]");
                        // Makes sure we aren't over our limits for this particular metamagic from this overall source
                        if (objXmlEcho != null && objXmlAddEcho.CreateNavigator().RequirementsMet(_objCharacter, string.Empty, string.Empty, _strFriendlyName))
                        {
                            lstEchoes.Add(new ListItem(objXmlEcho["id"]?.InnerText, objXmlEcho["translate"]?.InnerText ?? strLoopName));
                        }
                    }

                    if (lstEchoes.Count == 0)
                    {
                        Program.MainForm.ShowMessageBox(string.Format(GlobalOptions.CultureInfo, LanguageManager.GetString("Message_Improvement_EmptySelectionListNamed"), SourceName));
                        throw new AbortedException();
                    }

                    frmPickItem.SetGeneralItemsMode(lstEchoes);
                    frmPickItem.ShowDialog();
                    // Don't do anything else if the form was canceled.
                    if (frmPickItem.DialogResult == DialogResult.Cancel)
                        throw new AbortedException();

                    xmlSelectedEcho = objXmlDocument.SelectSingleNode("/chummer/echoes/echo[id = \"" + frmPickItem.SelectedItem + "\"]");
                    string strSelectedName = xmlSelectedEcho?["name"]?.InnerText;
                    if (string.IsNullOrEmpty(strSelectedName))
                        throw new AbortedException();
                    foreach (XmlNode objXmlAddEcho in xmlEchoList)
                    {
                        if (strSelectedName == objXmlAddEcho.InnerText)
                        {
                            strForceValue = objXmlAddEcho.Attributes?["select"]?.InnerText ?? string.Empty;
                            break;
                        }
                    }
                }
            }
            else
            {
                using (frmSelectMetamagic frmPickMetamagic = new frmSelectMetamagic(_objCharacter, frmSelectMetamagic.Mode.Echo))
                {
                    frmPickMetamagic.ShowDialog();
                    // Don't do anything else if the form was canceled.
                    if (frmPickMetamagic.DialogResult == DialogResult.Cancel)
                        throw new AbortedException();

                    xmlSelectedEcho = objXmlDocument.SelectSingleNode("/chummer/echoes/echo[id = \"" + frmPickMetamagic.SelectedMetamagic + "\"]");
                }
            }

            Metamagic objAddEcho = new Metamagic(_objCharacter);
            objAddEcho.Create(xmlSelectedEcho, Improvement.ImprovementSource.Echo, strForceValue);
            objAddEcho.Grade = -1;
            if (objAddEcho.InternalId.IsEmptyGuid())
                throw new AbortedException();

            SelectedValue = objAddEcho.CurrentDisplayName;

            _objCharacter.Metamagics.Add(objAddEcho);
            CreateImprovement(objAddEcho.InternalId, _objImprovementSource, SourceName, Improvement.ImprovementType.Echo, _strUnique);
        }

        // Check for Skillwires.
        public void skillwire(XmlNode bonusNode)
        {
            if (bonusNode == null)
                throw new ArgumentNullException(nameof(bonusNode));
            Log.Info("skillwire");
            Log.Info("skillwire = " + bonusNode.OuterXml);
            string strUseUnique = _strUnique;
            string strPrecendenceString = bonusNode.Attributes?["precedence"]?.InnerText;
            if (!string.IsNullOrEmpty(strPrecendenceString))
                strUseUnique = "precedence" + strPrecendenceString;
            Log.Info("Calling CreateImprovement");
            CreateImprovement(string.Empty, _objImprovementSource, SourceName, Improvement.ImprovementType.Skillwire, strUseUnique,
                ImprovementManager.ValueToInt(_objCharacter, bonusNode.InnerText, _intRating));
        }

        // Check for Hardwires.
        public void hardwires(XmlNode bonusNode)
        {
            if (bonusNode == null)
                throw new ArgumentNullException(nameof(bonusNode));
            Log.Info("hardwire");
            string strNodeOuterXml = bonusNode.OuterXml;
            Log.Info("hardwire = " + strNodeOuterXml);
            Log.Info("Calling CreateImprovement");
            string strForcedValue = ForcedValue;
            Log.Info("_strForcedValue = " + strForcedValue);

            bool blnDummy = false;
            SelectedValue = string.IsNullOrEmpty(strForcedValue) ? ImprovementManager.DoSelectSkill(bonusNode, _objCharacter, _intRating, _strFriendlyName, ref blnDummy) : strForcedValue;

            Log.Info("_strSelectedValue = " + SelectedValue);
            Log.Info("SourceName = " + SourceName);
            CreateImprovement(SelectedValue, _objImprovementSource, SourceName, Improvement.ImprovementType.Hardwire,
                SelectedValue,
                ImprovementManager.ValueToInt(_objCharacter, bonusNode.InnerText, _intRating));
        }

        // Check for Damage Resistance.
        public void damageresistance(XmlNode bonusNode)
        {
            if (bonusNode == null)
                throw new ArgumentNullException(nameof(bonusNode));
            Log.Info("damageresistance");
            Log.Info("damageresistance = " + bonusNode.OuterXml);
            Log.Info("Calling CreateImprovement");
            CreateImprovement(string.Empty, _objImprovementSource, SourceName, Improvement.ImprovementType.DamageResistance, _strUnique,
                ImprovementManager.ValueToInt(_objCharacter, bonusNode.InnerText, _intRating));
        }

        // Check for Restricted Item Count.
        public void restricteditemcount(XmlNode bonusNode)
        {
            if (bonusNode == null)
                throw new ArgumentNullException(nameof(bonusNode));
            Log.Info("restricteditemcount");
            Log.Info("restricteditemcount = " + bonusNode.OuterXml);
            Log.Info("Calling CreateImprovement");
            CreateImprovement(string.Empty, _objImprovementSource, SourceName, Improvement.ImprovementType.RestrictedItemCount, _strUnique,
                ImprovementManager.ValueToInt(_objCharacter, bonusNode.InnerText, _intRating));
        }

        // Check for Judge Intentions.
        public void judgeintentions(XmlNode bonusNode)
        {
            if (bonusNode == null)
                throw new ArgumentNullException(nameof(bonusNode));
            Log.Info("judgeintentions");
            Log.Info("judgeintentions = " + bonusNode.OuterXml);
            Log.Info("Calling CreateImprovement");
            CreateImprovement(string.Empty, _objImprovementSource, SourceName, Improvement.ImprovementType.JudgeIntentions, _strUnique,
                ImprovementManager.ValueToInt(_objCharacter, bonusNode.InnerText, _intRating));
        }

        // Check for Judge Intentions (offense only, i.e. doing the judging).
        public void judgeintentionsoffense(XmlNode bonusNode)
        {
            if (bonusNode == null)
                throw new ArgumentNullException(nameof(bonusNode));
            Log.Info("judgeintentionsoffense");
            Log.Info("judgeintentionsoffense = " + bonusNode.OuterXml);
            Log.Info("Calling CreateImprovement");
            CreateImprovement(string.Empty, _objImprovementSource, SourceName, Improvement.ImprovementType.JudgeIntentionsOffense, _strUnique,
                ImprovementManager.ValueToInt(_objCharacter, bonusNode.InnerText, _intRating));
        }

        // Check for Judge Intentions (defense only, i.e. being judged).
        public void judgeintentionsdefense(XmlNode bonusNode)
        {
            if (bonusNode == null)
                throw new ArgumentNullException(nameof(bonusNode));
            Log.Info("judgeintentionsdefense");
            Log.Info("judgeintentionsdefense = " + bonusNode.OuterXml);
            Log.Info("Calling CreateImprovement");
            CreateImprovement(string.Empty, _objImprovementSource, SourceName, Improvement.ImprovementType.JudgeIntentionsDefense, _strUnique,
                ImprovementManager.ValueToInt(_objCharacter, bonusNode.InnerText, _intRating));
        }

        // Check for Composure.
        public void composure(XmlNode bonusNode)
        {
            if (bonusNode == null)
                throw new ArgumentNullException(nameof(bonusNode));
            Log.Info("composure");
            Log.Info("composure = " + bonusNode.OuterXml);
            Log.Info("Calling CreateImprovement");
            CreateImprovement(string.Empty, _objImprovementSource, SourceName, Improvement.ImprovementType.Composure, _strUnique,
                ImprovementManager.ValueToInt(_objCharacter, bonusNode.InnerText, _intRating));
        }

        // Check for Lift and Carry.
        public void liftandcarry(XmlNode bonusNode)
        {
            if (bonusNode == null)
                throw new ArgumentNullException(nameof(bonusNode));
            Log.Info("liftandcarry");
            Log.Info("liftandcarry = " + bonusNode.OuterXml);
            Log.Info("Calling CreateImprovement");
            CreateImprovement(string.Empty, _objImprovementSource, SourceName, Improvement.ImprovementType.LiftAndCarry, _strUnique,
                ImprovementManager.ValueToInt(_objCharacter, bonusNode.InnerText, _intRating));
        }

        // Check for Memory.
        public void memory(XmlNode bonusNode)
        {
            if (bonusNode == null)
                throw new ArgumentNullException(nameof(bonusNode));
            Log.Info("memory");
            Log.Info("memory = " + bonusNode.OuterXml);
            Log.Info("Calling CreateImprovement");
            CreateImprovement(string.Empty, _objImprovementSource, SourceName, Improvement.ImprovementType.Memory, _strUnique,
                ImprovementManager.ValueToInt(_objCharacter, bonusNode.InnerText, _intRating));
        }

        // Check for Fatigue Resist.
        public void fatigueresist(XmlNode bonusNode)
        {
            if (bonusNode == null)
                throw new ArgumentNullException(nameof(bonusNode));
            Log.Info("fatigueresist");
            Log.Info("fatigueresist = " + bonusNode.OuterXml);
            Log.Info("Calling CreateImprovement");
            CreateImprovement(string.Empty, _objImprovementSource, SourceName, Improvement.ImprovementType.FatigueResist, _strUnique,
                ImprovementManager.ValueToInt(_objCharacter, bonusNode.InnerText, _intRating));
        }

        // Check for Radiation Resist.
        public void radiationresist(XmlNode bonusNode)
        {
            if (bonusNode == null)
                throw new ArgumentNullException(nameof(bonusNode));
            Log.Info("radiationresist");
            Log.Info("radiationresist = " + bonusNode.OuterXml);
            Log.Info("Calling CreateImprovement");
            CreateImprovement(string.Empty, _objImprovementSource, SourceName, Improvement.ImprovementType.RadiationResist, _strUnique,
                ImprovementManager.ValueToInt(_objCharacter, bonusNode.InnerText, _intRating));
        }

        // Check for Sonic Attacks Resist.
        public void sonicresist(XmlNode bonusNode)
        {
            if (bonusNode == null)
                throw new ArgumentNullException(nameof(bonusNode));
            Log.Info("sonicresist");
            Log.Info("sonicresist = " + bonusNode.OuterXml);
            Log.Info("Calling CreateImprovement");
            CreateImprovement(string.Empty, _objImprovementSource, SourceName, Improvement.ImprovementType.SonicResist, _strUnique,
                ImprovementManager.ValueToInt(_objCharacter, bonusNode.InnerText, _intRating));
        }

        // Check for Contact-vector Toxins Resist.
        public void toxincontactresist(XmlNode bonusNode)
        {
            if (bonusNode == null)
                throw new ArgumentNullException(nameof(bonusNode));
            Log.Info("toxincontactresist");
            Log.Info("toxincontactresist = " + bonusNode.OuterXml);
            Log.Info("Calling CreateImprovement");
            CreateImprovement(string.Empty, _objImprovementSource, SourceName, Improvement.ImprovementType.ToxinContactResist, _strUnique,
                ImprovementManager.ValueToInt(_objCharacter, bonusNode.InnerText, _intRating));
        }

        // Check for Ingestion-vector Toxins Resist.
        public void toxiningestionresist(XmlNode bonusNode)
        {
            if (bonusNode == null)
                throw new ArgumentNullException(nameof(bonusNode));
            Log.Info("toxiningestionresist");
            Log.Info("toxiningestionresist = " + bonusNode.OuterXml);
            Log.Info("Calling CreateImprovement");
            CreateImprovement(string.Empty, _objImprovementSource, SourceName, Improvement.ImprovementType.ToxinIngestionResist, _strUnique,
                ImprovementManager.ValueToInt(_objCharacter, bonusNode.InnerText, _intRating));
        }

        // Check for Inhalation-vector Toxins Resist.
        public void toxininhalationresist(XmlNode bonusNode)
        {
            if (bonusNode == null)
                throw new ArgumentNullException(nameof(bonusNode));
            Log.Info("toxininhalationresist");
            Log.Info("toxininhalationresist = " + bonusNode.OuterXml);
            Log.Info("Calling CreateImprovement");
            CreateImprovement(string.Empty, _objImprovementSource, SourceName, Improvement.ImprovementType.ToxinInhalationResist, _strUnique,
                ImprovementManager.ValueToInt(_objCharacter, bonusNode.InnerText, _intRating));
        }

        // Check for Injection-vector Toxins Resist.
        public void toxininjectionresist(XmlNode bonusNode)
        {
            if (bonusNode == null)
                throw new ArgumentNullException(nameof(bonusNode));
            Log.Info("toxininjectionresist");
            Log.Info("toxininjectionresist = " + bonusNode.OuterXml);
            Log.Info("Calling CreateImprovement");
            CreateImprovement(string.Empty, _objImprovementSource, SourceName, Improvement.ImprovementType.ToxinInjectionResist, _strUnique,
                ImprovementManager.ValueToInt(_objCharacter, bonusNode.InnerText, _intRating));
        }

        // Check for Contact-vector Pathogens Resist.
        public void pathogencontactresist(XmlNode bonusNode)
        {
            if (bonusNode == null)
                throw new ArgumentNullException(nameof(bonusNode));
            Log.Info("pathogencontactresist");
            Log.Info("pathogencontactresist = " + bonusNode.OuterXml);
            Log.Info("Calling CreateImprovement");
            CreateImprovement(string.Empty, _objImprovementSource, SourceName, Improvement.ImprovementType.PathogenContactResist, _strUnique,
                ImprovementManager.ValueToInt(_objCharacter, bonusNode.InnerText, _intRating));
        }

        // Check for Ingestion-vector Pathogens Resist.
        public void pathogeningestionresist(XmlNode bonusNode)
        {
            if (bonusNode == null)
                throw new ArgumentNullException(nameof(bonusNode));
            Log.Info("pathogeningestionresist");
            Log.Info("pathogeningestionresist = " + bonusNode.OuterXml);
            Log.Info("Calling CreateImprovement");
            CreateImprovement(string.Empty, _objImprovementSource, SourceName, Improvement.ImprovementType.PathogenIngestionResist, _strUnique,
                ImprovementManager.ValueToInt(_objCharacter, bonusNode.InnerText, _intRating));
        }

        // Check for Inhalation-vector Pathogens Resist.
        public void pathogeninhalationresist(XmlNode bonusNode)
        {
            if (bonusNode == null)
                throw new ArgumentNullException(nameof(bonusNode));
            Log.Info("pathogeninhalationresist");
            Log.Info("pathogeninhalationresist = " + bonusNode.OuterXml);
            Log.Info("Calling CreateImprovement");
            CreateImprovement(string.Empty, _objImprovementSource, SourceName, Improvement.ImprovementType.PathogenInhalationResist, _strUnique,
                ImprovementManager.ValueToInt(_objCharacter, bonusNode.InnerText, _intRating));
        }

        // Check for Injection-vector Pathogens Resist.
        public void pathogeninjectionresist(XmlNode bonusNode)
        {
            if (bonusNode == null)
                throw new ArgumentNullException(nameof(bonusNode));
            Log.Info("pathogeninjectionresist");
            Log.Info("pathogeninjectionresist = " + bonusNode.OuterXml);
            Log.Info("Calling CreateImprovement");
            CreateImprovement(string.Empty, _objImprovementSource, SourceName, Improvement.ImprovementType.PathogenInjectionResist, _strUnique,
                ImprovementManager.ValueToInt(_objCharacter, bonusNode.InnerText, _intRating));
        }

        // Check for Contact-vector Toxins Immunity.
        public void toxincontactimmune(XmlNode bonusNode)
        {
            if (bonusNode == null)
                throw new ArgumentNullException(nameof(bonusNode));
            Log.Info("toxincontactimmune");
            Log.Info("toxincontactimmune = " + bonusNode.OuterXml);
            Log.Info("Calling CreateImprovement");
            CreateImprovement(string.Empty, _objImprovementSource, SourceName, Improvement.ImprovementType.ToxinContactImmune, _strUnique);
        }

        // Check for Ingestion-vector Toxins Immunity.
        public void toxiningestionimmune(XmlNode bonusNode)
        {
            if (bonusNode == null)
                throw new ArgumentNullException(nameof(bonusNode));
            Log.Info("toxiningestionimmune");
            Log.Info("toxiningestionimmune = " + bonusNode.OuterXml);
            Log.Info("Calling CreateImprovement");
            CreateImprovement(string.Empty, _objImprovementSource, SourceName, Improvement.ImprovementType.ToxinIngestionImmune, _strUnique);
        }

        // Check for Inhalation-vector Toxins Immunity.
        public void toxininhalationimmune(XmlNode bonusNode)
        {
            if (bonusNode == null)
                throw new ArgumentNullException(nameof(bonusNode));
            Log.Info("toxininhalationimmune");
            Log.Info("toxininhalationimmune = " + bonusNode.OuterXml);
            Log.Info("Calling CreateImprovement");
            CreateImprovement(string.Empty, _objImprovementSource, SourceName, Improvement.ImprovementType.ToxinInhalationImmune, _strUnique);
        }

        // Check for Injection-vector Toxins Immunity.
        public void toxininjectionimmune(XmlNode bonusNode)
        {
            if (bonusNode == null)
                throw new ArgumentNullException(nameof(bonusNode));
            Log.Info("toxininjectionimmune");
            Log.Info("toxininjectionimmune = " + bonusNode.OuterXml);
            Log.Info("Calling CreateImprovement");
            CreateImprovement(string.Empty, _objImprovementSource, SourceName, Improvement.ImprovementType.ToxinInjectionImmune, _strUnique);
        }

        // Check for Contact-vector Pathogens Immunity.
        public void pathogencontactimmune(XmlNode bonusNode)
        {
            if (bonusNode == null)
                throw new ArgumentNullException(nameof(bonusNode));
            Log.Info("pathogencontactimmune");
            Log.Info("pathogencontactimmune = " + bonusNode.OuterXml);
            Log.Info("Calling CreateImprovement");
            CreateImprovement(string.Empty, _objImprovementSource, SourceName, Improvement.ImprovementType.PathogenContactImmune, _strUnique);
        }

        // Check for Ingestion-vector Pathogens Immunity.
        public void pathogeningestionimmune(XmlNode bonusNode)
        {
            if (bonusNode == null)
                throw new ArgumentNullException(nameof(bonusNode));
            Log.Info("pathogeningestionimmune");
            Log.Info("pathogeningestionimmune = " + bonusNode.OuterXml);
            Log.Info("Calling CreateImprovement");
            CreateImprovement(string.Empty, _objImprovementSource, SourceName, Improvement.ImprovementType.PathogenIngestionImmune, _strUnique);
        }

        // Check for Inhalation-vector Pathogens Immunity.
        public void pathogeninhalationimmune(XmlNode bonusNode)
        {
            if (bonusNode == null)
                throw new ArgumentNullException(nameof(bonusNode));
            Log.Info("pathogeninhalationimmune");
            Log.Info("pathogeninhalationimmune = " + bonusNode.OuterXml);
            Log.Info("Calling CreateImprovement");
            CreateImprovement(string.Empty, _objImprovementSource, SourceName, Improvement.ImprovementType.PathogenInhalationImmune, _strUnique);
        }

        // Check for Injection-vector Pathogens Immunity.
        public void pathogeninjectionimmune(XmlNode bonusNode)
        {
            if (bonusNode == null)
                throw new ArgumentNullException(nameof(bonusNode));
            Log.Info("pathogeninjectionimmune");
            Log.Info("pathogeninjectionimmune = " + bonusNode.OuterXml);
            Log.Info("Calling CreateImprovement");
            CreateImprovement(string.Empty, _objImprovementSource, SourceName, Improvement.ImprovementType.PathogenInjectionImmune, _strUnique);
        }

        // Check for Physiological Addiction Resist if you are not addicted.
        public void physiologicaladdictionfirsttime(XmlNode bonusNode)
        {
            if (bonusNode == null)
                throw new ArgumentNullException(nameof(bonusNode));
            Log.Info("physiologicaladdictionfirsttime");
            Log.Info("physiologicaladdictionfirsttime = " + bonusNode.OuterXml);
            Log.Info("Calling CreateImprovement");
            CreateImprovement(string.Empty, _objImprovementSource, SourceName, Improvement.ImprovementType.PhysiologicalAddictionFirstTime, _strUnique,
                ImprovementManager.ValueToInt(_objCharacter, bonusNode.InnerText, _intRating));
        }

        // Check for Psychological Addiction if you are not addicted.
        public void psychologicaladdictionfirsttime(XmlNode bonusNode)
        {
            if (bonusNode == null)
                throw new ArgumentNullException(nameof(bonusNode));
            Log.Info("psychologicaladdictionfirsttime");
            Log.Info("psychologicaladdictionfirsttime = " + bonusNode.OuterXml);
            Log.Info("Calling CreateImprovement");
            CreateImprovement(string.Empty, _objImprovementSource, SourceName, Improvement.ImprovementType.PsychologicalAddictionFirstTime, _strUnique,
                ImprovementManager.ValueToInt(_objCharacter, bonusNode.InnerText, _intRating));
        }

        // Check for Physiological Addiction Resist if you are addicted.
        public void physiologicaladdictionalreadyaddicted(XmlNode bonusNode)
        {
            if (bonusNode == null)
                throw new ArgumentNullException(nameof(bonusNode));
            Log.Info("physiologicaladdictionalreadyaddicted");
            Log.Info("physiologicaladdictionalreadyaddicted = " + bonusNode.OuterXml);
            Log.Info("Calling CreateImprovement");
            CreateImprovement(string.Empty, _objImprovementSource, SourceName, Improvement.ImprovementType.PhysiologicalAddictionAlreadyAddicted, _strUnique,
                ImprovementManager.ValueToInt(_objCharacter, bonusNode.InnerText, _intRating));
        }

        // Check for Psychological Addiction if you are addicted.
        public void psychologicaladdictionalreadyaddicted(XmlNode bonusNode)
        {
            if (bonusNode == null)
                throw new ArgumentNullException(nameof(bonusNode));
            Log.Info("psychologicaladdictionalreadyaddicted");
            Log.Info("psychologicaladdictionalreadyaddicted = " + bonusNode.OuterXml);
            Log.Info("Calling CreateImprovement");
            CreateImprovement(string.Empty, _objImprovementSource, SourceName, Improvement.ImprovementType.PsychologicalAddictionAlreadyAddicted, _strUnique,
                ImprovementManager.ValueToInt(_objCharacter, bonusNode.InnerText, _intRating));
        }

        // Check for Recovery Dice from Stun CM Damage.
        public void stuncmrecovery(XmlNode bonusNode)
        {
            if (bonusNode == null)
                throw new ArgumentNullException(nameof(bonusNode));
            Log.Info("stuncmrecovery");
            Log.Info("stuncmrecovery = " + bonusNode.OuterXml);
            Log.Info("Calling CreateImprovement");
            CreateImprovement(string.Empty, _objImprovementSource, SourceName, Improvement.ImprovementType.StunCMRecovery, _strUnique,
                ImprovementManager.ValueToInt(_objCharacter, bonusNode.InnerText, _intRating));
        }

        // Check for Recovery Dice from Physical CM Damage.
        public void physicalcmrecovery(XmlNode bonusNode)
        {
            if (bonusNode == null)
                throw new ArgumentNullException(nameof(bonusNode));
            Log.Info("physicalcmrecovery");
            Log.Info("physicalcmrecovery = " + bonusNode.OuterXml);
            Log.Info("Calling CreateImprovement");
            CreateImprovement(string.Empty, _objImprovementSource, SourceName, Improvement.ImprovementType.PhysicalCMRecovery, _strUnique,
                ImprovementManager.ValueToInt(_objCharacter, bonusNode.InnerText, _intRating));
        }

        // Check for Whether Essence is added to Recovery Dice from Stun CM Damage.
        public void addesstostuncmrecovery(XmlNode bonusNode)
        {
            if (bonusNode == null)
                throw new ArgumentNullException(nameof(bonusNode));
            Log.Info("addesstostuncmrecovery");
            Log.Info("addesstostuncmrecovery = " + bonusNode.OuterXml);
            Log.Info("Calling CreateImprovement");
            CreateImprovement(string.Empty, _objImprovementSource, SourceName, Improvement.ImprovementType.AddESStoStunCMRecovery, _strUnique);
        }

        // Check for Whether Essence is added to Recovery Dice from Physical CM Damage.
        public void addesstophysicalcmrecovery(XmlNode bonusNode)
        {
            if (bonusNode == null)
                throw new ArgumentNullException(nameof(bonusNode));
            Log.Info("addesstophysicalcmrecovery");
            Log.Info("addesstophysicalcmrecovery = " + bonusNode.OuterXml);
            Log.Info("Calling CreateImprovement");
            CreateImprovement(string.Empty, _objImprovementSource, SourceName, Improvement.ImprovementType.AddESStoPhysicalCMRecovery, _strUnique);
        }

        // Check for Concealability.
        public void concealability(XmlNode bonusNode)
        {
            if (bonusNode == null)
                throw new ArgumentNullException(nameof(bonusNode));
            Log.Info("concealability");
            Log.Info("concealability = " + bonusNode.OuterXml);
            Log.Info("Calling CreateImprovement");
            CreateImprovement(string.Empty, _objImprovementSource, SourceName, Improvement.ImprovementType.Concealability, _strUnique,
                ImprovementManager.ValueToInt(_objCharacter, bonusNode.InnerText, _intRating));
        }

        // Check for Drain Resistance.
        public void drainresist(XmlNode bonusNode)
        {
            if (bonusNode == null)
                throw new ArgumentNullException(nameof(bonusNode));
            Log.Info("drainresist");
            Log.Info("drainresist = " + bonusNode.OuterXml);
            Log.Info("Calling CreateImprovement");
            CreateImprovement(string.Empty, _objImprovementSource, SourceName, Improvement.ImprovementType.DrainResistance, _strUnique,
                ImprovementManager.ValueToInt(_objCharacter, bonusNode.InnerText, _intRating));
        }

        // Check for Drain Value.
        public void drainvalue(XmlNode bonusNode)
        {
            if (bonusNode == null)
                throw new ArgumentNullException(nameof(bonusNode));
            Log.Info("drainvalue");
            Log.Info("drainvalue = " + bonusNode.OuterXml);
            Log.Info("Calling CreateImprovement");
            CreateImprovement(string.Empty, _objImprovementSource, SourceName, Improvement.ImprovementType.DrainValue, _strUnique,
                ImprovementManager.ValueToInt(_objCharacter, bonusNode.InnerText, _intRating));
        }

        // Check for Fading Resistance.
        public void fadingresist(XmlNode bonusNode)
        {
            if (bonusNode == null)
                throw new ArgumentNullException(nameof(bonusNode));
            Log.Info("fadingresist");
            Log.Info("fadingresist = " + bonusNode.OuterXml);
            Log.Info("Calling CreateImprovement");
            CreateImprovement(string.Empty, _objImprovementSource, SourceName, Improvement.ImprovementType.FadingResistance, _strUnique,
                ImprovementManager.ValueToInt(_objCharacter, bonusNode.InnerText, _intRating));
        }

        // Check for Fading Value.
        public void fadingvalue(XmlNode bonusNode)
        {
            if (bonusNode == null)
                throw new ArgumentNullException(nameof(bonusNode));
            Log.Info("fadingvalue");
            Log.Info("fadingvalue = " + bonusNode.OuterXml);
            Log.Info("Calling CreateImprovement");
            CreateImprovement(string.Empty, _objImprovementSource, SourceName, Improvement.ImprovementType.FadingValue, _strUnique,
                ImprovementManager.ValueToInt(_objCharacter, bonusNode.InnerText, _intRating));
        }

        // Check for Notoriety.
        public void notoriety(XmlNode bonusNode)
        {
            if (bonusNode == null)
                throw new ArgumentNullException(nameof(bonusNode));
            Log.Info("notoriety");
            Log.Info("notoriety = " + bonusNode.OuterXml);
            Log.Info("Calling CreateImprovement");
            CreateImprovement(string.Empty, _objImprovementSource, SourceName, Improvement.ImprovementType.Notoriety, _strUnique,
                ImprovementManager.ValueToInt(_objCharacter, bonusNode.InnerText, _intRating));
        }

        // Check for Street Cred bonuses.
        public void streetcred(XmlNode bonusNode)
        {
            if (bonusNode == null)
                throw new ArgumentNullException(nameof(bonusNode));
            Log.Info("streetcred");
            Log.Info("streetcred = " + bonusNode.OuterXml);
            Log.Info("Calling CreateImprovement");
            CreateImprovement(string.Empty, _objImprovementSource, SourceName, Improvement.ImprovementType.StreetCred, _strUnique,
                ImprovementManager.ValueToInt(_objCharacter, bonusNode.InnerText, _intRating));
        }

        // Check for Street Cred Multiplier bonuses.
        public void streetcredmultiplier(XmlNode bonusNode)
        {
            if (bonusNode == null)
                throw new ArgumentNullException(nameof(bonusNode));
            Log.Info("streetcredmultiplier");
            Log.Info("streetcredmultiplier = " + bonusNode.OuterXml);
            Log.Info("Calling CreateImprovement");
            CreateImprovement(string.Empty, _objImprovementSource, SourceName, Improvement.ImprovementType.StreetCredMultiplier, _strUnique,
                ImprovementManager.ValueToInt(_objCharacter, bonusNode.InnerText, _intRating));
        }

        // Check for Complex Form Limit.
        public void complexformlimit(XmlNode bonusNode)
        {
            if (bonusNode == null)
                throw new ArgumentNullException(nameof(bonusNode));
            Log.Info("complexformlimit");
            Log.Info("complexformlimit = " + bonusNode.OuterXml);
            Log.Info("Calling CreateImprovement");
            CreateImprovement(string.Empty, _objImprovementSource, SourceName, Improvement.ImprovementType.ComplexFormLimit, _strUnique,
                ImprovementManager.ValueToInt(_objCharacter, bonusNode.InnerText, _intRating));
        }

        // Check for Spell Limit.
        public void spelllimit(XmlNode bonusNode)
        {
            if (bonusNode == null)
                throw new ArgumentNullException(nameof(bonusNode));
            Log.Info("spelllimit");
            Log.Info("spelllimit = " + bonusNode.OuterXml);
            Log.Info("Calling CreateImprovement");
            CreateImprovement(string.Empty, _objImprovementSource, SourceName, Improvement.ImprovementType.SpellLimit, _strUnique,
                ImprovementManager.ValueToInt(_objCharacter, bonusNode.InnerText, _intRating));
        }

        // Check for Free Spells.
        public void freespells(XmlNode bonusNode)
        {
            if (bonusNode == null)
                throw new ArgumentNullException(nameof(bonusNode));
            Log.Info("freespells");
            Log.Info("freespells = " + bonusNode.OuterXml);
            string strSpellTypeLimit = string.Empty;
            XmlAttributeCollection objNodeAttributes = bonusNode.Attributes;
            if (objNodeAttributes != null)
            {
                if (!string.IsNullOrWhiteSpace(objNodeAttributes["limit"]?.InnerText))
                    strSpellTypeLimit = objNodeAttributes["limit"].InnerText;
                if (objNodeAttributes["attribute"] != null)
                {
                    Log.Info("attribute");
                    CharacterAttrib att = _objCharacter.GetAttribute(objNodeAttributes["attribute"].InnerText);
                    if (att != null)
                    {
                        Log.Info(att.Abbrev);
                        Log.Info("Calling CreateImprovement");
                        CreateImprovement(att.Abbrev, _objImprovementSource, SourceName, Improvement.ImprovementType.FreeSpellsATT, strSpellTypeLimit);
                    }
                }
                else if (objNodeAttributes["skill"] != null)
                {
                    Log.Info("skill");
                    string strKey = objNodeAttributes["skill"].InnerText;
                    Skill objSkill = _objCharacter.SkillsSection.GetActiveSkill(strKey);
                    Log.Info(strKey);
                    if (objSkill != null)
                    {
                        Log.Info("Calling CreateImprovement");
                        CreateImprovement(objSkill.Name, _objImprovementSource, SourceName, Improvement.ImprovementType.FreeSpellsSkill, strSpellTypeLimit);
                    }
                }
                else
                {
                    Log.Info("Calling CreateImprovement");
                    CreateImprovement(string.Empty, _objImprovementSource, SourceName, Improvement.ImprovementType.FreeSpells, _strUnique,
                        ImprovementManager.ValueToInt(_objCharacter, bonusNode.InnerText, _intRating));
                }
            }
            else
            {
                Log.Info("Calling CreateImprovement");
                CreateImprovement(string.Empty, _objImprovementSource, SourceName, Improvement.ImprovementType.FreeSpells, _strUnique,
                    ImprovementManager.ValueToInt(_objCharacter, bonusNode.InnerText, _intRating));
            }
        }

        // Check for Spell Category bonuses.
        public void spellcategory(XmlNode bonusNode)
        {
            if (bonusNode == null)
                throw new ArgumentNullException(nameof(bonusNode));
            spellcategorydicepool(bonusNode);
        }
        public void spellcategorydicepool(XmlNode bonusNode)
        {
            if (bonusNode == null)
                throw new ArgumentNullException(nameof(bonusNode));
            Log.Info("spellcategory");
            Log.Info("spellcategory = " + bonusNode.OuterXml);

            Log.Info("Calling CreateImprovement");
            CreateImprovement(bonusNode["name"]?.InnerText, _objImprovementSource, SourceName,
                Improvement.ImprovementType.SpellCategory, _strUnique, ImprovementManager.ValueToInt(_objCharacter, bonusNode["val"]?.InnerText, _intRating));
        }

        // Check for dicepool bonuses for a specific Spell.
        public void spelldicepool(XmlNode bonusNode)
        {
            if (bonusNode == null)
                throw new ArgumentNullException(nameof(bonusNode));
            Log.Info("spelldicepool");
            Log.Info("spelldicepool = " + bonusNode.OuterXml);

            Log.Info("Calling CreateImprovement");
            CreateImprovement(bonusNode["id"]?.InnerText ?? bonusNode["name"]?.InnerText, _objImprovementSource, SourceName,
                Improvement.ImprovementType.SpellDicePool, _strUnique, ImprovementManager.ValueToInt(_objCharacter, bonusNode["val"]?.InnerText, _intRating));
        }

        // Check for Spell Category Drain bonuses.
        public void spellcategorydrain(XmlNode bonusNode)
        {
            if (bonusNode == null)
                throw new ArgumentNullException(nameof(bonusNode));
            Log.Info("spellcategorydrain");
            Log.Info("spellcategorydrain = " + bonusNode.OuterXml);
            string s = bonusNode["category"]?.InnerText ?? SelectedValue;
            if (string.IsNullOrWhiteSpace(s)) throw new AbortedException();
            Log.Info("Calling CreateImprovement");
            CreateImprovement(s, _objImprovementSource, SourceName,
                Improvement.ImprovementType.SpellCategoryDrain, _strUnique, ImprovementManager.ValueToInt(_objCharacter, bonusNode["val"]?.InnerText, _intRating));
        }

        // Check for Spell Category Damage bonuses.
        public void spellcategorydamage(XmlNode bonusNode)
        {
            if (bonusNode == null)
                throw new ArgumentNullException(nameof(bonusNode));
            Log.Info("spellcategorydamage");
            Log.Info("spellcategorydamage = " + bonusNode.OuterXml);

            Log.Info("Calling CreateImprovement");
            CreateImprovement(bonusNode["category"]?.InnerText, _objImprovementSource, SourceName,
                Improvement.ImprovementType.SpellCategoryDamage, _strUnique, ImprovementManager.ValueToInt(_objCharacter, bonusNode["val"]?.InnerText, _intRating));
        }

        // Check for Spell descriptor Damage bonuses.
        public void spelldescriptordamage(XmlNode bonusNode)
        {
            if (bonusNode == null)
                throw new ArgumentNullException(nameof(bonusNode));
            Log.Info("spelldescriptordamage");
            Log.Info("spelldescriptordamage = " + bonusNode.OuterXml);

            Log.Info("Calling CreateImprovement");
            CreateImprovement(bonusNode["descriptor"]?.InnerText, _objImprovementSource, SourceName,
                Improvement.ImprovementType.SpellDescriptorDamage, _strUnique, ImprovementManager.ValueToInt(_objCharacter, bonusNode["val"]?.InnerText, _intRating));
        }

        // Check for Spell descriptor drain bonuses.
        public void spelldescriptordrain(XmlNode bonusNode)
        {
            if (bonusNode == null)
                throw new ArgumentNullException(nameof(bonusNode));
            Log.Info("spelldescriptordrain");
            Log.Info("spelldescriptordrain = " + bonusNode.OuterXml);

            Log.Info("Calling CreateImprovement");
            CreateImprovement(bonusNode["descriptor"]?.InnerText, _objImprovementSource, SourceName,
                Improvement.ImprovementType.SpellDescriptorDrain, _strUnique, ImprovementManager.ValueToInt(_objCharacter, bonusNode["val"]?.InnerText, _intRating));
        }

        // Check for Throwing Range bonuses.
        public void throwrange(XmlNode bonusNode)
        {
            if (bonusNode == null)
                throw new ArgumentNullException(nameof(bonusNode));
            Log.Info("throwrange");
            Log.Info("throwrange = " + bonusNode.OuterXml);
            Log.Info("Calling CreateImprovement");
            CreateImprovement(string.Empty, _objImprovementSource, SourceName, Improvement.ImprovementType.ThrowRange, _strUnique,
                ImprovementManager.ValueToInt(_objCharacter, bonusNode.InnerText, _intRating));
        }

        // Check for Throwing Range bonuses.
        public void throwrangestr(XmlNode bonusNode)
        {
            if (bonusNode == null)
                throw new ArgumentNullException(nameof(bonusNode));
            Log.Info("throwrange");
            Log.Info("throwrange = " + bonusNode.OuterXml);
            Log.Info("Calling CreateImprovement");
            CreateImprovement(string.Empty, _objImprovementSource, SourceName, Improvement.ImprovementType.ThrowRangeSTR, _strUnique,
                ImprovementManager.ValueToInt(_objCharacter, bonusNode.InnerText, _intRating));
        }

        // Check for Throwing STR bonuses.
        public void throwstr(XmlNode bonusNode)
        {
            if (bonusNode == null)
                throw new ArgumentNullException(nameof(bonusNode));
            Log.Info("throwstr");
            Log.Info("throwstr = " + bonusNode.OuterXml);
            Log.Info("Calling CreateImprovement");
            CreateImprovement(string.Empty, _objImprovementSource, SourceName, Improvement.ImprovementType.ThrowSTR, _strUnique,
                ImprovementManager.ValueToInt(_objCharacter, bonusNode.InnerText, _intRating));
        }

        // Check for Skillsoft access.
        public void skillsoftaccess(XmlNode bonusNode)
        {
            if (bonusNode == null)
                throw new ArgumentNullException(nameof(bonusNode));
            Log.Info("skillsoftaccess");
            Log.Info("skillsoftaccess = " + bonusNode.OuterXml);
            Log.Info("Calling CreateImprovement");
            string strUseUnique = _strUnique;
            string strPrecendenceString = bonusNode.Attributes?["precedence"]?.InnerText;
            if (!string.IsNullOrEmpty(strPrecendenceString))
                strUseUnique = "precedence" + strPrecendenceString;
            CreateImprovement(string.Empty, _objImprovementSource, SourceName, Improvement.ImprovementType.SkillsoftAccess, strUseUnique, ImprovementManager.ValueToInt(_objCharacter, bonusNode.InnerText, _intRating));
            _objCharacter.SkillsSection.KnowledgeSkills.AddRange(_objCharacter.SkillsSection.KnowsoftSkills);
        }

        // Check for Quickening Metamagic.
        public void quickeningmetamagic(XmlNode bonusNode)
        {
            if (bonusNode == null)
                throw new ArgumentNullException(nameof(bonusNode));
            Log.Info("quickeningmetamagic");
            Log.Info("quickeningmetamagic = " + bonusNode.OuterXml);
            Log.Info("Calling CreateImprovement");
            CreateImprovement(string.Empty, _objImprovementSource, SourceName, Improvement.ImprovementType.QuickeningMetamagic, _strUnique);
        }

        // Check for ignore Stun CM Penalty.
        public void ignorecmpenaltystun(XmlNode bonusNode)
        {
            if (bonusNode == null)
                throw new ArgumentNullException(nameof(bonusNode));
            Log.Info("ignorecmpenaltystun");
            Log.Info("ignorecmpenaltystun = " + bonusNode.OuterXml);
            Log.Info("Calling CreateImprovement");
            CreateImprovement(string.Empty, _objImprovementSource, SourceName, Improvement.ImprovementType.IgnoreCMPenaltyStun, _strUnique);
        }

        // Check for ignore Physical CM Penalty.
        public void ignorecmpenaltyphysical(XmlNode bonusNode)
        {
            if (bonusNode == null)
                throw new ArgumentNullException(nameof(bonusNode));
            Log.Info("ignorecmpenaltyphysical");
            Log.Info("ignorecmpenaltyphysical = " + bonusNode.OuterXml);
            Log.Info("Calling CreateImprovement");
            CreateImprovement(string.Empty, _objImprovementSource, SourceName, Improvement.ImprovementType.IgnoreCMPenaltyPhysical, _strUnique);
        }

        // Check for a Cyborg Essence which will permanently set the character's ESS to 0.1.
        public void cyborgessence(XmlNode bonusNode)
        {
            if (bonusNode == null)
                throw new ArgumentNullException(nameof(bonusNode));
            Log.Info("cyborgessence");
            Log.Info("cyborgessence = " + bonusNode.OuterXml);
            Log.Info("Calling CreateImprovement");
            CreateImprovement(string.Empty, _objImprovementSource, SourceName, Improvement.ImprovementType.CyborgEssence, _strUnique);
        }

        // Check for Maximum Essence which will permanently modify the character's Maximum Essence value.
        public void essencepenalty(XmlNode bonusNode)
        {
            if (bonusNode == null)
                throw new ArgumentNullException(nameof(bonusNode));
            Log.Info("essencepenalty");
            Log.Info("essencepenalty = " + bonusNode.OuterXml);
            Log.Info("Calling CreateImprovement");
            CreateImprovement(string.Empty, _objImprovementSource, SourceName, Improvement.ImprovementType.EssencePenalty, _strUnique,
                ImprovementManager.ValueToInt(_objCharacter, bonusNode.InnerText, _intRating));
        }

        // Check for Maximum Essence which will permanently modify the character's Maximum Essence value (input value is 100x the actual value, so essence penalty of -0.25 would be input as "25").
        public void essencepenaltyt100(XmlNode bonusNode)
        {
            if (bonusNode == null)
                throw new ArgumentNullException(nameof(bonusNode));
            Log.Info("essencepenaltyt100");
            Log.Info("essencepenaltyt100 = " + bonusNode.OuterXml);
            Log.Info("Calling CreateImprovement");
            CreateImprovement(string.Empty, _objImprovementSource, SourceName, Improvement.ImprovementType.EssencePenaltyT100, _strUnique,
                ImprovementManager.ValueToInt(_objCharacter, bonusNode.InnerText, _intRating));
        }

        // Check for Maximum Essence which will permanently modify the character's Maximum Essence value for the purposes of affecting MAG rating (input value is 100x the actual value, so essence penalty of -0.25 would be input as "25").
        public void essencepenaltymagonlyt100(XmlNode bonusNode)
        {
            if (bonusNode == null)
                throw new ArgumentNullException(nameof(bonusNode));
            Log.Info("essencepenaltymagonlyt100");
            Log.Info("essencepenaltymagonlyt100 = " + bonusNode.OuterXml);
            Log.Info("Calling CreateImprovement");
            CreateImprovement(string.Empty, _objImprovementSource, SourceName, Improvement.ImprovementType.EssencePenaltyMAGOnlyT100, _strUnique,
                ImprovementManager.ValueToInt(_objCharacter, bonusNode.InnerText, _intRating));
        }

        // Check for Maximum Essence which will permanently modify the character's Maximum Essence value.
        public void essencemax(XmlNode bonusNode)
        {
            if (bonusNode == null)
                throw new ArgumentNullException(nameof(bonusNode));
            Log.Info("essencemax");
            Log.Info("essencemax = " + bonusNode.OuterXml);
            Log.Info("Calling CreateImprovement");
            CreateImprovement(string.Empty, _objImprovementSource, SourceName, Improvement.ImprovementType.EssenceMax, _strUnique,
                ImprovementManager.ValueToInt(_objCharacter, bonusNode.InnerText, _intRating));
        }

        // Check for Select Sprite.
        public void selectsprite(XmlNode bonusNode)
        {
            if (bonusNode == null)
                throw new ArgumentNullException(nameof(bonusNode));
            Log.Info("selectsprite");
            Log.Info("selectsprite = " + bonusNode.OuterXml);
            List<ListItem> lstCritters = new List<ListItem>();
            using (XmlNodeList objXmlNodeList = _objCharacter.LoadData("critters.xml").SelectNodes("/chummer/metatypes/metatype[contains(category, \"Sprites\")]"))
                if (objXmlNodeList != null)
                    foreach (XmlNode objXmlNode in objXmlNodeList)
                    {
                        string strName = objXmlNode["name"]?.InnerText;
                        lstCritters.Add(new ListItem(strName, objXmlNode["translate"]?.InnerText ?? strName));
                    }

            using (frmSelectItem frmPickItem = new frmSelectItem())
            {
                frmPickItem.SetGeneralItemsMode(lstCritters);
                frmPickItem.ShowDialog();

                if (frmPickItem.DialogResult == DialogResult.Cancel)
                {
                    throw new AbortedException();
                }

                SelectedValue = frmPickItem.SelectedItem;

                Log.Info("Calling CreateImprovement");
                CreateImprovement(frmPickItem.SelectedItem, _objImprovementSource, SourceName,
                    Improvement.ImprovementType.AddSprite,
                    _strUnique);
            }
        }

        // Check for Black Market Discount.
        public void blackmarketdiscount(XmlNode bonusNode)
        {
            if (bonusNode == null)
                throw new ArgumentNullException(nameof(bonusNode));
            Log.Info("blackmarketdiscount");
            Log.Info("blackmarketdiscount = " + bonusNode.OuterXml);
            XmlNodeList nodeList = _objCharacter.LoadData("options.xml").SelectNodes("/chummer/blackmarketpipelinecategories/category");
            SelectedValue = string.Empty;
            if (nodeList != null)
            {
                List<ListItem> itemList = (from XmlNode objNode in nodeList
                    select new ListItem(objNode.InnerText,
                        objNode.Attributes?["translate"]?.InnerText ?? objNode.InnerText)).ToList();

                using (frmSelectItem frmPickItem = new frmSelectItem
                {
                    Description = string.Format(GlobalOptions.CultureInfo, LanguageManager.GetString("String_Improvement_SelectText"), _strFriendlyName)
                })
                {
                    frmPickItem.SetGeneralItemsMode(itemList);

                    Log.Info("_strLimitSelection = " + LimitSelection);
                    Log.Info("_strForcedValue = " + ForcedValue);

                    if (!string.IsNullOrEmpty(LimitSelection))
                    {
                        frmPickItem.ForceItem(LimitSelection);
                        frmPickItem.Opacity = 0;
                    }

                    frmPickItem.ShowDialog();

                    // Make sure the dialogue window was not canceled.
                    if (frmPickItem.DialogResult == DialogResult.Cancel)
                    {
                        throw new AbortedException();
                    }

                    SelectedValue = frmPickItem.SelectedName;
                }

                Log.Info("_strSelectedValue = " + SelectedValue);
                Log.Info("SelectedValue = " + SelectedValue);
            }
            // Create the Improvement.
            Log.Info("Calling CreateImprovement");
            CreateImprovement(SelectedValue, _objImprovementSource, SourceName, Improvement.ImprovementType.BlackMarketDiscount,
                _strUnique);
        }

        // Select Armor (Mostly used for Custom Fit (Stack)).
        public void selectarmor(XmlNode bonusNode)
        {
            if (bonusNode == null)
                throw new ArgumentNullException(nameof(bonusNode));
            Log.Info("selectarmor");
            Log.Info("selectarmor = " + bonusNode.OuterXml);
            if (!string.IsNullOrEmpty(ForcedValue))
                LimitSelection = ForcedValue;

            // Display the Select Item window and record the value that was entered.
            XmlDocument objXmlDocument = _objCharacter.LoadData("armor.xml");
            XmlNodeList objXmlNodeList;
            if (!string.IsNullOrEmpty(bonusNode.InnerText))
            {
                objXmlNodeList = objXmlDocument.SelectNodes("/chummer/armors/armor[name starts-with " + bonusNode.InnerText + "(" + _objCharacter.Options.BookXPath() +
                                                            ") and category = 'High-Fashion Armor Clothing' and mods[name = 'Custom Fit']]");
            }
            else
            {
                objXmlNodeList =
                    objXmlDocument.SelectNodes("/chummer/armors/armor[(" + _objCharacter.Options.BookXPath() +
                                               ") and category = 'High-Fashion Armor Clothing' and mods[name = 'Custom Fit']]");
            }

            //.SelectNodes("/chummer/skills/skill[not(exotic) and (" + _objCharacter.Options.BookXPath() + ')' + SkillFilter(filter) + "]");

            List<ListItem> lstArmors = new List<ListItem>();
            if (objXmlNodeList != null)
            {
                foreach (XmlNode objNode in objXmlNodeList)
                {
                    string strName = objNode["name"]?.InnerText ?? string.Empty;
                    lstArmors.Add(new ListItem(strName, objNode.Attributes?["translate"]?.InnerText ?? strName));
                }
            }

            if (lstArmors.Count > 0)
            {
                using (frmSelectItem frmPickItem = new frmSelectItem
                {
                    Description = string.Format(GlobalOptions.CultureInfo, LanguageManager.GetString("String_Improvement_SelectText"), _strFriendlyName)
                })
                {
                    frmPickItem.SetGeneralItemsMode(lstArmors);

                    Log.Info("_strLimitSelection = " + LimitSelection);
                    Log.Info("_strForcedValue = " + ForcedValue);

                    if (!string.IsNullOrEmpty(LimitSelection))
                    {
                        frmPickItem.ForceItem(LimitSelection);
                        frmPickItem.Opacity = 0;
                    }

                    frmPickItem.ShowDialog();

                    // Make sure the dialogue window was not canceled.
                    if (frmPickItem.DialogResult == DialogResult.Cancel)
                    {
                        throw new AbortedException();
                    }

                    SelectedValue = frmPickItem.SelectedItem;

                    Log.Info("_strSelectedValue = " + SelectedValue);
                    Log.Info("SelectedValue = " + frmPickItem.SelectedItem);
                }
            }
        }

        // Select a specific piece of Cyberware.
        public void selectcyberware(XmlNode bonusNode)
        {
            if (bonusNode == null)
                throw new ArgumentNullException(nameof(bonusNode));
            Log.Info("selectcyberware");
            Log.Info("selectcyberware = " + bonusNode.OuterXml);
            if (!string.IsNullOrEmpty(ForcedValue))
                LimitSelection = ForcedValue;

            // Display the Select Item window and record the value that was entered.
            string strCategory = bonusNode["category"]?.InnerText;
<<<<<<< HEAD
            XmlNodeList objXmlNodeList = _objCharacter.LoadData("cyberware.xml").SelectNodes(!string.IsNullOrEmpty(strCategory)
            ? $"/chummer/cyberwares/cyberware[(category = '{strCategory}') and ({_objCharacter.Options.BookXPath()})]"
            : $"/chummer/cyberwares/cyberware[({_objCharacter.Options.BookXPath()})]");
=======
            XmlNodeList objXmlNodeList = XmlManager.Load("cyberware.xml").SelectNodes(!string.IsNullOrEmpty(strCategory)
                ? "/chummer/cyberwares/cyberware[(category = '" + strCategory + "') and (" + _objCharacter.Options.BookXPath() + ")]"
                : "/chummer/cyberwares/cyberware[(" + _objCharacter.Options.BookXPath() + ")]");
>>>>>>> 1161a64b

            List<ListItem> list = new List<ListItem>();
            if (objXmlNodeList != null)
            {
                foreach (XmlNode objNode in objXmlNodeList)
                {
                    string strName = objNode["name"]?.InnerText ?? string.Empty;
                    list.Add(new ListItem(strName, objNode.Attributes?["translate"]?.InnerText ?? strName));
                }
            }

            if (list.Count <= 0)
                throw new AbortedException();
            using (frmSelectItem frmPickItem = new frmSelectItem
            {
                Description = string.Format(GlobalOptions.CultureInfo, LanguageManager.GetString("String_Improvement_SelectText"), _strFriendlyName)
            })
            {
                frmPickItem.SetGeneralItemsMode(list);

                Log.Info("_strLimitSelection = " + LimitSelection);
                Log.Info("_strForcedValue = " + ForcedValue);

                if (!string.IsNullOrEmpty(LimitSelection))
                {
                    frmPickItem.ForceItem(LimitSelection);
                    frmPickItem.Opacity = 0;
                }

                frmPickItem.ShowDialog();

                // Make sure the dialogue window was not canceled.
                if (frmPickItem.DialogResult == DialogResult.Cancel)
                {
                    throw new AbortedException();
                }

                SelectedValue = frmPickItem.SelectedItem;

                string strSelectedValue = frmPickItem.SelectedItem;
                Log.Info("_strSelectedValue = " + SelectedValue);
                Log.Info("SelectedValue = " + strSelectedValue);
            }
        }

        // Select Weapon (custom entry for things like Spare Clip).
        public void selectweapon(XmlNode bonusNode)
        {
            if (bonusNode == null)
                throw new ArgumentNullException(nameof(bonusNode));
            Log.Info("selectweapon");
            Log.Info("selectweapon = " + bonusNode.OuterXml);
            if (!string.IsNullOrEmpty(ForcedValue))
                LimitSelection = ForcedValue;

            if (_objCharacter == null)
            {
                // If the character is null (this is a Vehicle), the user must enter their own string.
                // Display the Select Item window and record the value that was entered.
                using (frmSelectText frmPickText = new frmSelectText
                {
                    Description = string.Format(GlobalOptions.CultureInfo, LanguageManager.GetString("String_Improvement_SelectText"), _strFriendlyName)
                })
                {
                    Log.Info("_strLimitSelection = " + LimitSelection);
                    Log.Info("_strForcedValue = " + ForcedValue);

                    if (!string.IsNullOrEmpty(LimitSelection))
                    {
                        frmPickText.SelectedValue = LimitSelection;
                        frmPickText.Opacity = 0;
                    }

                    frmPickText.ShowDialog();

                    // Make sure the dialogue window was not canceled.
                    if (frmPickText.DialogResult == DialogResult.Cancel)
                    {
                        throw new AbortedException();
                    }

                    SelectedValue = frmPickText.SelectedValue;

                    Log.Info("_strSelectedValue = " + SelectedValue);
                    Log.Info("SelectedValue = " + frmPickText.SelectedValue);
                }
            }
            else
            {
                List <ListItem> lstWeapons = new List<ListItem>();
                bool blnIncludeUnarmed = bonusNode.Attributes?["includeunarmed"]?.InnerText == bool.TrueString;
                string strExclude = bonusNode.Attributes?["excludecategory"]?.InnerText ?? string.Empty;
                foreach (Weapon objWeapon in _objCharacter.Weapons.GetAllDescendants(x => x.Children))
                {
                    if ((string.IsNullOrEmpty(strExclude) || objWeapon.WeaponType != strExclude) && (blnIncludeUnarmed || objWeapon.Name != "Unarmed Attack"))
                    {
                        lstWeapons.Add(new ListItem(objWeapon.InternalId, objWeapon.DisplayNameShort(GlobalOptions.Language)));
                    }
                }

                if (string.IsNullOrWhiteSpace(LimitSelection) || lstWeapons.Any(item => item.Name == LimitSelection))
                {
                    using (frmSelectItem frmPickItem = new frmSelectItem
                    {
                        Description = string.Format(GlobalOptions.CultureInfo, LanguageManager.GetString("String_Improvement_SelectText"), _strFriendlyName)
                    })
                    {
                        frmPickItem.SetGeneralItemsMode(lstWeapons);

                        Log.Info("_strLimitSelection = " + LimitSelection);
                        Log.Info("_strForcedValue = " + ForcedValue);

                        if (!string.IsNullOrEmpty(LimitSelection))
                        {
                            frmPickItem.ForceItem(LimitSelection);
                            frmPickItem.Opacity = 0;
                        }

                        frmPickItem.ShowDialog();

                        // Make sure the dialogue window was not canceled.
                        if (frmPickItem.DialogResult == DialogResult.Cancel)
                        {
                            throw new AbortedException();
                        }

                        SelectedValue = frmPickItem.SelectedName;
                    }

                    Log.Info("_strSelectedValue = " + SelectedValue);
                    Log.Info("SelectedValue = " + SelectedValue);
                }
                else
                {
                    SelectedValue = LimitSelection;

                    Log.Info("_strSelectedValue = " + SelectedValue);
                    Log.Info("SelectedValue = " + SelectedValue);
                }
            }

            // Create the Improvement.
            Log.Info("Calling CreateImprovement");
            CreateImprovement(SelectedValue, _objImprovementSource, SourceName, Improvement.ImprovementType.Text, _strUnique);
        }

        // Select an Optional Power.
        public void optionalpowers(XmlNode bonusNode)
        {
            if (bonusNode == null)
                throw new ArgumentNullException(nameof(bonusNode));
            Log.Info("selectoptionalpower");

            // Check to see if there is only one possible selection because of _strLimitSelection.
            if (!string.IsNullOrEmpty(ForcedValue))
                LimitSelection = ForcedValue;

            Log.Info("_strForcedValue = " + ForcedValue);
            Log.Info("_strLimitSelection = " + LimitSelection);

            string strForcePower = !string.IsNullOrEmpty(LimitSelection) ? LimitSelection : string.Empty;
            int powerCount = 1;
            if (string.IsNullOrEmpty(strForcePower) && bonusNode.Attributes?["count"] != null)
            {
                string strCount = bonusNode.Attributes?["count"]?.InnerText;

                StringBuilder objCountString = new StringBuilder(bonusNode.Attributes?["count"]?.InnerText);
                foreach (string strAttribute in AttributeSection.AttributeStrings)
                {
                    CharacterAttrib objLoopAttribute = _objCharacter.GetAttribute(strAttribute);
                    objCountString.CheapReplace(strCount, "{" + strAttribute + "}", () => objLoopAttribute.TotalValue.ToString(GlobalOptions.InvariantCultureInfo));
                    objCountString.CheapReplace(strCount, "{" + strAttribute + "Base}", () => objLoopAttribute.TotalBase.ToString(GlobalOptions.InvariantCultureInfo));
                }

                object objProcess = CommonFunctions.EvaluateInvariantXPath(objCountString.ToString(), out bool blnIsSuccess);
                powerCount = blnIsSuccess ? Convert.ToInt32(objProcess, GlobalOptions.InvariantCultureInfo) : 1;
            }

            for (int i = 0; i < powerCount; i++)
            {
                List<Tuple<string, string>> lstPowerExtraPairs = new List<Tuple<string, string>>();
                using (XmlNodeList xmlOptionalPowerList = bonusNode.SelectNodes("optionalpower"))
                {
                    if (xmlOptionalPowerList?.Count > 0)
                    {
                        foreach (XmlNode objXmlOptionalPower in xmlOptionalPowerList)
                        {
                            string strPower = objXmlOptionalPower.InnerText;
                            if (string.IsNullOrEmpty(strForcePower) || strForcePower == strPower)
                            {
                                lstPowerExtraPairs.Add(new Tuple<string, string>(strPower,
                                    objXmlOptionalPower.Attributes?["select"]?.InnerText));
                            }
                        }
                    }
                }

                // Display the Select Critter Power window and record which power was selected.
                using (frmSelectOptionalPower frmPickPower = new frmSelectOptionalPower(_objCharacter, lstPowerExtraPairs.ToArray())
                {
                    Description = LanguageManager.GetString("String_Improvement_SelectOptionalPower",
                        GlobalOptions.Language)
                })
                {
                    frmPickPower.ShowDialog();

                    // Make sure the dialogue window was not canceled.
                    if (frmPickPower.DialogResult == DialogResult.Cancel)
                    {
                        throw new AbortedException();
                    }

                    // Record the improvement.
                    XmlNode objXmlPowerNode = _objCharacter.LoadData("critterpowers.xml")
                        .SelectSingleNode("/chummer/powers/power[name = \"" + frmPickPower.SelectedPower + "\"]");
                    CritterPower objPower = new CritterPower(_objCharacter);
                    objPower.Create(objXmlPowerNode, 0, frmPickPower.SelectedPowerExtra);
                    if (objPower.InternalId.IsEmptyGuid())
                        throw new AbortedException();

                    objPower.Grade = -1;
                    _objCharacter.CritterPowers.Add(objPower);
                    CreateImprovement(objPower.InternalId, _objImprovementSource, SourceName,
                        Improvement.ImprovementType.CritterPower, _strUnique);
                }
            }
        }

        public void critterpowers(XmlNode bonusNode)
        {
            if (bonusNode == null)
                throw new ArgumentNullException(nameof(bonusNode));
            XmlDocument objXmlDocument = _objCharacter.LoadData("critterpowers.xml");
            using (XmlNodeList xmlPowerList = bonusNode.SelectNodes("power"))
            {
                if (xmlPowerList?.Count > 0)
                {
                    foreach (XmlNode objXmlPower in xmlPowerList)
                    {
                        XmlNode objXmlCritterPower = objXmlDocument.SelectSingleNode("/chummer/powers/power[name = \"" + objXmlPower.InnerText + "\"]");
                        CritterPower objPower = new CritterPower(_objCharacter);
                        string strForcedValue = string.Empty;
                        int intRating = 0;
                        if (objXmlPower.Attributes?.Count > 0)
                        {
                            string strRating = objXmlPower.Attributes["rating"]?.InnerText;
                            if (!string.IsNullOrEmpty(strRating))
                                intRating = ImprovementManager.ValueToInt(_objCharacter, strRating, _intRating);
                            strForcedValue = objXmlPower.Attributes["select"]?.InnerText;
                        }

                        objPower.Create(objXmlCritterPower, intRating, strForcedValue);
                        objPower.Grade = -1;
                        _objCharacter.CritterPowers.Add(objPower);
                        CreateImprovement(objPower.InternalId, _objImprovementSource, SourceName, Improvement.ImprovementType.CritterPower, _strUnique);
                    }
                }
            }
        }

        // Check for Adept Power Points.
        public void critterpowerlevels(XmlNode bonusNode)
        {
            if (bonusNode == null)
                throw new ArgumentNullException(nameof(bonusNode));
            using (XmlNodeList xmlPowerList = bonusNode.SelectNodes("power"))
            {
                if (xmlPowerList?.Count > 0)
                {
                    foreach (XmlNode objXmlPower in xmlPowerList)
                    {
                        Log.Info("critterpowerlevels");
                        Log.Info("critterpowerlevels = " + bonusNode.OuterXml);
                        Log.Info("Calling CreateImprovement");
                        CreateImprovement(objXmlPower["name"]?.InnerText, _objImprovementSource, SourceName, Improvement.ImprovementType.CritterPowerLevel,
                            _strUnique,
                            ImprovementManager.ValueToInt(_objCharacter, objXmlPower["val"]?.InnerText, _intRating));
                    }
                }
            }
        }

        public void publicawareness(XmlNode bonusNode)
        {
            if (bonusNode == null)
                throw new ArgumentNullException(nameof(bonusNode));
            CreateImprovement(string.Empty, _objImprovementSource, SourceName, Improvement.ImprovementType.PublicAwareness, _strUnique,
                ImprovementManager.ValueToInt(_objCharacter, bonusNode.InnerText, _intRating));
        }

        public void dealerconnection(XmlNode bonusNode)
        {
            if (bonusNode == null)
                throw new ArgumentNullException(nameof(bonusNode));
            Log.Info("dealerconnection");
            List<ListItem> lstItems = new List<ListItem>();
            using (XmlNodeList objXmlList = bonusNode.SelectNodes("category"))
                if (objXmlList?.Count > 0)
                    foreach (XmlNode objNode in objXmlList)
                    {
                        if (!_objCharacter.Improvements.Any(objImprovement => objImprovement.ImproveType == Improvement.ImprovementType.DealerConnection && objImprovement.UniqueName == objNode.InnerText))
                        {
                            lstItems.Add(new ListItem(objNode.InnerText, LanguageManager.GetString("String_DealerConnection_" + objNode.InnerText)));
                        }
                    }
            if (lstItems.Count == 0)
            {
                Program.MainForm.ShowMessageBox(string.Format(GlobalOptions.CultureInfo ,LanguageManager.GetString("Message_Improvement_EmptySelectionListNamed"), SourceName));
                throw new AbortedException();
            }

            using (frmSelectItem frmPickItem = new frmSelectItem
            {
                AllowAutoSelect = false
            })
            {
                frmPickItem.SetGeneralItemsMode(lstItems);
                frmPickItem.ShowDialog();
                // Make sure the dialogue window was not canceled.
                if (frmPickItem.DialogResult == DialogResult.Cancel)
                {
                    throw new AbortedException();
                }

                SelectedValue = LanguageManager.GetString("String_DealerConnection_" + frmPickItem.SelectedItem);

                Log.Info("_strSelectedValue = " + frmPickItem.SelectedItem);
                Log.Info("SourceName = " + SourceName);

                // Create the Improvement.
                Log.Info("Calling CreateImprovement");
                CreateImprovement(SelectedValue, _objImprovementSource, SourceName, Improvement.ImprovementType.DealerConnection, frmPickItem.SelectedItem);
            }
        }

        public void unlockskills(XmlNode bonusNode)
        {
            if (bonusNode == null)
                throw new ArgumentNullException(nameof(bonusNode));
            List<string> options = bonusNode.InnerText.Split(',').Select(x => x.Trim()).ToList();
            string final;
            if (options.Count == 0)
            {
                Utils.BreakIfDebug();
                throw new AbortedException();
            }

            if (options.Count == 1)
            {
                final = options[0];
            }
            else
            {
                using (frmSelectItem frmSelect = new frmSelectItem
                {
                    AllowAutoSelect = true
                })
                {
                    frmSelect.SetGeneralItemsMode(options.Select(x => new ListItem(x, x)));

                    if (_objCharacter.Pushtext.Count > 0)
                    {
                        frmSelect.ForceItem(_objCharacter.Pushtext.Pop());
                    }

                    if (frmSelect.ShowDialog() == DialogResult.Cancel)
                    {
                        throw new AbortedException();
                    }

                    final = frmSelect.SelectedItem;
                }
            }

            string strName = bonusNode.Attributes?["name"]?.InnerText;
            if (Enum.TryParse(final, out SkillsSection.FilterOption skills))
            {
                if (string.IsNullOrEmpty(strName) || !_objCharacter.SkillsSection.SkillsDictionary.ContainsKey(strName))
                {
                    _objCharacter.SkillsSection.AddSkills(skills, strName);
                    CreateImprovement(skills.ToString(), _objImprovementSource, SourceName,  Improvement.ImprovementType.SpecialSkills, _strUnique);
                }
            }
            else
            {
                Utils.BreakIfDebug();
                Log.Info(new object[] { "Failed to parse", "specialskills", bonusNode.OuterXml });
            }
        }

        public void addqualities(XmlNode bonusNode)
        {
            if (bonusNode == null)
                throw new ArgumentNullException(nameof(bonusNode));
            XmlDocument objXmlDocument = _objCharacter.LoadData("qualities.xml");
            using (XmlNodeList xmlQualityList = bonusNode.SelectNodes("addquality"))
            {
                if (xmlQualityList?.Count > 0)
                {
                    foreach (XmlNode objXmlAddQuality in xmlQualityList)
                    {
                        if (objXmlAddQuality.NodeType == XmlNodeType.Comment) continue;
                        XmlNode objXmlSelectedQuality = objXmlDocument.SelectSingleNode("/chummer/qualities/quality[name = \"" + objXmlAddQuality.InnerText + "\"]");
                        string strForceValue = objXmlAddQuality.Attributes?["select"]?.InnerText ?? string.Empty;

                        string strRating = objXmlAddQuality.Attributes?["rating"]?.InnerText;
                        int intCount = string.IsNullOrEmpty(strRating) ? 1 : ImprovementManager.ValueToInt(_objCharacter, strRating, _intRating);
                        bool blnDoesNotContributeToBP = !string.Equals(objXmlAddQuality.Attributes?["contributetobp"]?.InnerText, bool.TrueString, StringComparison.OrdinalIgnoreCase);

                        for (int i = 0; i < intCount; ++i)
                        {
                            // Makes sure we aren't over our limits for this particular quality from this overall source
                            if (objXmlAddQuality.Attributes?["forced"]?.InnerText == bool.TrueString ||
                                objXmlSelectedQuality.CreateNavigator().RequirementsMet(_objCharacter, LanguageManager.GetString("String_Quality"), string.Empty, _strFriendlyName))
                            {
                                List<Weapon> lstWeapons = new List<Weapon>();
                                Quality objAddQuality = new Quality(_objCharacter);
                                objAddQuality.Create(objXmlSelectedQuality, QualitySource.Improvement, lstWeapons, strForceValue, _strFriendlyName);

                                if (blnDoesNotContributeToBP)
                                {
                                    objAddQuality.BP = 0;
                                    objAddQuality.ContributeToLimit = false;
                                }

                                _objCharacter.Qualities.Add(objAddQuality);
                                foreach (Weapon objWeapon in lstWeapons)
                                    _objCharacter.Weapons.Add(objWeapon);
                                CreateImprovement(objAddQuality.InternalId, _objImprovementSource, SourceName, Improvement.ImprovementType.SpecificQuality, _strUnique);
                            }
                            else
                            {
                                throw new AbortedException();
                            }
                        }
                    }
                }
            }
        }

        public void selectquality(XmlNode bonusNode)
        {
            if (bonusNode == null)
                throw new ArgumentNullException(nameof(bonusNode));
            XmlDocument objXmlDocument = _objCharacter.LoadData("qualities.xml");
            List<ListItem> lstQualities = new List<ListItem>();
            using (XmlNodeList xmlQualityList = bonusNode.SelectNodes("quality"))
            {
                if (xmlQualityList?.Count > 0)
                {
                    foreach (XmlNode objXmlAddQuality in xmlQualityList)
                    {
                        // Makes sure we aren't over our limits for this particular quality from this overall source
                        if (objXmlAddQuality.CreateNavigator().RequirementsMet(_objCharacter, string.Empty, string.Empty, _strFriendlyName))
                        {
                            string strName = objXmlAddQuality.InnerText;
                            XmlNode objXmlQuality = objXmlDocument.SelectSingleNode("/chummer/qualities/quality[name = \"" + strName + "\"]");
                            if (objXmlQuality != null)
                            {
                                lstQualities.Add(new ListItem(strName, objXmlQuality["translate"]?.InnerText ?? strName));
                            }
                        }
                    }
                }
            }

            if (lstQualities.Count == 0)
            {
                Program.MainForm.ShowMessageBox(string.Format(GlobalOptions.CultureInfo, LanguageManager.GetString("Message_Improvement_EmptySelectionListNamed"), SourceName));
                throw new AbortedException();
            }

            XmlNode objXmlSelectedQuality;
            XmlNode objXmlBonusQuality;
            using (frmSelectItem frmPickItem = new frmSelectItem())
            {
                frmPickItem.SetGeneralItemsMode(lstQualities);
                frmPickItem.ShowDialog();

                // Don't do anything else if the form was canceled.
                if (frmPickItem.DialogResult == DialogResult.Cancel)
                    throw new AbortedException();
                objXmlSelectedQuality = objXmlDocument.SelectSingleNode("/chummer/qualities/quality[name = \"" + frmPickItem.SelectedItem + "\"]");
                objXmlBonusQuality = bonusNode.SelectSingleNode("quality[\"" + frmPickItem.SelectedItem + "\"]");
            }

            Quality objAddQuality = new Quality(_objCharacter);
            List<Weapon> lstWeapons = new List<Weapon>();

            string strForceValue = objXmlBonusQuality?.Attributes?["select"]?.InnerText;
            objAddQuality.Create(objXmlSelectedQuality, QualitySource.Improvement, lstWeapons, strForceValue, _strFriendlyName);
            if (objXmlBonusQuality?.Attributes?["contributetobp"]?.InnerText != bool.TrueString)
            {
                objAddQuality.BP = 0;
                objAddQuality.ContributeToLimit = false;
            }
            if (bonusNode["discountqualities"] != null)
            {
                lstQualities.Clear();
                lstQualities.Add(new ListItem("None", LanguageManager.GetString("String_None")));
                using (XmlNodeList xmlQualityNodeList = bonusNode.SelectNodes("discountqualities/quality"))
                {
                    if (xmlQualityNodeList?.Count > 0)
                    {
                        foreach (XmlNode objXmlAddQuality in xmlQualityNodeList)
                        {
                            strForceValue = objXmlAddQuality.Attributes?["select"]?.InnerText ?? string.Empty;
                            string strName = objXmlAddQuality.InnerText;

                            XmlNode objXmlQuality = objXmlDocument.SelectSingleNode("/chummer/qualities/quality[name = \"" + objXmlAddQuality.InnerText + "\"]");
                            if (objXmlQuality != null)
                            {
                                string strDisplayName = objXmlQuality["translate"]?.InnerText ?? strName;
                                if (!string.IsNullOrWhiteSpace(strForceValue))
                                    strDisplayName += " (" + strForceValue + ')';
                                lstQualities.Add(new ListItem(strName, strDisplayName));
                            }
                        }
                    }
                }

                if (lstQualities.Count == 0)
                {
                    Program.MainForm.ShowMessageBox(string.Format(GlobalOptions.CultureInfo, LanguageManager.GetString("Message_Improvement_EmptySelectionListNamed"), SourceName));
                    throw new AbortedException();
                }

                using (frmSelectItem frmPickItem = new frmSelectItem())
                {
                    frmPickItem.SetGeneralItemsMode(lstQualities);
                    frmPickItem.ShowDialog();

                    // Don't do anything else if the form was canceled.
                    if (frmPickItem.DialogResult == DialogResult.Cancel)
                        throw new AbortedException();
                    if (frmPickItem.SelectedItem != "None")
                    {
                        objXmlSelectedQuality = objXmlDocument.SelectSingleNode("/chummer/qualities/quality[name = \"" + frmPickItem.SelectedItem + "\"]");
                        objXmlBonusQuality = bonusNode.SelectSingleNode("discountqualities/quality[\"" + frmPickItem.SelectedItem + "\"]");
                        int qualityDiscount = Convert.ToInt32(objXmlBonusQuality?.Attributes?["discount"].InnerText, GlobalOptions.InvariantCultureInfo);
                        Quality discountQuality = new Quality(_objCharacter)
                        {
                            BP = 0
                        };
                        strForceValue = objXmlBonusQuality?.Attributes?["select"]?.InnerText;
                        discountQuality.Create(objXmlSelectedQuality, QualitySource.Improvement, lstWeapons, strForceValue, _strFriendlyName);
                        _objCharacter.Qualities.Add(discountQuality);
                        objAddQuality.BP = Math.Max(objAddQuality.BP + qualityDiscount, 1);
                        CreateImprovement(discountQuality.InternalId, _objImprovementSource, SourceName, Improvement.ImprovementType.SpecificQuality, _strUnique);
                    }
                }
            }

            _objCharacter.Qualities.Add(objAddQuality);
            foreach (Weapon objWeapon in lstWeapons)
                _objCharacter.Weapons.Add(objWeapon);
            CreateImprovement(objAddQuality.InternalId, _objImprovementSource, SourceName, Improvement.ImprovementType.SpecificQuality, _strUnique);
        }

        public void addskillspecialization(XmlNode bonusNode)
        {
            if (bonusNode == null)
                throw new ArgumentNullException(nameof(bonusNode));
            string strSkill = bonusNode["skill"]?.InnerText ?? string.Empty;
            Skill objSkill = _objCharacter.SkillsSection.GetActiveSkill(strSkill);
            if (objSkill != null)
            {
                // Create the Improvement.
                Log.Info("Calling CreateImprovement");
                string strSpec = bonusNode["spec"]?.InnerText ?? string.Empty;
                CreateImprovement(strSkill, _objImprovementSource, SourceName, Improvement.ImprovementType.SkillSpecialization, strSpec);
                SkillSpecialization nspec = new SkillSpecialization(strSpec, true);
                objSkill.Specializations.Add(nspec);
            }
        }

        public void addskillspecializationoption(XmlNode bonusNode)
        {
            if (bonusNode == null)
                throw new ArgumentNullException(nameof(bonusNode));
            List<Skill> lstSkills = new List<Skill>();
            XmlNodeList xmlSkillsList = bonusNode.SelectNodes("skills/skill");
            if (xmlSkillsList?.Count > 0)
            {
                foreach (XmlNode objNode in xmlSkillsList)
                {
                    Skill objSkill = _objCharacter.SkillsSection.GetActiveSkill(objNode.InnerText);
                    if (objSkill != null)
                    {
                        lstSkills.Add(objSkill);
                    }
                }
            }
            else
            {
                Skill objSkill = _objCharacter.SkillsSection.GetActiveSkill(bonusNode["skill"]?.InnerText ?? string.Empty);
                if (objSkill != null)
                {
                    lstSkills.Add(objSkill);
                }
            }

            if (lstSkills.Count > 0)
            {
                foreach (Skill objSkill in lstSkills)
                {
                    // Create the Improvement.
                    Log.Info("Calling CreateImprovement");
                    string strSpec = bonusNode["spec"]?.InnerText;
                    CreateImprovement(objSkill.Name, _objImprovementSource, SourceName, Improvement.ImprovementType.SkillSpecializationOption, strSpec);
                    if (_objCharacter.Options.FreeMartialArtSpecialization && _objImprovementSource == Improvement.ImprovementSource.MartialArt)
                    {
                        CreateImprovement(objSkill.Name, _objImprovementSource, SourceName, Improvement.ImprovementType.SkillSpecialization, strSpec);
                        SkillSpecialization nspec = new SkillSpecialization(strSpec, true);
                        objSkill.Specializations.Add(nspec);
                    }
                }
            }
        }

        public void allowspellrange(XmlNode bonusNode)
        {
            if (bonusNode == null)
                throw new ArgumentNullException(nameof(bonusNode));
            Log.Info("allowspellrange");
            CreateImprovement(bonusNode.InnerText, Improvement.ImprovementType.AllowSpellRange);
        }

        public void allowspellcategory(XmlNode bonusNode)
        {
            if (bonusNode == null)
                throw new ArgumentNullException(nameof(bonusNode));
            Log.Info("allowspellcategory");
            if (!string.IsNullOrEmpty(bonusNode.InnerXml))
            {
                CreateImprovement(bonusNode.InnerText, Improvement.ImprovementType.AllowSpellCategory);
            }
            else
            {
                // Display the Select Spell window.
                using (frmSelectSpellCategory frmPickSpellCategory = new frmSelectSpellCategory(_objCharacter)
                {
                    Description = LanguageManager.GetString("Title_SelectSpellCategory")
                })
                {
                    frmPickSpellCategory.ShowDialog();

                    // Make sure the dialogue window was not canceled.
                    if (frmPickSpellCategory.DialogResult == DialogResult.Cancel)
                    {
                        throw new AbortedException();
                    }

                    CreateImprovement(frmPickSpellCategory.SelectedCategory, Improvement.ImprovementType.AllowSpellCategory);
                }
            }
        }

        public void limitspellrange(XmlNode bonusNode)
        {
            if (bonusNode == null)
                throw new ArgumentNullException(nameof(bonusNode));
            Log.Info("limitspellrange");
            CreateImprovement(bonusNode.InnerText, Improvement.ImprovementType.LimitSpellRange);
        }

        public void limitspellcategory(XmlNode bonusNode)
        {
            if (bonusNode == null)
                throw new ArgumentNullException(nameof(bonusNode));
            Log.Info("limitspellcategory");
            if (!string.IsNullOrEmpty(bonusNode.InnerXml))
            {
                CreateImprovement(bonusNode.InnerText, Improvement.ImprovementType.LimitSpellCategory);
            }
            else
            {
                // Display the Select Spell window.
                using (frmSelectSpellCategory frmPickSpellCategory = new frmSelectSpellCategory(_objCharacter)
                {
                    Description = LanguageManager.GetString("Title_SelectSpellCategory")
                })
                {
                    frmPickSpellCategory.ShowDialog();

                    // Make sure the dialogue window was not canceled.
                    if (frmPickSpellCategory.DialogResult == DialogResult.Cancel)
                    {
                        throw new AbortedException();
                    }

                    CreateImprovement(frmPickSpellCategory.SelectedCategory, Improvement.ImprovementType.LimitSpellCategory);
                }
            }
        }

        public void limitspelldescriptor(XmlNode bonusNode)
        {
            if (bonusNode == null)
                throw new ArgumentNullException(nameof(bonusNode));
            Log.Info("limitspelldescriptor");
            // Display the Select Spell window.
            string strSelected;
            if (!string.IsNullOrWhiteSpace(bonusNode.InnerText))
            {
                strSelected = bonusNode.InnerText;
            }
            else
            {
                using (frmSelectItem frmPickItem = new frmSelectItem
                {
                    Description = LanguageManager.GetString("Title_SelectSpellDescriptor")
                })
                {
                    frmPickItem.ShowDialog();

                    // Make sure the dialogue window was not canceled.
                    if (frmPickItem.DialogResult == DialogResult.Cancel)
                    {
                        throw new AbortedException();
                    }

                    strSelected = frmPickItem.SelectedItem;
                }
            }
            CreateImprovement(strSelected, Improvement.ImprovementType.LimitSpellDescriptor);
        }

        public void blockspelldescriptor(XmlNode bonusNode)
        {
            if (bonusNode == null)
                throw new ArgumentNullException(nameof(bonusNode));
            Log.Info("blockspelldescriptor");
            // Display the Select Spell window.
            string strSelected;
            if (!string.IsNullOrWhiteSpace(bonusNode.InnerText))
            {
                strSelected = bonusNode.InnerText;
            }
            else
            {
                using (frmSelectItem frmPickItem = new frmSelectItem
                {
                    Description = LanguageManager.GetString("Title_SelectSpellDescriptor")
                })
                {
                    frmPickItem.ShowDialog();

                    // Make sure the dialogue window was not canceled.
                    if (frmPickItem.DialogResult == DialogResult.Cancel)
                    {
                        throw new AbortedException();
                    }

                    strSelected = frmPickItem.SelectedItem;
                }
            }
            CreateImprovement(strSelected, Improvement.ImprovementType.BlockSpellDescriptor);
        }
        #region addspiritorsprite
        /// <summary>
        /// Improvement type that adds to the available sprite types a character can summon.
        /// </summary>
        /// <param name="bonusNode"></param>
        public void addsprite(XmlNode bonusNode)
        {
            if (bonusNode == null)
                throw new ArgumentNullException(nameof(bonusNode));
            Log.Info("addspirit");
            XmlNodeList xmlAllowedSpirits = bonusNode.SelectNodes("spirit");
            bool addToSelected = true;
            if (bonusNode.SelectSingleNode("addtoselected") != null)
            {
                addToSelected = Convert.ToBoolean(bonusNode.SelectSingleNode("addtoselected")?.Value, GlobalOptions.InvariantCultureInfo);
            }
            AddSpiritOrSprite("streams.xml", xmlAllowedSpirits, Improvement.ImprovementType.AddSprite, addToSelected, "Sprites");
        }

        /// <summary>
        /// Improvement type that adds to the available spirit types a character can summon.
        /// </summary>
        /// <param name="bonusNode"></param>
        public void addspirit(XmlNode bonusNode)
        {
            if (bonusNode == null)
                throw new ArgumentNullException(nameof(bonusNode));
            Log.Info("addspirit");
            XmlNodeList xmlAllowedSpirits = bonusNode.SelectNodes("spirit");
            bool addToSelected = true;
            if (bonusNode.SelectSingleNode("addtoselected") != null)
            {
                addToSelected = Convert.ToBoolean(bonusNode.SelectSingleNode("addtoselected")?.Value, GlobalOptions.InvariantCultureInfo);
            }
            AddSpiritOrSprite("traditions.xml",xmlAllowedSpirits, Improvement.ImprovementType.AddSpirit, addToSelected, "Spirits");
        }
        /// <summary>
        /// Improvement type that limits the spirits a character can summon to a particular category.
        /// </summary>
        /// <param name="bonusNode"></param>
        public void limitspiritcategory(XmlNode bonusNode)
        {
            if (bonusNode == null)
                throw new ArgumentNullException(nameof(bonusNode));
            Log.Info("limitspiritcategory");
            XmlNodeList xmlAllowedSpirits = bonusNode.SelectNodes("spirit");
            bool addToSelected = true;
            if (bonusNode.SelectSingleNode("addtoselected") != null)
            {
                addToSelected = Convert.ToBoolean(bonusNode.SelectSingleNode("addtoselected")?.Value, GlobalOptions.InvariantCultureInfo);
            }
            AddSpiritOrSprite("traditions.xml", xmlAllowedSpirits, Improvement.ImprovementType.LimitSpiritCategory, addToSelected);
        }

        private void AddSpiritOrSprite(string strXmlDoc, XmlNodeList xmlAllowedSpirits, Improvement.ImprovementType impType, bool addToSelectedValue = true, string strCritterCategory = "")
        {
            if (xmlAllowedSpirits == null)
                throw new ArgumentNullException(nameof(xmlAllowedSpirits));
            Log.Info("addspiritorsprite");
            HashSet<string> setAllowed = new HashSet<string>();
            foreach (XmlNode n in xmlAllowedSpirits)
            {
                setAllowed.Add(n.InnerText);
            }

            List<ListItem> lstSpirits = new List<ListItem>();
            using (XmlNodeList xmlSpirits = _objCharacter.LoadData(strXmlDoc).SelectNodes("/chummer/spirits/spirit"))
            {
                if (xmlSpirits?.Count > 0)
                {
                    foreach (XmlNode xmlSpirit in xmlSpirits)
                    {
                        string strSpiritName = xmlSpirit["name"]?.InnerText;
                        if (setAllowed.All(l => strSpiritName != l) && setAllowed.Count != 0)
                            continue;
                        lstSpirits.Add(new ListItem(strSpiritName,
                            xmlSpirit["translate"]?.InnerText ?? strSpiritName));
                    }
                }
            }

            if (!string.IsNullOrEmpty(strCritterCategory))
            {
<<<<<<< HEAD
                using (XmlNodeList xmlSpirits = _objCharacter.LoadData("critters.xml").SelectNodes($"/chummer/critters/critter[category = \"{strCritterCategory}\"]"))
=======
                using (XmlNodeList xmlSpirits = XmlManager.Load("critters.xml").SelectNodes("/chummer/critters/critter[category = \"" + strCritterCategory + "\"]"))
>>>>>>> 1161a64b
                {
                    if (xmlSpirits?.Count > 0)
                    {
                        foreach (XmlNode xmlSpirit in xmlSpirits)
                        {
                            string strSpiritName = xmlSpirit["name"]?.InnerText;
                            if (setAllowed.All(l => strSpiritName != l) && setAllowed.Count != 0)
                                continue;
                            lstSpirits.Add(new ListItem(strSpiritName,
                                xmlSpirit["translate"]?.InnerText ?? strSpiritName));
                        }
                    }
                }
            }

            using (frmSelectItem frmSelect = new frmSelectItem())
            {
                frmSelect.SetGeneralItemsMode(lstSpirits);
                frmSelect.ForceItem(ForcedValue);
                frmSelect.ShowDialog();
                if (frmSelect.DialogResult == DialogResult.Cancel)
                {
                    throw new AbortedException();
                }

                if (addToSelectedValue)
                {
                    if (string.IsNullOrEmpty(SelectedValue))
                        SelectedValue = frmSelect.SelectedItem;
                    else
                        SelectedValue += ", " + frmSelect.SelectedItem;
                }

                Log.Info("_strSelectedValue = " + frmSelect.SelectedItem);
                Log.Info("SourceName = " + SourceName);
                Log.Info("Calling CreateImprovement");
                CreateImprovement(frmSelect.SelectedItem, _objImprovementSource, SourceName, impType, _strUnique);
            }
        }
        #endregion
        public void movementreplace(XmlNode bonusNode)
        {
            if (bonusNode == null)
                throw new ArgumentNullException(nameof(bonusNode));
            Log.Info("movementreplace");
            Log.Info("movementreplace = " + bonusNode.OuterXml);

            Improvement.ImprovementType imp = Improvement.ImprovementType.WalkSpeed;
            string strSpeed = bonusNode["speed"]?.InnerText;
            if (!string.IsNullOrEmpty(strSpeed))
            {
                switch (strSpeed.ToUpperInvariant())
                {
                    case "RUN":
                        imp = Improvement.ImprovementType.RunSpeed;
                        break;
                    case "SPRINT":
                        imp = Improvement.ImprovementType.SprintSpeed;
                        break;
                }
            }

            string strNodeValText = bonusNode["val"]?.InnerText;
            Log.Info("Calling CreateImprovement");
            string strCategory = bonusNode["category"]?.InnerText;
            if (!string.IsNullOrEmpty(strCategory))
            {
                CreateImprovement(strCategory, _objImprovementSource, SourceName, imp, _strUnique,
                    ImprovementManager.ValueToInt(_objCharacter, strNodeValText, _intRating));
            }
            else
            {
                CreateImprovement("Ground", _objImprovementSource, SourceName, imp, _strUnique,
                    ImprovementManager.ValueToInt(_objCharacter, strNodeValText, _intRating));
                CreateImprovement("Swim", _objImprovementSource, SourceName, imp, _strUnique,
                    ImprovementManager.ValueToInt(_objCharacter, strNodeValText, _intRating));
                CreateImprovement("Fly", _objImprovementSource, SourceName, imp, _strUnique,
                    ImprovementManager.ValueToInt(_objCharacter, strNodeValText, _intRating));
            }
        }
        public void addlimb(XmlNode bonusNode)
        {
            if (bonusNode == null)
                throw new ArgumentNullException(nameof(bonusNode));
            Log.Info("addlimb");
            Log.Info("addlimb = " + bonusNode.OuterXml);
            Log.Info("Calling CreateImprovement");

            string strUseUnique = _strUnique;
            XmlNode xmlPrecedenceNode = bonusNode.SelectSingleNode("@precedence");
            if (xmlPrecedenceNode != null)
                strUseUnique = "precedence" + xmlPrecedenceNode.InnerText;

            CreateImprovement(bonusNode["limbslot"]?.InnerText, _objImprovementSource, SourceName, Improvement.ImprovementType.AddLimb, strUseUnique,
                ImprovementManager.ValueToInt(_objCharacter, bonusNode["val"]?.InnerText, _intRating));
        }

        public void attributekarmacost(XmlNode bonusNode)
        {
            if (bonusNode == null)
                throw new ArgumentNullException(nameof(bonusNode));
            Log.Info("attributekarmacost");
            Log.Info("attributekarmacost = " + bonusNode.OuterXml);
            Log.Info("Calling CreateImprovement");
            CreateImprovement(bonusNode["name"]?.InnerText, _objImprovementSource, SourceName, Improvement.ImprovementType.AttributeKarmaCost, _strUnique,
                ImprovementManager.ValueToInt(_objCharacter, bonusNode["val"]?.InnerText, _intRating),
                1, ImprovementManager.ValueToInt(_objCharacter, bonusNode["min"]?.InnerText, _intRating), ImprovementManager.ValueToInt(_objCharacter, bonusNode["max"]?.InnerText, _intRating),
                0, 0, string.Empty, false, string.Empty, bonusNode["condition"]?.InnerText ?? string.Empty);
        }

        public void activeskillkarmacost(XmlNode bonusNode)
        {
            if (bonusNode == null)
                throw new ArgumentNullException(nameof(bonusNode));
            Log.Info("activeskillkarmacost");
            Log.Info("activeskillkarmacost = " + bonusNode.OuterXml);
            Log.Info("Calling CreateImprovement");
            CreateImprovement(bonusNode["name"]?.InnerText, _objImprovementSource, SourceName, Improvement.ImprovementType.ActiveSkillKarmaCost, _strUnique,
                ImprovementManager.ValueToInt(_objCharacter, bonusNode["val"]?.InnerText, _intRating),
                1, ImprovementManager.ValueToInt(_objCharacter, bonusNode["min"]?.InnerText, _intRating), ImprovementManager.ValueToInt(_objCharacter, bonusNode["max"]?.InnerText, _intRating),
                0, 0, string.Empty, false, string.Empty, bonusNode["condition"]?.InnerText ?? string.Empty);
        }

        public void skillgroupkarmacost(XmlNode bonusNode)
        {
            if (bonusNode == null)
                throw new ArgumentNullException(nameof(bonusNode));
            Log.Info("skillgroupkarmacost");
            Log.Info("skillgroupkarmacost = " + bonusNode.OuterXml);
            Log.Info("Calling CreateImprovement");
            CreateImprovement(bonusNode["name"]?.InnerText, _objImprovementSource, SourceName, Improvement.ImprovementType.SkillGroupKarmaCost, _strUnique,
                ImprovementManager.ValueToInt(_objCharacter, bonusNode["val"]?.InnerText, _intRating),
                1, ImprovementManager.ValueToInt(_objCharacter, bonusNode["min"]?.InnerText, _intRating), ImprovementManager.ValueToInt(_objCharacter, bonusNode["max"]?.InnerText, _intRating),
                0, 0, string.Empty, false, string.Empty, bonusNode["condition"]?.InnerText ?? string.Empty);
        }

        public void knowledgeskillkarmacost(XmlNode bonusNode)
        {
            if (bonusNode == null)
                throw new ArgumentNullException(nameof(bonusNode));
            Log.Info("knowledgeskillkarmacost");
            Log.Info("knowledgeskillkarmacost = " + bonusNode.OuterXml);
            Log.Info("Calling CreateImprovement");
            CreateImprovement(bonusNode["name"]?.InnerText, _objImprovementSource, SourceName, Improvement.ImprovementType.KnowledgeSkillKarmaCost, _strUnique,
                ImprovementManager.ValueToInt(_objCharacter, bonusNode["val"]?.InnerText, _intRating),
                1, ImprovementManager.ValueToInt(_objCharacter, bonusNode["min"]?.InnerText, _intRating), ImprovementManager.ValueToInt(_objCharacter, bonusNode["max"]?.InnerText, _intRating),
                0, 0, string.Empty, false, string.Empty, bonusNode["condition"]?.InnerText ?? string.Empty);
        }

        public void knowledgeskillkarmacostmin(XmlNode bonusNode)
        {
            if (bonusNode == null)
                throw new ArgumentNullException(nameof(bonusNode));
            Log.Info("knowledgeskillkarmacostmin");
            Log.Info("knowledgeskillkarmacostmin = " + bonusNode.OuterXml);
            Log.Info("Calling CreateImprovement");
            CreateImprovement(string.Empty, _objImprovementSource, SourceName, Improvement.ImprovementType.KnowledgeSkillKarmaCostMinimum, _strUnique,
                ImprovementManager.ValueToInt(_objCharacter, bonusNode["val"]?.InnerText, _intRating),
                1, ImprovementManager.ValueToInt(_objCharacter, bonusNode["min"]?.InnerText, _intRating), ImprovementManager.ValueToInt(_objCharacter, bonusNode["max"]?.InnerText, _intRating),
                0, 0, string.Empty, false, string.Empty, bonusNode["condition"]?.InnerText ?? string.Empty);
        }

        public void skilldisable(XmlNode bonusNode)
        {
            if (bonusNode == null)
                throw new ArgumentNullException(nameof(bonusNode));
            Log.Info("skilldisable");
            Log.Info("skilldisable = " + bonusNode.OuterXml);
            Log.Info("Calling CreateImprovement");
            CreateImprovement(bonusNode.InnerText, _objImprovementSource, SourceName, Improvement.ImprovementType.SkillDisable, _strUnique);
        }

        public void skillgroupdisable(XmlNode bonusNode)
        {
            if (bonusNode == null)
                throw new ArgumentNullException(nameof(bonusNode));
            Log.Info("skillgroupdisable");
            Log.Info("skillgroupdisable = " + bonusNode.OuterXml);
            Log.Info("Calling CreateImprovement");
            CreateImprovement(bonusNode.InnerText, _objImprovementSource, SourceName, Improvement.ImprovementType.SkillGroupDisable, _strUnique);
        }

        public void skillgroupdisablechoice(XmlNode bonusNode)
        {
            if (bonusNode == null)
                throw new ArgumentNullException(nameof(bonusNode));
            Log.Info("skillgroupdisablechoice");
            if (!string.IsNullOrEmpty(ForcedValue))
            {
                SelectedValue = ForcedValue;
            }
            else
            {
                List<ListItem> lstSkills = new List<ListItem>();
                using (XmlNodeList objXmlGroups = bonusNode.SelectNodes("skillgroup"))
                {
                    if (objXmlGroups != null)
                    {
                        foreach (XmlNode objXmlGroup in objXmlGroups)
                        {
                            lstSkills.Add(new ListItem(objXmlGroup.InnerText,
                                LanguageManager.TranslateExtra(objXmlGroup.InnerText, _objCharacter)));
                        }
                    }
                }

                if (lstSkills.Count > 1)
                {
                    lstSkills.Sort(CompareListItems.CompareNames);
                }

                using (frmSelectItem frmPickItem = new frmSelectItem
                {
                    SelectedItem = _objCharacter.MagicTradition.SourceIDString,
                    Description = LanguageManager.GetString("String_DisableSkillGroupPrompt"),
                    AllowAutoSelect = false
                })
                {
                    frmPickItem.SetGeneralItemsMode(lstSkills);
                    frmPickItem.ShowDialog();

                    // Make sure the dialogue window was not canceled.
                    if (frmPickItem.DialogResult == DialogResult.Cancel)
                    {
                        throw new AbortedException();
                    }

                    SelectedValue = frmPickItem.SelectedName;
                }
            }

            Log.Info("skillgroupdisablechoice");
            Log.Info("skillgroupdisablechoice = " + bonusNode.OuterXml);
            Log.Info("Calling CreateImprovement");
            CreateImprovement(SelectedValue, _objImprovementSource, SourceName,
                Improvement.ImprovementType.SkillGroupDisable, _strUnique);
        }

        public void skillgroupcategorydisable(XmlNode bonusNode)
        {
            if (bonusNode == null)
                throw new ArgumentNullException(nameof(bonusNode));
            Log.Info("skillgroupcategorydisable");
            Log.Info("skillgroupcategorydisable = " + bonusNode.OuterXml);
            Log.Info("Calling CreateImprovement");
            CreateImprovement(bonusNode.InnerText, _objImprovementSource, SourceName, Improvement.ImprovementType.SkillGroupCategoryDisable, _strUnique);
        }

        public void skillgroupcategorykarmacost(XmlNode bonusNode)
        {
            if (bonusNode == null)
                throw new ArgumentNullException(nameof(bonusNode));
            Log.Info("skillgroupcategorykarmacost");
            Log.Info("skillgroupcategorykarmacost = " + bonusNode.OuterXml);
            Log.Info("Calling CreateImprovement");
            CreateImprovement(bonusNode["name"]?.InnerText, _objImprovementSource, SourceName, Improvement.ImprovementType.SkillGroupCategoryKarmaCost, _strUnique,
                ImprovementManager.ValueToInt(_objCharacter, bonusNode["val"]?.InnerText, _intRating),
                1, ImprovementManager.ValueToInt(_objCharacter, bonusNode["min"]?.InnerText, _intRating), ImprovementManager.ValueToInt(_objCharacter, bonusNode["max"]?.InnerText, _intRating),
                0, 0, string.Empty, false, string.Empty, bonusNode["condition"]?.InnerText ?? string.Empty);
        }

        public void skillcategorykarmacost(XmlNode bonusNode)
        {
            if (bonusNode == null)
                throw new ArgumentNullException(nameof(bonusNode));
            Log.Info("skillcategorykarmacost");
            Log.Info("skillcategorykarmacost = " + bonusNode.OuterXml);
            Log.Info("Calling CreateImprovement");
            CreateImprovement(bonusNode["name"]?.InnerText, _objImprovementSource, SourceName, Improvement.ImprovementType.SkillCategoryKarmaCost, _strUnique,
                ImprovementManager.ValueToInt(_objCharacter, bonusNode["val"]?.InnerText, _intRating),
                1, ImprovementManager.ValueToInt(_objCharacter, bonusNode["min"]?.InnerText, _intRating), ImprovementManager.ValueToInt(_objCharacter, bonusNode["max"]?.InnerText, _intRating),
                0, 0, string.Empty, false, string.Empty, bonusNode["condition"]?.InnerText ?? string.Empty);
        }

        public void skillcategoryspecializationkarmacost(XmlNode bonusNode)
        {
            if (bonusNode == null)
                throw new ArgumentNullException(nameof(bonusNode));
            Log.Info("skillcategoryspecializationkarmacost");
            Log.Info("skillcategoryspecializationkarmacost = " + bonusNode.OuterXml);
            Log.Info("Calling CreateImprovement");
            CreateImprovement(bonusNode["name"]?.InnerText, _objImprovementSource, SourceName, Improvement.ImprovementType.SkillCategorySpecializationKarmaCost, _strUnique,
                ImprovementManager.ValueToInt(_objCharacter, bonusNode["val"]?.InnerText, _intRating),
                1, ImprovementManager.ValueToInt(_objCharacter, bonusNode["min"]?.InnerText, _intRating), ImprovementManager.ValueToInt(_objCharacter, bonusNode["max"]?.InnerText, _intRating),
                0, 0, string.Empty, false, string.Empty, bonusNode["condition"]?.InnerText ?? string.Empty);
        }

        public void attributepointcost(XmlNode bonusNode)
        {
            if (bonusNode == null)
                throw new ArgumentNullException(nameof(bonusNode));
            Log.Info("attributepointcost");
            Log.Info("attributepointcost = " + bonusNode.OuterXml);
            Log.Info("Calling CreateImprovement");
            CreateImprovement(bonusNode["name"]?.InnerText, _objImprovementSource, SourceName, Improvement.ImprovementType.AttributePointCost, _strUnique,
                ImprovementManager.ValueToInt(_objCharacter, bonusNode["val"]?.InnerText, _intRating),
                1, ImprovementManager.ValueToInt(_objCharacter, bonusNode["min"]?.InnerText, _intRating), ImprovementManager.ValueToInt(_objCharacter, bonusNode["max"]?.InnerText, _intRating),
                0, 0, string.Empty, false, string.Empty, bonusNode["condition"]?.InnerText ?? string.Empty);
        }

        public void activeskillpointcost(XmlNode bonusNode)
        {
            if (bonusNode == null)
                throw new ArgumentNullException(nameof(bonusNode));
            Log.Info("activeskillpointcost");
            Log.Info("activeskillpointcost = " + bonusNode.OuterXml);
            Log.Info("Calling CreateImprovement");
            CreateImprovement(bonusNode["name"]?.InnerText, _objImprovementSource, SourceName, Improvement.ImprovementType.ActiveSkillPointCost, _strUnique,
                ImprovementManager.ValueToInt(_objCharacter, bonusNode["val"]?.InnerText, _intRating),
                1, ImprovementManager.ValueToInt(_objCharacter, bonusNode["min"]?.InnerText, _intRating), ImprovementManager.ValueToInt(_objCharacter, bonusNode["max"]?.InnerText, _intRating),
                0, 0, string.Empty, false, string.Empty, bonusNode["condition"]?.InnerText ?? string.Empty);
        }

        public void skillgrouppointcost(XmlNode bonusNode)
        {
            if (bonusNode == null)
                throw new ArgumentNullException(nameof(bonusNode));
            Log.Info("skillgrouppointcost");
            Log.Info("skillgrouppointcost = " + bonusNode.OuterXml);
            Log.Info("Calling CreateImprovement");
            CreateImprovement(bonusNode["name"]?.InnerText, _objImprovementSource, SourceName, Improvement.ImprovementType.SkillGroupPointCost, _strUnique,
                ImprovementManager.ValueToInt(_objCharacter, bonusNode["val"]?.InnerText, _intRating),
                1, ImprovementManager.ValueToInt(_objCharacter, bonusNode["min"]?.InnerText, _intRating), ImprovementManager.ValueToInt(_objCharacter, bonusNode["max"]?.InnerText, _intRating),
                0, 0, string.Empty, false, string.Empty, bonusNode["condition"]?.InnerText ?? string.Empty);
        }

        public void knowledgeskillpointcost(XmlNode bonusNode)
        {
            if (bonusNode == null)
                throw new ArgumentNullException(nameof(bonusNode));
            Log.Info("knowledgeskillpointcost");
            Log.Info("knowledgeskillpointcost = " + bonusNode.OuterXml);
            Log.Info("Calling CreateImprovement");
            CreateImprovement(bonusNode["name"]?.InnerText, _objImprovementSource, SourceName, Improvement.ImprovementType.KnowledgeSkillPointCost, _strUnique,
                ImprovementManager.ValueToInt(_objCharacter, bonusNode["val"]?.InnerText, _intRating),
                1, ImprovementManager.ValueToInt(_objCharacter, bonusNode["min"]?.InnerText, _intRating), ImprovementManager.ValueToInt(_objCharacter, bonusNode["max"]?.InnerText, _intRating),
                0, 0, string.Empty, false, string.Empty, bonusNode["condition"]?.InnerText ?? string.Empty);
        }

        public void skillgroupcategorypointcost(XmlNode bonusNode)
        {
            if (bonusNode == null)
                throw new ArgumentNullException(nameof(bonusNode));
            Log.Info("skillgroupcategorypointcost");
            Log.Info("skillgroupcategorypointcost = " + bonusNode.OuterXml);
            Log.Info("Calling CreateImprovement");
            CreateImprovement(bonusNode["name"]?.InnerText, _objImprovementSource, SourceName, Improvement.ImprovementType.SkillGroupCategoryPointCost, _strUnique,
                ImprovementManager.ValueToInt(_objCharacter, bonusNode["val"]?.InnerText, _intRating),
                1, ImprovementManager.ValueToInt(_objCharacter, bonusNode["min"]?.InnerText, _intRating), ImprovementManager.ValueToInt(_objCharacter, bonusNode["max"]?.InnerText, _intRating),
                0, 0, string.Empty, false, string.Empty, bonusNode["condition"]?.InnerText ?? string.Empty);
        }

        public void skillcategorypointcost(XmlNode bonusNode)
        {
            if (bonusNode == null)
                throw new ArgumentNullException(nameof(bonusNode));
            Log.Info("skillcategorypointcost");
            Log.Info("skillcategorypointcost = " + bonusNode.OuterXml);
            Log.Info("Calling CreateImprovement");
            CreateImprovement(bonusNode["name"]?.InnerText, _objImprovementSource, SourceName, Improvement.ImprovementType.SkillCategoryPointCost, _strUnique,
                ImprovementManager.ValueToInt(_objCharacter, bonusNode["val"]?.InnerText, _intRating),
                1, ImprovementManager.ValueToInt(_objCharacter, bonusNode["min"]?.InnerText, _intRating), ImprovementManager.ValueToInt(_objCharacter, bonusNode["max"]?.InnerText, _intRating),
                0, 0, string.Empty, false, string.Empty, bonusNode["condition"]?.InnerText ?? string.Empty);
        }

        public void newspellkarmacost(XmlNode bonusNode)
        {
            if (bonusNode == null)
                throw new ArgumentNullException(nameof(bonusNode));
            Log.Info("newspellkarmacost");
            Log.Info("newspellkarmacost = " + bonusNode.OuterXml);
            Log.Info("Calling CreateImprovement");
            CreateImprovement(bonusNode.Attributes?["type"]?.InnerText ?? string.Empty, _objImprovementSource, SourceName, Improvement.ImprovementType.NewSpellKarmaCost, _strUnique,
                ImprovementManager.ValueToInt(_objCharacter, bonusNode.InnerText, _intRating), 1, 0, 0, 0, 0, string.Empty, false, string.Empty, bonusNode.Attributes?["condition"]?.InnerText ?? string.Empty);
        }

        public void newcomplexformkarmacost(XmlNode bonusNode)
        {
            if (bonusNode == null)
                throw new ArgumentNullException(nameof(bonusNode));
            Log.Info("newcomplexformkarmacost");
            Log.Info("newcomplexformkarmacost = " + bonusNode.OuterXml);
            Log.Info("Calling CreateImprovement");
            CreateImprovement(string.Empty, _objImprovementSource, SourceName, Improvement.ImprovementType.NewComplexFormKarmaCost, _strUnique,
                ImprovementManager.ValueToInt(_objCharacter, bonusNode.InnerText, _intRating), 1, 0, 0, 0, 0, string.Empty, false, string.Empty, bonusNode.Attributes?["condition"]?.InnerText ?? string.Empty);
        }

        public void newaiprogramkarmacost(XmlNode bonusNode)
        {
            if (bonusNode == null)
                throw new ArgumentNullException(nameof(bonusNode));
            Log.Info("newaiprogramkarmacost");
            Log.Info("newaiprogramkarmacost = " + bonusNode.OuterXml);
            Log.Info("Calling CreateImprovement");
            CreateImprovement(string.Empty, _objImprovementSource, SourceName, Improvement.ImprovementType.NewAIProgramKarmaCost, _strUnique,
                ImprovementManager.ValueToInt(_objCharacter, bonusNode.InnerText, _intRating), 1, 0, 0, 0, 0, string.Empty, false, string.Empty, bonusNode.Attributes?["condition"]?.InnerText ?? string.Empty);
        }

        public void newaiadvancedprogramkarmacost(XmlNode bonusNode)
        {
            if (bonusNode == null)
                throw new ArgumentNullException(nameof(bonusNode));
            Log.Info("newaiadvancedprogramkarmacost");
            Log.Info("newaiadvancedprogramkarmacost = " + bonusNode.OuterXml);
            Log.Info("Calling CreateImprovement");
            CreateImprovement(string.Empty, _objImprovementSource, SourceName, Improvement.ImprovementType.NewAIAdvancedProgramKarmaCost, _strUnique,
                ImprovementManager.ValueToInt(_objCharacter, bonusNode.InnerText, _intRating), 1, 0, 0, 0, 0, string.Empty, false, string.Empty, bonusNode.Attributes?["condition"]?.InnerText ?? string.Empty);
        }

        public void attributekarmacostmultiplier(XmlNode bonusNode)
        {
            if (bonusNode == null)
                throw new ArgumentNullException(nameof(bonusNode));
            Log.Info("attributekarmacostmultiplier");
            Log.Info("attributekarmacostmultiplier = " + bonusNode.OuterXml);
            Log.Info("Calling CreateImprovement");
            CreateImprovement(bonusNode["name"]?.InnerText, _objImprovementSource, SourceName, Improvement.ImprovementType.AttributeKarmaCostMultiplier, _strUnique,
                ImprovementManager.ValueToInt(_objCharacter, bonusNode["val"]?.InnerText, _intRating),
                1, ImprovementManager.ValueToInt(_objCharacter, bonusNode["min"]?.InnerText, _intRating), ImprovementManager.ValueToInt(_objCharacter, bonusNode["max"]?.InnerText, _intRating),
                0, 0, string.Empty, false, string.Empty, bonusNode["condition"]?.InnerText ?? string.Empty);
        }

        public void activeskillkarmacostmultiplier(XmlNode bonusNode)
        {
            if (bonusNode == null)
                throw new ArgumentNullException(nameof(bonusNode));
            Log.Info("activeskillkarmacostmultiplier");
            Log.Info("activeskillkarmacostmultiplier = " + bonusNode.OuterXml);
            Log.Info("Calling CreateImprovement");
            CreateImprovement(bonusNode["name"]?.InnerText, _objImprovementSource, SourceName, Improvement.ImprovementType.ActiveSkillKarmaCostMultiplier, _strUnique,
                ImprovementManager.ValueToInt(_objCharacter, bonusNode["val"]?.InnerText, _intRating),
                1, ImprovementManager.ValueToInt(_objCharacter, bonusNode["min"]?.InnerText, _intRating), ImprovementManager.ValueToInt(_objCharacter, bonusNode["max"]?.InnerText, _intRating),
                0, 0, string.Empty, false, string.Empty, bonusNode["condition"]?.InnerText ?? string.Empty);
        }

        public void skillgroupkarmacostmultiplier(XmlNode bonusNode)
        {
            if (bonusNode == null)
                throw new ArgumentNullException(nameof(bonusNode));
            Log.Info("skillgroupkarmacostmultiplier");
            Log.Info("skillgroupkarmacostmultiplier = " + bonusNode.OuterXml);
            Log.Info("Calling CreateImprovement");
            CreateImprovement(bonusNode["name"]?.InnerText, _objImprovementSource, SourceName, Improvement.ImprovementType.SkillGroupKarmaCostMultiplier, _strUnique,
                ImprovementManager.ValueToInt(_objCharacter, bonusNode["val"]?.InnerText, _intRating),
                1, ImprovementManager.ValueToInt(_objCharacter, bonusNode["min"]?.InnerText, _intRating), ImprovementManager.ValueToInt(_objCharacter, bonusNode["max"]?.InnerText, _intRating),
                0, 0, string.Empty, false, string.Empty, bonusNode["condition"]?.InnerText ?? string.Empty);
        }

        public void knowledgeskillkarmacostmultiplier(XmlNode bonusNode)
        {
            if (bonusNode == null)
                throw new ArgumentNullException(nameof(bonusNode));
            Log.Info("knowledgeskillkarmacostmultiplier");
            Log.Info("knowledgeskillkarmacostmultiplier = " + bonusNode.OuterXml);
            Log.Info("Calling CreateImprovement");
            CreateImprovement(bonusNode["name"]?.InnerText, _objImprovementSource, SourceName, Improvement.ImprovementType.KnowledgeSkillKarmaCostMultiplier, _strUnique,
                ImprovementManager.ValueToInt(_objCharacter, bonusNode["val"]?.InnerText, _intRating),
                1, ImprovementManager.ValueToInt(_objCharacter, bonusNode["min"]?.InnerText, _intRating), ImprovementManager.ValueToInt(_objCharacter, bonusNode["max"]?.InnerText, _intRating),
                0, 0, string.Empty, false, string.Empty, bonusNode["condition"]?.InnerText ?? string.Empty);
        }

        public void skillgroupcategorykarmacostmultiplier(XmlNode bonusNode)
        {
            if (bonusNode == null)
                throw new ArgumentNullException(nameof(bonusNode));
            Log.Info("skillgroupcategorykarmacostmultiplier");
            Log.Info("skillgroupcategorykarmacostmultiplier = " + bonusNode.OuterXml);
            Log.Info("Calling CreateImprovement");
            CreateImprovement(bonusNode["name"]?.InnerText, _objImprovementSource, SourceName, Improvement.ImprovementType.SkillGroupCategoryKarmaCostMultiplier, _strUnique,
                ImprovementManager.ValueToInt(_objCharacter, bonusNode["val"]?.InnerText, _intRating),
                1, ImprovementManager.ValueToInt(_objCharacter, bonusNode["min"]?.InnerText, _intRating), ImprovementManager.ValueToInt(_objCharacter, bonusNode["max"]?.InnerText, _intRating),
                0, 0, string.Empty, false, string.Empty, bonusNode["condition"]?.InnerText ?? string.Empty);
        }

        public void skillcategorykarmacostmultiplier(XmlNode bonusNode)
        {
            if (bonusNode == null)
                throw new ArgumentNullException(nameof(bonusNode));
            Log.Info("skillcategorykarmacostmultiplier");
            Log.Info("skillcategorykarmacostmultiplier = " + bonusNode.OuterXml);
            Log.Info("Calling CreateImprovement");
            CreateImprovement(bonusNode["name"]?.InnerText, _objImprovementSource, SourceName, Improvement.ImprovementType.SkillCategoryKarmaCostMultiplier, _strUnique,
                ImprovementManager.ValueToInt(_objCharacter, bonusNode["val"]?.InnerText, _intRating),
                1, ImprovementManager.ValueToInt(_objCharacter, bonusNode["min"]?.InnerText, _intRating), ImprovementManager.ValueToInt(_objCharacter, bonusNode["max"]?.InnerText, _intRating),
                0, 0, string.Empty, false, string.Empty, bonusNode["condition"]?.InnerText ?? string.Empty);
        }

        public void skillcategoryspecializationkarmacostmultiplier(XmlNode bonusNode)
        {
            if (bonusNode == null)
                throw new ArgumentNullException(nameof(bonusNode));
            Log.Info("skillcategoryspecializationkarmacostmultiplier");
            Log.Info("skillcategoryspecializationkarmacostmultiplier = " + bonusNode.OuterXml);
            Log.Info("Calling CreateImprovement");
            CreateImprovement(bonusNode["name"]?.InnerText, _objImprovementSource, SourceName, Improvement.ImprovementType.SkillCategorySpecializationKarmaCostMultiplier, _strUnique,
                ImprovementManager.ValueToInt(_objCharacter, bonusNode["val"]?.InnerText, _intRating),
                1, ImprovementManager.ValueToInt(_objCharacter, bonusNode["min"]?.InnerText, _intRating), ImprovementManager.ValueToInt(_objCharacter, bonusNode["max"]?.InnerText, _intRating),
                0, 0, string.Empty, false, string.Empty, bonusNode["condition"]?.InnerText ?? string.Empty);
        }

        public void attributepointcostmultiplier(XmlNode bonusNode)
        {
            if (bonusNode == null)
                throw new ArgumentNullException(nameof(bonusNode));
            Log.Info("attributepointcostmultiplier");
            Log.Info("attributepointcostmultiplier = " + bonusNode.OuterXml);
            Log.Info("Calling CreateImprovement");
            CreateImprovement(bonusNode["name"]?.InnerText, _objImprovementSource, SourceName, Improvement.ImprovementType.AttributePointCostMultiplier, _strUnique,
                ImprovementManager.ValueToInt(_objCharacter, bonusNode["val"]?.InnerText, _intRating),
                1, ImprovementManager.ValueToInt(_objCharacter, bonusNode["min"]?.InnerText, _intRating), ImprovementManager.ValueToInt(_objCharacter, bonusNode["max"]?.InnerText, _intRating),
                0, 0, string.Empty, false, string.Empty, bonusNode["condition"]?.InnerText ?? string.Empty);
        }

        public void activeskillpointcostmultiplier(XmlNode bonusNode)
        {
            if (bonusNode == null)
                throw new ArgumentNullException(nameof(bonusNode));
            Log.Info("skillpointcostmultiplier");
            Log.Info("skillpointcosmultipliert = " + bonusNode.OuterXml);
            Log.Info("Calling CreateImprovement");
            CreateImprovement(bonusNode["name"]?.InnerText, _objImprovementSource, SourceName, Improvement.ImprovementType.ActiveSkillPointCostMultiplier, _strUnique,
                ImprovementManager.ValueToInt(_objCharacter, bonusNode["val"]?.InnerText, _intRating),
                1, ImprovementManager.ValueToInt(_objCharacter, bonusNode["min"]?.InnerText, _intRating), ImprovementManager.ValueToInt(_objCharacter, bonusNode["max"]?.InnerText, _intRating),
                0, 0, string.Empty, false, string.Empty, bonusNode["condition"]?.InnerText ?? string.Empty);
        }

        public void skillgrouppointcostmultiplier(XmlNode bonusNode)
        {
            if (bonusNode == null)
                throw new ArgumentNullException(nameof(bonusNode));
            Log.Info("skillgrouppointcostmultiplier");
            Log.Info("skillgrouppointcostmultiplier = " + bonusNode.OuterXml);
            Log.Info("Calling CreateImprovement");
            CreateImprovement(bonusNode["name"]?.InnerText, _objImprovementSource, SourceName, Improvement.ImprovementType.SkillGroupPointCostMultiplier, _strUnique,
                ImprovementManager.ValueToInt(_objCharacter, bonusNode["val"]?.InnerText, _intRating),
                1, ImprovementManager.ValueToInt(_objCharacter, bonusNode["min"]?.InnerText, _intRating), ImprovementManager.ValueToInt(_objCharacter, bonusNode["max"]?.InnerText, _intRating),
                0, 0, string.Empty, false, string.Empty, bonusNode["condition"]?.InnerText ?? string.Empty);
        }

        public void knowledgeskillpointcostmultiplier(XmlNode bonusNode)
        {
            if (bonusNode == null)
                throw new ArgumentNullException(nameof(bonusNode));
            Log.Info("skillpointcostmultiplier");
            Log.Info("skillpointcosmultipliert = " + bonusNode.OuterXml);
            Log.Info("Calling CreateImprovement");
            CreateImprovement(bonusNode["name"]?.InnerText, _objImprovementSource, SourceName, Improvement.ImprovementType.KnowledgeSkillPointCostMultiplier, _strUnique,
                ImprovementManager.ValueToInt(_objCharacter, bonusNode["val"]?.InnerText, _intRating),
                1, ImprovementManager.ValueToInt(_objCharacter, bonusNode["min"]?.InnerText, _intRating), ImprovementManager.ValueToInt(_objCharacter, bonusNode["max"]?.InnerText, _intRating),
                0, 0, string.Empty, false, string.Empty, bonusNode["condition"]?.InnerText ?? string.Empty);
        }

        public void skillgroupcategorypointcostmultiplier(XmlNode bonusNode)
        {
            if (bonusNode == null)
                throw new ArgumentNullException(nameof(bonusNode));
            Log.Info("skillgroupcategorypointcostmultiplier");
            Log.Info("skillgroupcategorypointcostmultiplier = " + bonusNode.OuterXml);
            Log.Info("Calling CreateImprovement");
            CreateImprovement(bonusNode["name"]?.InnerText, _objImprovementSource, SourceName, Improvement.ImprovementType.SkillGroupCategoryPointCostMultiplier, _strUnique,
                ImprovementManager.ValueToInt(_objCharacter, bonusNode["val"]?.InnerText, _intRating),
                1, ImprovementManager.ValueToInt(_objCharacter, bonusNode["min"]?.InnerText, _intRating), ImprovementManager.ValueToInt(_objCharacter, bonusNode["max"]?.InnerText, _intRating),
                0, 0, string.Empty, false, string.Empty, bonusNode["condition"]?.InnerText ?? string.Empty);
        }

        public void skillcategorypointcostmultiplier(XmlNode bonusNode)
        {
            if (bonusNode == null)
                throw new ArgumentNullException(nameof(bonusNode));
            Log.Info("skillcategorypointcostmultiplier");
            Log.Info("skillcategorypointcostmultiplier = " + bonusNode.OuterXml);
            Log.Info("Calling CreateImprovement");
            CreateImprovement(bonusNode["name"]?.InnerText, _objImprovementSource, SourceName, Improvement.ImprovementType.SkillCategoryPointCostMultiplier, _strUnique,
                ImprovementManager.ValueToInt(_objCharacter, bonusNode["val"]?.InnerText, _intRating),
                1, ImprovementManager.ValueToInt(_objCharacter, bonusNode["min"]?.InnerText, _intRating), ImprovementManager.ValueToInt(_objCharacter, bonusNode["max"]?.InnerText, _intRating),
                0, 0, string.Empty, false, string.Empty, bonusNode["condition"]?.InnerText ?? string.Empty);
        }

        public void newspellkarmacostmultiplier(XmlNode bonusNode)
        {
            if (bonusNode == null)
                throw new ArgumentNullException(nameof(bonusNode));
            Log.Info("newspellkarmacostmultiplier");
            Log.Info("newspellkarmacostmultiplier = " + bonusNode.OuterXml);
            Log.Info("Calling CreateImprovement");
            CreateImprovement(bonusNode.Attributes?["type"]?.InnerText ?? string.Empty, _objImprovementSource, SourceName, Improvement.ImprovementType.NewSpellKarmaCostMultiplier, _strUnique,
                ImprovementManager.ValueToInt(_objCharacter, bonusNode.InnerText, _intRating), 1, 0, 0, 0, 0, string.Empty, false, string.Empty, bonusNode.Attributes?["condition"]?.InnerText ?? string.Empty);
        }

        public void newcomplexformkarmacostmultiplier(XmlNode bonusNode)
        {
            if (bonusNode == null)
                throw new ArgumentNullException(nameof(bonusNode));
            Log.Info("newcomplexformkarmacostmultiplier");
            Log.Info("newcomplexformkarmacostmultiplier = " + bonusNode.OuterXml);
            Log.Info("Calling CreateImprovement");
            CreateImprovement(string.Empty, _objImprovementSource, SourceName, Improvement.ImprovementType.NewComplexFormKarmaCostMultiplier, _strUnique,
                ImprovementManager.ValueToInt(_objCharacter, bonusNode.InnerText, _intRating), 1, 0, 0, 0, 0, string.Empty, false, string.Empty, bonusNode.Attributes?["condition"]?.InnerText ?? string.Empty);
        }

        public void newaiprogramkarmacostmultiplier(XmlNode bonusNode)
        {
            if (bonusNode == null)
                throw new ArgumentNullException(nameof(bonusNode));
            Log.Info("newaiprogramkarmacostmultiplier");
            Log.Info("newaiprogramkarmacostmultiplier = " + bonusNode.OuterXml);
            Log.Info("Calling CreateImprovement");
            CreateImprovement(string.Empty, _objImprovementSource, SourceName, Improvement.ImprovementType.NewAIProgramKarmaCostMultiplier, _strUnique,
                ImprovementManager.ValueToInt(_objCharacter, bonusNode.InnerText, _intRating), 1, 0, 0, 0, 0, string.Empty, false, string.Empty, bonusNode.Attributes?["condition"]?.InnerText ?? string.Empty);
        }

        public void newaiadvancedprogramkarmacostmultiplier(XmlNode bonusNode)
        {
            if (bonusNode == null)
                throw new ArgumentNullException(nameof(bonusNode));
            Log.Info("newaiadvancedprogramkarmacostmultiplier");
            Log.Info("newaiadvancedprogramkarmacostmultiplier = " + bonusNode.OuterXml);
            Log.Info("Calling CreateImprovement");
            CreateImprovement(string.Empty, _objImprovementSource, SourceName, Improvement.ImprovementType.NewAIAdvancedProgramKarmaCostMultiplier, _strUnique,
                ImprovementManager.ValueToInt(_objCharacter, bonusNode.InnerText, _intRating), 1, 0, 0, 0, 0, string.Empty, false, string.Empty, bonusNode.Attributes?["condition"]?.InnerText ?? string.Empty);
        }

        public void blockskillspecializations(XmlNode bonusNode)
        {
            if (bonusNode == null)
                throw new ArgumentNullException(nameof(bonusNode));
            Log.Info("blockskillspecializations");
            Log.Info("blockskillspecializations = " + bonusNode.OuterXml);
            Log.Info("Calling CreateImprovement");
            CreateImprovement(bonusNode.InnerText, _objImprovementSource, SourceName, Improvement.ImprovementType.BlockSkillSpecializations, _strUnique);
        }

        public void blockskillcategoryspecializations(XmlNode bonusNode)
        {
            if (bonusNode == null)
                throw new ArgumentNullException(nameof(bonusNode));
            Log.Info("blockskillcategoryspecializations");
            Log.Info("blockskillcategoryspecializations = " + bonusNode.OuterXml);
            Log.Info("Calling CreateImprovement");
            CreateImprovement(bonusNode.InnerText, _objImprovementSource, SourceName, Improvement.ImprovementType.BlockSkillCategorySpecializations, _strUnique);
        }

        // Flat modifier to cost of binding a focus
        public void focusbindingkarmacost(XmlNode bonusNode)
        {
            if (bonusNode == null)
                throw new ArgumentNullException(nameof(bonusNode));
            Log.Info("focusbindingkarmacost");
            Log.Info("focusbindingkarmacost = " + bonusNode.OuterXml);
            Log.Info("Calling CreateImprovement");
            CreateImprovement(bonusNode["name"]?.InnerText, _objImprovementSource, SourceName, Improvement.ImprovementType.FocusBindingKarmaCost, _strUnique,
                ImprovementManager.ValueToInt(_objCharacter, bonusNode["val"]?.InnerText, _intRating), 1, 0, 0, 0, 0, string.Empty, false, bonusNode["extracontains"]?.InnerText ?? string.Empty);
        }

        // Flat modifier to the number that is multiplied by a focus' rating to get the focus' binding karma cost
        public void focusbindingkarmamultiplier(XmlNode bonusNode)
        {
            if (bonusNode == null)
                throw new ArgumentNullException(nameof(bonusNode));
            Log.Info("focusbindingkarmamultiplier");
            Log.Info("focusbindingkarmamultiplier = " + bonusNode.OuterXml);
            Log.Info("Calling CreateImprovement");
            CreateImprovement(bonusNode["name"]?.InnerText, _objImprovementSource, SourceName, Improvement.ImprovementType.FocusBindingKarmaMultiplier, _strUnique,
                ImprovementManager.ValueToInt(_objCharacter, bonusNode["val"]?.InnerText, _intRating), 1, 0, 0, 0, 0, string.Empty, false, bonusNode["extracontains"]?.InnerText ?? string.Empty);
        }

        public void magicianswaydiscount(XmlNode bonusNode)
        {
            if (bonusNode == null)
                throw new ArgumentNullException(nameof(bonusNode));
            Log.Info("magicianswaydiscount");
            Log.Info("magicianswaydiscount = " + bonusNode.OuterXml);
            Log.Info("Calling CreateImprovement");
            CreateImprovement(string.Empty, _objImprovementSource, SourceName, Improvement.ImprovementType.MagiciansWayDiscount, _strUnique);
        }

        public void burnoutsway(XmlNode bonusNode)
        {
            if (bonusNode == null)
                throw new ArgumentNullException(nameof(bonusNode));
            Log.Info("burnoutsway");
            Log.Info("burnoutsway = " + bonusNode.OuterXml);
            Log.Info("Calling CreateImprovement");
            CreateImprovement(string.Empty, _objImprovementSource, SourceName, Improvement.ImprovementType.BurnoutsWay, _strUnique);
        }

        // Add a specific Cyber/Bioware to the Character.
        public void addware(XmlNode bonusNode)
        {
            if (bonusNode == null)
                throw new ArgumentNullException(nameof(bonusNode));
            Log.Info("addware");

            Log.Info("addware = " + bonusNode.OuterXml);
            Log.Info("_strForcedValue = " + ForcedValue);
            Log.Info("_strLimitSelection = " + LimitSelection);

            Log.Info("_strSelectedValue = " + SelectedValue);
            Log.Info("SourceName = " + SourceName);

            Log.Info("Adding ware");
            XmlNode node;
            Improvement.ImprovementSource eSource;
            if (bonusNode["type"]?.InnerText == "bioware")
            {
                node = _objCharacter.LoadData("bioware.xml").SelectSingleNode("/chummer/biowares/bioware[name = \"" + bonusNode["name"]?.InnerText + "\"]");
                eSource = Improvement.ImprovementSource.Bioware;
            }
            else
            {
                node = _objCharacter.LoadData("cyberware.xml").SelectSingleNode("/chummer/cyberwares/cyberware[name = \"" + bonusNode["name"]?.InnerText + "\"]");
                eSource = Improvement.ImprovementSource.Cyberware;
            }

            if (node == null)
                throw new AbortedException();
            string strRating = bonusNode["rating"]?.InnerText;
            int intRating = string.IsNullOrEmpty(strRating) ? 1 : ImprovementManager.ValueToInt(_objCharacter, strRating, _intRating);

            // Create the new piece of ware.
            Cyberware objCyberware = new Cyberware(_objCharacter);
            List<Weapon> lstWeapons = new List<Weapon>();
            List<Vehicle> lstVehicles = new List<Vehicle>();

            Grade objGrade = Grade.ConvertToCyberwareGrade(bonusNode["grade"]?.InnerText, _objImprovementSource, _objCharacter);
            objCyberware.Create(node, objGrade, eSource, intRating, lstWeapons, lstVehicles, true, true, ForcedValue);

            if (objCyberware.InternalId.IsEmptyGuid())
                throw new AbortedException();

            objCyberware.Cost = "0";
            // Create any Weapons that came with this ware.
            foreach (Weapon objWeapon in lstWeapons)
                _objCharacter.Weapons.Add(objWeapon);
            // Create any Vehicles that came with this ware.
            foreach (Vehicle objVehicle in lstVehicles)
                _objCharacter.Vehicles.Add(objVehicle);

            objCyberware.ParentID = SourceName;

            _objCharacter.Cyberware.Add(objCyberware);

            Log.Info("Calling CreateImprovement");
            CreateImprovement(objCyberware.InternalId, _objImprovementSource, SourceName,
                Improvement.ImprovementType.FreeWare,
                _strUnique);
        }

        public void weaponaccuracy(XmlNode bonusNode)
        {
            if (bonusNode == null)
                throw new ArgumentNullException(nameof(bonusNode));
            Log.Info("weaponaccuracy");
            Log.Info("weaponaccuracy = " + bonusNode.OuterXml);
            Log.Info("Calling CreateImprovement");
            CreateImprovement(bonusNode["name"]?.InnerText ?? string.Empty, _objImprovementSource, SourceName, Improvement.ImprovementType.WeaponAccuracy, _strUnique, ImprovementManager.ValueToInt(_objCharacter, bonusNode["value"]?.InnerText, _intRating));
        }

        public void weaponskillaccuracy(XmlNode bonusNode)
        {
            if (bonusNode == null)
                throw new ArgumentNullException(nameof(bonusNode));
            Log.Info("weaponskillaccuracy");
            Log.Info("weaponskillaccuracy = " + bonusNode.OuterXml);

            string strForcedValue = ForcedValue;
            Log.Info("_strForcedValue = " + strForcedValue);

            XmlNode xmlSelectSkillNode = bonusNode["selectskill"];
            if (xmlSelectSkillNode != null)
            {
                bool blnDummy = false;
                SelectedValue = string.IsNullOrEmpty(strForcedValue) ? ImprovementManager.DoSelectSkill(xmlSelectSkillNode, _objCharacter, _intRating, _strFriendlyName, ref blnDummy) : strForcedValue;
                if (blnDummy)
                    throw new AbortedException();
            }
            else
            {
                SelectedValue = string.IsNullOrEmpty(strForcedValue) ? (bonusNode["name"]?.InnerText ?? string.Empty) : strForcedValue;
            }

            string strVal = bonusNode["value"]?.InnerText;

            Log.Info("Calling CreateImprovement");
            CreateImprovement(SelectedValue, _objImprovementSource, SourceName, Improvement.ImprovementType.WeaponSkillAccuracy, _strUnique,
                ImprovementManager.ValueToInt(_objCharacter, strVal, _intRating));
        }

        public void metageniclimit(XmlNode bonusNode)
        {
            if (bonusNode == null)
                throw new ArgumentNullException(nameof(bonusNode));
            Log.Info("spellresistance");
            CreateImprovement(string.Empty, _objImprovementSource, SourceName, Improvement.ImprovementType.MetageneticLimit, _strUnique,
                ImprovementManager.ValueToInt(_objCharacter, bonusNode.InnerText, _intRating));
        }

        public void specialmodificationlimit(XmlNode bonusNode)
        {
            if (bonusNode == null)
                throw new ArgumentNullException(nameof(bonusNode));
            Log.Info("spellresistance");
            CreateImprovement(string.Empty, _objImprovementSource, SourceName, Improvement.ImprovementType.SpecialModificationLimit, _strUnique,
                ImprovementManager.ValueToInt(_objCharacter, bonusNode.InnerText, _intRating));
        }

        public void cyberadeptdaemon(XmlNode bonusNode)
        {
            if (bonusNode == null)
                throw new ArgumentNullException(nameof(bonusNode));
            //TODO: I'm not happy with this.
            //KC 90: a Cyberadept who has Submerged may restore Resonance that has been lost to cyberware (and only cyberware) by an amount equal to half their Submersion Grade(rounded up).
            //To handle this, we ceiling the CyberwareEssence value up, as a non-zero loss of Essence removes a point of Resonance and cut the submersion grade in half.
            //Whichever value is lower becomes the value of the improvement.
            Log.Info("cyberadeptdaemon");
            int final = (int) Math.Min((decimal) Math.Ceiling(0.5 * _objCharacter.SubmersionGrade), Math.Ceiling(_objCharacter.CyberwareEssence));
            CreateImprovement("RESBase", _objImprovementSource, SourceName, Improvement.ImprovementType.Attribute, _strUnique, final, 1, 0, 0, final);
        }

        /// <summary>
        /// Improvement increases the Dice Pool for a specific named Action.
        /// TODO: Link to actions.xml when we implement that.
        /// </summary>
        /// <param name="bonusNode"></param>
        public void actiondicepool(XmlNode bonusNode)
        {
            if (bonusNode == null)
                throw new ArgumentNullException(nameof(bonusNode));
            Log.Info("actiondicepool");
            CreateImprovement(bonusNode["name"]?.InnerText, _objImprovementSource, SourceName, Improvement.ImprovementType.ActionDicePool,
                _strUnique, ImprovementManager.ValueToInt(_objCharacter, bonusNode["val"]?.InnerText, _intRating));
        }

        public void contactkarma(XmlNode bonusNode)
        {
            if (bonusNode == null)
                throw new ArgumentNullException(nameof(bonusNode));
            Log.Info("contactkarma");
            CreateImprovement(string.Empty, _objImprovementSource, SourceName, Improvement.ImprovementType.ContactKarmaDiscount, _strUnique,
                ImprovementManager.ValueToInt(_objCharacter, bonusNode.InnerText, _intRating));
        }

        public void contactkarmaminimum(XmlNode bonusNode)
        {
            if (bonusNode == null)
                throw new ArgumentNullException(nameof(bonusNode));
            Log.Info("contactkarmaminimum");
            CreateImprovement(string.Empty, _objImprovementSource, SourceName, Improvement.ImprovementType.ContactKarmaMinimum, _strUnique,
                ImprovementManager.ValueToInt(_objCharacter, bonusNode.InnerText, _intRating));
        }

        // Enable Sprite Fettering.
        public void allowspritefettering(XmlNode bonusNode)
        {
            if (bonusNode == null)
                throw new ArgumentNullException(nameof(bonusNode));
            Log.Info("AllowSpriteFettering");
            Log.Info("AllowSpriteFettering = " + bonusNode.OuterXml);
            Log.Info("Calling CreateImprovement");
            CreateImprovement(string.Empty, _objImprovementSource, SourceName, Improvement.ImprovementType.AllowSpriteFettering, _strUnique);
        }

        // Enable the Convert to Cyberzombie methods.
        public void enablecyberzombie(XmlNode bonusNode)
        {
            if (bonusNode == null)
                throw new ArgumentNullException(nameof(bonusNode));
            Log.Info("enablecyberzombie");
            Log.Info("enablecyberzombie = " + bonusNode.OuterXml);
            Log.Info("Calling CreateImprovement");
            CreateImprovement(string.Empty, _objImprovementSource, SourceName, Improvement.ImprovementType.EnableCyberzombie, _strUnique);
        }
        public void allowcritterpowercategory(XmlNode bonusNode)
        {
            if (bonusNode == null)
                throw new ArgumentNullException(nameof(bonusNode));
            Log.Info("allowcritterpowercategory");
            Log.Info("allowcritterpowercategory = " + bonusNode.OuterXml);
            Log.Info("Calling CreateImprovement");
            CreateImprovement(bonusNode.InnerText, _objImprovementSource, SourceName, Improvement.ImprovementType.AllowCritterPowerCategory, _strUnique);
        }

        public void limitcritterpowercategory(XmlNode bonusNode)
        {
            if (bonusNode == null)
                throw new ArgumentNullException(nameof(bonusNode));
            Log.Info("limitcritterpowercategory");
            Log.Info("limitcritterpowercategory = " + bonusNode.OuterXml);
            Log.Info("Calling CreateImprovement");
            CreateImprovement(bonusNode.InnerText, _objImprovementSource, SourceName, Improvement.ImprovementType.LimitCritterPowerCategory, _strUnique);
        }

        public void attributemaxclamp(XmlNode bonusNode)
        {
            if (bonusNode == null)
                throw new ArgumentNullException(nameof(bonusNode));
            Log.Info("attributemaxclamp");
            Log.Info("attributemaxclamp = " + bonusNode.OuterXml);
            Log.Info("Calling CreateImprovement");
            CreateImprovement(bonusNode.InnerText, _objImprovementSource, SourceName, Improvement.ImprovementType.AttributeMaxClamp, _strUnique);
        }

        public void metamagiclimit(XmlNode bonusNode)
        {
            if (bonusNode == null)
                throw new ArgumentNullException(nameof(bonusNode));
            Log.Info("metamagiclimit");
            Log.Info("metamagiclimit = " + bonusNode.OuterXml);
            Log.Info("Calling CreateImprovement");
            XmlNodeList xmlMetamagicsList = bonusNode.SelectNodes("metamagic");
            if (xmlMetamagicsList != null)
            {
                foreach (XmlNode child in xmlMetamagicsList)
                {
                    int intRating = Convert.ToInt32(child.Attributes?["grade"]?.InnerText ?? "-1", GlobalOptions.InvariantCultureInfo);
                    CreateImprovement(child.InnerText, _objImprovementSource, SourceName, Improvement.ImprovementType.MetamagicLimit, _strUnique, 0, intRating);
                }
            }
        }

        public void disablequality(XmlNode bonusNode)
        {
            if (bonusNode == null)
                throw new ArgumentNullException(nameof(bonusNode));
            Log.Info("disablequality");
            Log.Info("disablequality = " + bonusNode.OuterXml);
            CreateImprovement(bonusNode.InnerText, _objImprovementSource, SourceName, Improvement.ImprovementType.DisableQuality, _strUnique);
        }

        public void freequality(XmlNode bonusNode)
        {
            if (bonusNode == null)
                throw new ArgumentNullException(nameof(bonusNode));
            Log.Info("freequality");
            Log.Info("freequality = " + bonusNode.OuterXml);
            CreateImprovement(bonusNode.InnerText, _objImprovementSource, SourceName, Improvement.ImprovementType.FreeQuality, _strUnique);
        }

        public void selectexpertise(XmlNode bonusNode)
        {
            if (bonusNode == null)
                throw new ArgumentNullException(nameof(bonusNode));
            Log.Info("selectexpertise");
            Log.Info("selectexpertise = " + bonusNode.OuterXml);

            // Select the skill to get the expertise
            bool blnIsKnowledgeSkill = false;
            string strForcedValue = ForcedValue;
            ForcedValue = string.Empty; // Temporarily clear Forced Value because the Forced Value should be for the specialization name, not the skill
            string strSkill = ImprovementManager.DoSelectSkill(bonusNode, _objCharacter, _intRating, _strFriendlyName, ref blnIsKnowledgeSkill);
            ForcedValue = strForcedValue;
            Skill objSkill = _objCharacter.SkillsSection.GetActiveSkill(strSkill);
            if (objSkill == null)
                throw new AbortedException();
            // Select the actual specialization to add as an expertise
            using (frmSelectItem frmPickItem = new frmSelectItem())
            {
                string strLimitToSpecialization = bonusNode.Attributes?["limittospecialization"]?.InnerText;
                if (!string.IsNullOrEmpty(strLimitToSpecialization))
                    frmPickItem.SetDropdownItemsMode(strLimitToSpecialization.Split(',').Select(x => x.Trim())
                        .Where(x => objSkill.Specializations.All(y => y.Name != x)).Select(x => new ListItem(x, LanguageManager.TranslateExtra(x))));
                else
                    frmPickItem.SetGeneralItemsMode(objSkill.CGLSpecializations);
                if (!string.IsNullOrEmpty(ForcedValue))
                    frmPickItem.ForceItem(ForcedValue);

                frmPickItem.AllowAutoSelect = !string.IsNullOrEmpty(ForcedValue);
                frmPickItem.ShowDialog();

                // Make sure the dialogue window was not canceled.
                if (frmPickItem.DialogResult == DialogResult.Cancel || string.IsNullOrEmpty(frmPickItem.SelectedName))
                {
                    throw new AbortedException();
                }

                SelectedValue = frmPickItem.SelectedName;
            }
            // Create the Improvement.
            Log.Info("Calling CreateImprovement");
            CreateImprovement(strSkill, _objImprovementSource, SourceName, Improvement.ImprovementType.SkillExpertise, SelectedValue);
            SkillSpecialization objExpertise = new SkillSpecialization(SelectedValue, true, true);
            objSkill.Specializations.Add(objExpertise);
        }
#pragma warning restore IDE1006 // Naming Styles
        #endregion
    }

    [Serializable]
    public sealed class AbortedException : Exception
    {
    }
}<|MERGE_RESOLUTION|>--- conflicted
+++ resolved
@@ -5624,15 +5624,9 @@
 
             // Display the Select Item window and record the value that was entered.
             string strCategory = bonusNode["category"]?.InnerText;
-<<<<<<< HEAD
             XmlNodeList objXmlNodeList = _objCharacter.LoadData("cyberware.xml").SelectNodes(!string.IsNullOrEmpty(strCategory)
-            ? $"/chummer/cyberwares/cyberware[(category = '{strCategory}') and ({_objCharacter.Options.BookXPath()})]"
-            : $"/chummer/cyberwares/cyberware[({_objCharacter.Options.BookXPath()})]");
-=======
-            XmlNodeList objXmlNodeList = XmlManager.Load("cyberware.xml").SelectNodes(!string.IsNullOrEmpty(strCategory)
                 ? "/chummer/cyberwares/cyberware[(category = '" + strCategory + "') and (" + _objCharacter.Options.BookXPath() + ")]"
                 : "/chummer/cyberwares/cyberware[(" + _objCharacter.Options.BookXPath() + ")]");
->>>>>>> 1161a64b
 
             List<ListItem> list = new List<ListItem>();
             if (objXmlNodeList != null)
@@ -6475,11 +6469,7 @@
 
             if (!string.IsNullOrEmpty(strCritterCategory))
             {
-<<<<<<< HEAD
                 using (XmlNodeList xmlSpirits = _objCharacter.LoadData("critters.xml").SelectNodes($"/chummer/critters/critter[category = \"{strCritterCategory}\"]"))
-=======
-                using (XmlNodeList xmlSpirits = XmlManager.Load("critters.xml").SelectNodes("/chummer/critters/critter[category = \"" + strCritterCategory + "\"]"))
->>>>>>> 1161a64b
                 {
                     if (xmlSpirits?.Count > 0)
                     {
