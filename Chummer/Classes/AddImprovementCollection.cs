--- conflicted
+++ resolved
@@ -1751,13 +1751,9 @@
             {
                 string strName = xmlGearNode["name"]?.InnerText ?? string.Empty;
                 string strCategory = xmlGearNode["category"]?.InnerText ?? string.Empty;
-<<<<<<< HEAD
-                XmlNode xmlGearDataNode = _objCharacter.LoadData("gear.xml").SelectSingleNode("/chummer/gears/gear[name = " + strName.CleanXPath() + " and category = " + strCategory.CleanXPath() + "]");
-=======
-                XmlNode xmlGearDataNode = XmlManager.Load("gear.xml").SelectSingleNode(string.Format(GlobalOptions.InvariantCultureInfo,
+                XmlNode xmlGearDataNode = _objCharacter.LoadData("gear.xml").SelectSingleNode(string.Format(GlobalOptions.InvariantCultureInfo,
                     "/chummer/gears/gear[name = {0} and category = {1}]",
                     strName.CleanXPath(), strCategory.CleanXPath()));
->>>>>>> a3a7ffc6
 
                 if (xmlGearDataNode == null)
                     throw new AbortedException();
@@ -5639,14 +5635,9 @@
 
             // Display the Select Item window and record the value that was entered.
             string strCategory = bonusNode["category"]?.InnerText;
-<<<<<<< HEAD
             XmlNodeList objXmlNodeList = _objCharacter.LoadData("cyberware.xml").SelectNodes(!string.IsNullOrEmpty(strCategory)
-                ? "/chummer/cyberwares/cyberware[(category = '" + strCategory + "') and (" + _objCharacter.Options.BookXPath() + ")]"
-=======
-            XmlNodeList objXmlNodeList = XmlManager.Load("cyberware.xml").SelectNodes(!string.IsNullOrEmpty(strCategory)
                 ? string.Format(GlobalOptions.InvariantCultureInfo, "/chummer/cyberwares/cyberware[(category = '{0}') and ({1})]",
                     strCategory, _objCharacter.Options.BookXPath())
->>>>>>> a3a7ffc6
                 : "/chummer/cyberwares/cyberware[(" + _objCharacter.Options.BookXPath() + ")]");
 
             List<ListItem> list = new List<ListItem>(objXmlNodeList?.Count ?? 0);
