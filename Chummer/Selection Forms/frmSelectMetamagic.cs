/*  This file is part of Chummer5a.
 *
 *  Chummer5a is free software: you can redistribute it and/or modify
 *  it under the terms of the GNU General Public License as published by
 *  the Free Software Foundation, either version 3 of the License, or
 *  (at your option) any later version.
 *
 *  Chummer5a is distributed in the hope that it will be useful,
 *  but WITHOUT ANY WARRANTY; without even the implied warranty of
 *  MERCHANTABILITY or FITNESS FOR A PARTICULAR PURPOSE.  See the
 *  GNU General Public License for more details.
 *
 *  You should have received a copy of the GNU General Public License
 *  along with Chummer5a.  If not, see <http://www.gnu.org/licenses/>.
 *
 *  You can obtain the full source code for Chummer5a at
 *  https://github.com/chummer5a/chummer5a
 */

using System;
using System.Collections.Generic;
using System.Linq;
using System.Windows.Forms;
using System.Xml;

namespace Chummer
{
    // TODO: Review naming schema
    // ReSharper disable once InconsistentNaming
    public partial class frmSelectMetamagic : Form
    {
        private bool _blnLoading = true;
        private string _strSelectedMetamagic = string.Empty;

        private readonly string _strType = string.Empty;
        private readonly string _strRootXPath = "/chummer/metamagics/metamagic";

        private readonly Character _objCharacter;

        private readonly XmlDocument _objXmlDocument;

        private readonly List<KeyValuePair<string, int>> _lstMetamagicLimits = new List<KeyValuePair<string, int>>();
        private readonly Mode _objMode;

        public enum Mode
        {
            Metamagic = 0,
            Echo,
        }

        #region Control Events
        public frmSelectMetamagic(Character objCharacter, Mode objMode)
        {
            InitializeComponent();
            this.TranslateWinForm();
            _objCharacter = objCharacter ?? throw new ArgumentNullException(nameof(objCharacter));
            _objMode = objMode;

            if (_objCharacter.Improvements.Any(imp =>
                imp.ImproveType == Improvement.ImprovementType.MetamagicLimit))
            {
                foreach (Improvement imp in _objCharacter.Improvements.Where(imp =>
                    imp.ImproveType == Improvement.ImprovementType.MetamagicLimit && imp.Enabled))
                {
                    _lstMetamagicLimits.Add(new KeyValuePair<string, int>(imp.ImprovedName, imp.Rating));
                }
            }

            // Load the Metamagic information.
            switch (objMode)
            {
                case Mode.Metamagic:
                    _strRootXPath = "/chummer/metamagics/metamagic";
                    _objXmlDocument = _objCharacter.LoadData("metamagic.xml");
                    _strType = LanguageManager.GetString("String_Metamagic");
                    break;
                case Mode.Echo:
                    _strRootXPath = "/chummer/echoes/echo";
                    _objXmlDocument = _objCharacter.LoadData("echoes.xml");
                    _strType = LanguageManager.GetString("String_Echo");
                    break;
            }
        }

        private void frmSelectMetamagic_Load(object sender, EventArgs e)
        {
            Text = string.Format(GlobalOptions.CultureInfo, LanguageManager.GetString("Title_SelectGeneric"), _strType);
            chkLimitList.Text = string.Format(GlobalOptions.CultureInfo, LanguageManager.GetString("Checkbox_SelectGeneric_LimitList"), _strType);

            _blnLoading = false;
            BuildMetamagicList();
        }

        private void lstMetamagic_SelectedIndexChanged(object sender, EventArgs e)
        {
            if (_blnLoading)
                return;

            string strSelectedId = lstMetamagic.SelectedValue?.ToString();
            if (!string.IsNullOrEmpty(strSelectedId))
            {
                // Retireve the information for the selected piece of Cyberware.
                XmlNode objXmlMetamagic = _objXmlDocument.SelectSingleNode(_strRootXPath + "[id = \"" + strSelectedId + "\"]");

                if (objXmlMetamagic != null)
                {
                    string strSource = objXmlMetamagic["source"]?.InnerText;
                    string strPage = objXmlMetamagic["altpage"]?.InnerText ?? objXmlMetamagic["page"]?.InnerText;
<<<<<<< HEAD
                    string strSpace = LanguageManager.GetString("String_Space");
                    lblSource.Text = _objCharacter.LanguageBookShort(strSource) + strSpace + strPage;
                    lblSource.SetToolTip(_objCharacter.LanguageBookLong(strSource) + strSpace + LanguageManager.GetString("String_Page") + strSpace + strPage);
=======
                    SourceString objSourceString = new SourceString(strSource, strPage, GlobalOptions.Language);
                    objSourceString.SetControl(lblSource);
>>>>>>> a3a7ffc6
                }
                else
                {
                    lblSource.Text = string.Empty;
                    lblSource.SetToolTip(string.Empty);
                }
            }
            else
            {
                lblSource.Text = string.Empty;
                lblSource.SetToolTip(string.Empty);
            }

            lblSourceLabel.Visible = !string.IsNullOrEmpty(lblSource.Text);
        }

        private void cmdOK_Click(object sender, EventArgs e)
        {
            AcceptForm();
        }

        private void cmdCancel_Click(object sender, EventArgs e)
        {
            DialogResult = DialogResult.Cancel;
        }

        private void lstMetamagic_DoubleClick(object sender, EventArgs e)
        {
            AcceptForm();
        }

        private void chkLimitList_CheckedChanged(object sender, EventArgs e)
        {
            BuildMetamagicList();
        }

        private void txtSearch_TextChanged(object sender, EventArgs e)
        {
            BuildMetamagicList();
        }
        #endregion

        #region Properties
        /// <summary>
        /// Id of Metamagic that was selected in the dialogue.
        /// </summary>
        public string SelectedMetamagic => _strSelectedMetamagic;

        #endregion

        #region Methods
        /// <summary>
        /// Build the list of Metamagics.
        /// </summary>
        private void BuildMetamagicList()
        {
            string strFilter = _objCharacter.Options.BookXPath();
            // If the character has MAG enabled, filter the list based on Adept/Magician availability.
            if (_objCharacter.MAGEnabled)
            {
                bool blnIsMagician = _objCharacter.MagicianEnabled;
                if (blnIsMagician != _objCharacter.AdeptEnabled)
                {
                    if (blnIsMagician)
                        strFilter = "magician = 'True' and (" + strFilter + ')';
                    else
                        strFilter = "adept = 'True' and (" + strFilter + ')';
                }
            }

            strFilter += CommonFunctions.GenerateSearchXPath(txtSearch.Text);
            List<ListItem> lstMetamagics = new List<ListItem>();
            using (XmlNodeList objXmlMetamagicList = _objXmlDocument.SelectNodes(_strRootXPath + '[' + strFilter + ']'))
                if (objXmlMetamagicList?.Count > 0)
                    foreach (XmlNode objXmlMetamagic in objXmlMetamagicList)
                    {
                        string strId = objXmlMetamagic["id"]?.InnerText;
                        if (!string.IsNullOrEmpty(strId))
                        {
                            if (_lstMetamagicLimits.Count > 0 && (_objMode == Mode.Metamagic && !_lstMetamagicLimits.Any(item => item.Key == objXmlMetamagic["name"]?.InnerText && (item.Value == -1 || item.Value == _objCharacter.InitiateGrade)) ||
                                                                  _objMode == Mode.Echo && !_lstMetamagicLimits.Any(item => item.Key == objXmlMetamagic["name"]?.InnerText && (item.Value == -1 || item.Value == _objCharacter.SubmersionGrade))))
                            {
                                continue;
                            }
                            if (!chkLimitList.Checked || objXmlMetamagic.CreateNavigator().RequirementsMet(_objCharacter))
                            {
                                lstMetamagics.Add(new ListItem(strId,
                                    objXmlMetamagic["translate"]?.InnerText ?? objXmlMetamagic["name"]?.InnerText ??
                                    LanguageManager.GetString("String_Unknown")));
                            }
                        }
                    }
            lstMetamagics.Sort(CompareListItems.CompareNames);
            string strOldSelected = lstMetamagic.SelectedValue?.ToString();
            _blnLoading = true;
            lstMetamagic.BeginUpdate();
            lstMetamagic.ValueMember = nameof(ListItem.Value);
            lstMetamagic.DisplayMember = nameof(ListItem.Name);
            lstMetamagic.DataSource = lstMetamagics;
            _blnLoading = false;
            if (!string.IsNullOrEmpty(strOldSelected))
                lstMetamagic.SelectedValue = strOldSelected;
            else
                lstMetamagic.SelectedIndex = -1;
            lstMetamagic.EndUpdate();
        }

        /// <summary>
        /// Accept the selected item and close the form.
        /// </summary>
        private void AcceptForm()
        {
            string strSelectedId = lstMetamagic.SelectedValue?.ToString();
            if (!string.IsNullOrEmpty(strSelectedId))
            {
                // Make sure the selected Metamagic or Echo meets its requirements.
                XmlNode objXmlMetamagic = _objXmlDocument.SelectSingleNode(_strRootXPath + "[id = \"" + strSelectedId + "\"]");

                if (objXmlMetamagic?.CreateNavigator().RequirementsMet(_objCharacter, _strType) != true)
                    return;

                _strSelectedMetamagic = strSelectedId;

                DialogResult = DialogResult.OK;
            }
        }

        private void OpenSourceFromLabel(object sender, EventArgs e)
        {
            CommonFunctions.OpenPDFFromControl(sender, e);
        }
        #endregion
    }
}<|MERGE_RESOLUTION|>--- conflicted
+++ resolved
@@ -106,14 +106,8 @@
                 {
                     string strSource = objXmlMetamagic["source"]?.InnerText;
                     string strPage = objXmlMetamagic["altpage"]?.InnerText ?? objXmlMetamagic["page"]?.InnerText;
-<<<<<<< HEAD
-                    string strSpace = LanguageManager.GetString("String_Space");
-                    lblSource.Text = _objCharacter.LanguageBookShort(strSource) + strSpace + strPage;
-                    lblSource.SetToolTip(_objCharacter.LanguageBookLong(strSource) + strSpace + LanguageManager.GetString("String_Page") + strSpace + strPage);
-=======
-                    SourceString objSourceString = new SourceString(strSource, strPage, GlobalOptions.Language);
+                    SourceString objSourceString = new SourceString(strSource, strPage, GlobalOptions.Language, GlobalOptions.CultureInfo, _objCharacter);
                     objSourceString.SetControl(lblSource);
->>>>>>> a3a7ffc6
                 }
                 else
                 {
