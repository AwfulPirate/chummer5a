--- conflicted
+++ resolved
@@ -37,18 +37,11 @@
         private Regex _searchRegex;
 
         private readonly XPathNavigator _xmlBaseQualityDataNode;
-
-<<<<<<< HEAD
         private readonly List<ListItem> _lstStage = new List<ListItem>();
 
         //private string _strWorkStage;
         
         public frmSelectLifeModule(Character objCharacter, int stage = 0)
-=======
-        private string _strWorkStage;
-
-        public frmSelectLifeModule(Character objCharacter, int stage)
->>>>>>> a7611ed1
         {
             InitializeComponent();
             LanguageManager.TranslateWinForm(GlobalOptions.Language, this);
@@ -130,14 +123,9 @@
                     {
                         treNode.Nodes.AddRange(BuildList(xmlNode.Select("versions/version[" + _objCharacter.Options.BookXPath() + "or not(source)]"), true));
                     }
-<<<<<<< HEAD
                     nodes.Add(treNode);
-=======
-
->>>>>>> a7611ed1
                 }
             }
-
             return nodes.ToArray();
         }
         
@@ -220,7 +208,6 @@
                 cmdOK.Enabled = false;
                 cmdOKAdd.Enabled = false;
             }
-
         }
 
         public XmlNode SelectedNode => Quality.GetNodeOverrideable(_selectedId, XmlManager.Load("lifemodules.xml", GlobalOptions.Language));
@@ -241,22 +228,7 @@
 
         private void cboStage_SelectionChangeCommitted(object sender, EventArgs e)
         {
-<<<<<<< HEAD
-            BuildTree();
-=======
-            string strSelected = (string) cboStage.SelectedValue;
-            if (strSelected == "0")
-            {
-                _strWorkStage = null;
-                BuildTree(GetSelectString());
-            }
-            else
-            {
-                _strWorkStage = _xmlDocument.SelectSingleNode("chummer/stages/stage[@order = \"" + strSelected + "\"]")?.InnerText;
-                BuildTree(GetSelectString());
-            }
-
->>>>>>> a7611ed1
+            BuildTree();
         }
 
         private void txtSearch_TextChanged(object sender, EventArgs e)
@@ -276,35 +248,7 @@
                     //No other way to check for a valid regex that i know of
                 }
             }
-<<<<<<< HEAD
-            
-            BuildTree();
-=======
-
-            BuildTree(GetSelectString());
-        }
-
-        private string GetSelectString()
-        {
-            string working = "[(" + _objCharacter.Options.BookXPath();
-
-            //chummer/modules/module//name[contains(., "C")]/..["" = string.Empty]
-            // /chummer/modules/module//name[contains(., "can")]/..[id]
-
-            //if (!string.IsNullOrWhiteSpace(_strSearch))
-            //{
-            //    working = string.Format("//name[contains(., \"{0}\")]..[", _strSearch);
-            //    before = true;
-            //}
-            if (!string.IsNullOrWhiteSpace(_strWorkStage))
-            {
-                working += ") and (stage = \"" + _strWorkStage + '\"';
-            }
-            working += ")]";
-
-
-            return working;
->>>>>>> a7611ed1
+            BuildTree();
         }
     }
 }