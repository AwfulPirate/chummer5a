namespace Chummer
{
    public sealed partial class frmSelectBuildMethod
    {
        /// <summary>
        /// Required designer variable.
        /// </summary>
        private System.ComponentModel.IContainer components = null;

        /// <summary>
        /// Clean up any resources being used.
        /// </summary>
        /// <param name="disposing">true if managed resources should be disposed; otherwise, false.</param>
        protected override void Dispose(bool disposing)
        {
            if (disposing)
            {
                components?.Dispose();
            }
            base.Dispose(disposing);
        }

        #region Windows Form Designer generated code

        /// <summary>
        /// Required method for Designer support - do not modify
        /// the contents of this method with the code editor.
        /// </summary>
        private void InitializeComponent()
        {
            this.components = new System.ComponentModel.Container();
            this.chkIgnoreRules = new System.Windows.Forms.CheckBox();
            this.lblMaxAvailLabel = new System.Windows.Forms.Label();
            this.cboCharacterOption = new Chummer.ElasticComboBox();
            this.lblKarmaLabel = new System.Windows.Forms.Label();
            this.lblDescription = new System.Windows.Forms.Label();
            this.lblMaxNuyenLabel = new System.Windows.Forms.Label();
            this.tlpMain = new Chummer.BufferedTableLayoutPanel(this.components);
            this.flpButtons = new System.Windows.Forms.FlowLayoutPanel();
            this.cmdOK = new System.Windows.Forms.Button();
            this.cmdCancel = new System.Windows.Forms.Button();
            this.cmdEditCharacterOption = new Chummer.ButtonWithToolTip();
            this.lblCharacterOption = new System.Windows.Forms.Label();
            this.tlpSummary = new Chummer.BufferedTableLayoutPanel(this.components);
            this.lblBuildMethodLabel = new System.Windows.Forms.Label();
            this.lblBuildMethod = new System.Windows.Forms.Label();
            this.lblBuildMethodParamLabel = new System.Windows.Forms.Label();
            this.lblBuildMethodParam = new System.Windows.Forms.Label();
            this.lblBooksLabel = new System.Windows.Forms.Label();
            this.lblCustomDataLabel = new System.Windows.Forms.Label();
            this.lblBooks = new System.Windows.Forms.Label();
            this.lblCustomData = new System.Windows.Forms.Label();
            this.lblMaxAvail = new System.Windows.Forms.Label();
            this.lblKarma = new System.Windows.Forms.Label();
            this.lblQualityKarmaLabel = new System.Windows.Forms.Label();
            this.lblQualityKarma = new System.Windows.Forms.Label();
            this.lblMaxNuyen = new System.Windows.Forms.Label();
            this.cboBuildMethod = new Chummer.ElasticComboBox();
            this.nudMaxAvail = new System.Windows.Forms.NumericUpDown();
            this.cboGamePlay = new Chummer.ElasticComboBox();
            this.lblStartingKarma = new System.Windows.Forms.Label();
<<<<<<< HEAD
=======
            this.lblDescription = new System.Windows.Forms.Label();
            this.nudMaxNuyen = new System.Windows.Forms.NumericUpDown();
            this.lblMaxNuyen = new System.Windows.Forms.Label();
            this.tlpMain = new Chummer.BufferedTableLayoutPanel(this.components);
            this.nudSumtoTen = new System.Windows.Forms.NumericUpDown();
            this.lblSumToX = new System.Windows.Forms.Label();
            this.flpButtons = new System.Windows.Forms.FlowLayoutPanel();
            this.tlpNumericUpDowns = new Chummer.BufferedTableLayoutPanel(this.components);
            ((System.ComponentModel.ISupportInitialize)(this.nudKarma)).BeginInit();
            ((System.ComponentModel.ISupportInitialize)(this.nudMaxAvail)).BeginInit();
            ((System.ComponentModel.ISupportInitialize)(this.nudMaxNuyen)).BeginInit();
>>>>>>> 8e71db7f
            this.tlpMain.SuspendLayout();
            this.flpButtons.SuspendLayout();
<<<<<<< HEAD
            this.tlpSummary.SuspendLayout();
            ((System.ComponentModel.ISupportInitialize)(this.nudMaxAvail)).BeginInit();
            this.SuspendLayout();
            // 
=======
            this.tlpNumericUpDowns.SuspendLayout();
            this.SuspendLayout();
            // 
            // nudKarma
            // 
            this.nudKarma.Anchor = System.Windows.Forms.AnchorStyles.Left;
            this.nudKarma.AutoSize = true;
            this.nudKarma.Location = new System.Drawing.Point(114, 3);
            this.nudKarma.Maximum = new decimal(new int[] {
            10000,
            0,
            0,
            0});
            this.nudKarma.Name = "nudKarma";
            this.nudKarma.Size = new System.Drawing.Size(53, 20);
            this.nudKarma.TabIndex = 2;
            this.nudKarma.Tag = "";
            this.nudKarma.Value = new decimal(new int[] {
            400,
            0,
            0,
            0});
            // 
            // cmdOK
            // 
            this.cmdOK.Anchor = ((System.Windows.Forms.AnchorStyles)((System.Windows.Forms.AnchorStyles.Bottom | System.Windows.Forms.AnchorStyles.Right)));
            this.cmdOK.AutoSize = true;
            this.cmdOK.Location = new System.Drawing.Point(81, 0);
            this.cmdOK.Margin = new System.Windows.Forms.Padding(3, 0, 0, 0);
            this.cmdOK.Name = "cmdOK";
            this.cmdOK.Size = new System.Drawing.Size(75, 23);
            this.cmdOK.TabIndex = 6;
            this.cmdOK.Tag = "String_OK";
            this.cmdOK.Text = "OK";
            this.cmdOK.UseVisualStyleBackColor = true;
            this.cmdOK.Click += new System.EventHandler(this.cmdOK_Click);
            // 
>>>>>>> 8e71db7f
            // chkIgnoreRules
            // 
            this.chkIgnoreRules.Anchor = System.Windows.Forms.AnchorStyles.Left;
            this.chkIgnoreRules.AutoSize = true;
            this.chkIgnoreRules.CheckAlign = System.Drawing.ContentAlignment.BottomLeft;
<<<<<<< HEAD
            this.tlpMain.SetColumnSpan(this.chkIgnoreRules, 2);
            this.chkIgnoreRules.Location = new System.Drawing.Point(3, 400);
=======
            this.chkIgnoreRules.Location = new System.Drawing.Point(3, 120);
>>>>>>> 8e71db7f
            this.chkIgnoreRules.Name = "chkIgnoreRules";
            this.chkIgnoreRules.Size = new System.Drawing.Size(177, 17);
            this.chkIgnoreRules.TabIndex = 5;
            this.chkIgnoreRules.Tag = "Checkbox_SelectBP_IgnoreRules";
            this.chkIgnoreRules.Text = "Ignore Character Creation Rules";
            this.chkIgnoreRules.TextAlign = System.Drawing.ContentAlignment.BottomLeft;
            this.chkIgnoreRules.UseVisualStyleBackColor = true;
            // 
<<<<<<< HEAD
            // lblMaxAvailLabel
            // 
            this.lblMaxAvailLabel.Anchor = System.Windows.Forms.AnchorStyles.Right;
            this.lblMaxAvailLabel.AutoSize = true;
            this.lblMaxAvailLabel.Location = new System.Drawing.Point(43, 56);
            this.lblMaxAvailLabel.Margin = new System.Windows.Forms.Padding(3, 6, 3, 6);
            this.lblMaxAvailLabel.Name = "lblMaxAvailLabel";
            this.lblMaxAvailLabel.Size = new System.Drawing.Size(103, 13);
            this.lblMaxAvailLabel.TabIndex = 3;
            this.lblMaxAvailLabel.Tag = "Label_SelectBP_MaxAvail";
            this.lblMaxAvailLabel.Text = "Maximum Availability";
            this.lblMaxAvailLabel.TextAlign = System.Drawing.ContentAlignment.MiddleRight;
            // 
            // cboCharacterOption
            // 
            this.cboCharacterOption.Anchor = ((System.Windows.Forms.AnchorStyles)((System.Windows.Forms.AnchorStyles.Left | System.Windows.Forms.AnchorStyles.Right)));
            this.tlpMain.SetColumnSpan(this.cboCharacterOption, 2);
            this.cboCharacterOption.DropDownStyle = System.Windows.Forms.ComboBoxStyle.DropDownList;
            this.cboCharacterOption.FormattingEnabled = true;
            this.cboCharacterOption.Location = new System.Drawing.Point(122, 4);
            this.cboCharacterOption.Name = "cboCharacterOption";
            this.cboCharacterOption.Size = new System.Drawing.Size(418, 21);
            this.cboCharacterOption.TabIndex = 8;
            this.cboCharacterOption.TooltipText = "";
            this.cboCharacterOption.SelectedIndexChanged += new System.EventHandler(this.cboGamePlay_SelectedIndexChanged);
            // 
            // lblKarmaLabel
            // 
            this.lblKarmaLabel.Anchor = System.Windows.Forms.AnchorStyles.Right;
            this.lblKarmaLabel.AutoSize = true;
            this.lblKarmaLabel.Location = new System.Drawing.Point(70, 31);
            this.lblKarmaLabel.Margin = new System.Windows.Forms.Padding(3, 6, 3, 6);
            this.lblKarmaLabel.Name = "lblKarmaLabel";
            this.lblKarmaLabel.Size = new System.Drawing.Size(76, 13);
            this.lblKarmaLabel.TabIndex = 11;
            this.lblKarmaLabel.Tag = "Label_SelectBP_StartingKarma";
            this.lblKarmaLabel.Text = "Starting Karma";
            this.lblKarmaLabel.TextAlign = System.Drawing.ContentAlignment.MiddleRight;
=======
            // cmdCancel
            // 
            this.cmdCancel.Anchor = ((System.Windows.Forms.AnchorStyles)((System.Windows.Forms.AnchorStyles.Bottom | System.Windows.Forms.AnchorStyles.Right)));
            this.cmdCancel.AutoSize = true;
            this.cmdCancel.DialogResult = System.Windows.Forms.DialogResult.Cancel;
            this.cmdCancel.Location = new System.Drawing.Point(0, 0);
            this.cmdCancel.Margin = new System.Windows.Forms.Padding(0, 0, 3, 0);
            this.cmdCancel.Name = "cmdCancel";
            this.cmdCancel.Size = new System.Drawing.Size(75, 23);
            this.cmdCancel.TabIndex = 7;
            this.cmdCancel.Tag = "String_Cancel";
            this.cmdCancel.Text = "Cancel";
            this.cmdCancel.UseVisualStyleBackColor = true;
            this.cmdCancel.Click += new System.EventHandler(this.cmdCancel_Click);
            // 
            // cboBuildMethod
            // 
            this.cboBuildMethod.Anchor = ((System.Windows.Forms.AnchorStyles)(((System.Windows.Forms.AnchorStyles.Top | System.Windows.Forms.AnchorStyles.Left) 
            | System.Windows.Forms.AnchorStyles.Right)));
            this.cboBuildMethod.DropDownStyle = System.Windows.Forms.ComboBoxStyle.DropDownList;
            this.cboBuildMethod.FormattingEnabled = true;
            this.cboBuildMethod.Location = new System.Drawing.Point(3, 3);
            this.cboBuildMethod.Name = "cboBuildMethod";
            this.cboBuildMethod.Size = new System.Drawing.Size(217, 21);
            this.cboBuildMethod.TabIndex = 1;
            this.cboBuildMethod.TooltipText = "";
            this.cboBuildMethod.SelectedIndexChanged += new System.EventHandler(this.cboBuildMethod_SelectedIndexChanged);
            // 
            // lblMaxAvail
            // 
            this.lblMaxAvail.Anchor = System.Windows.Forms.AnchorStyles.Right;
            this.lblMaxAvail.AutoSize = true;
            this.lblMaxAvail.Location = new System.Drawing.Point(227, 6);
            this.lblMaxAvail.Margin = new System.Windows.Forms.Padding(3, 6, 3, 6);
            this.lblMaxAvail.Name = "lblMaxAvail";
            this.lblMaxAvail.Size = new System.Drawing.Size(103, 13);
            this.lblMaxAvail.TabIndex = 3;
            this.lblMaxAvail.Tag = "Label_SelectBP_MaxAvail";
            this.lblMaxAvail.Text = "Maximum Availability";
            this.lblMaxAvail.TextAlign = System.Drawing.ContentAlignment.BottomCenter;
            // 
            // nudMaxAvail
            // 
            this.nudMaxAvail.Anchor = System.Windows.Forms.AnchorStyles.Left;
            this.nudMaxAvail.AutoSize = true;
            this.nudMaxAvail.Location = new System.Drawing.Point(336, 3);
            this.nudMaxAvail.Name = "nudMaxAvail";
            this.nudMaxAvail.Size = new System.Drawing.Size(41, 20);
            this.nudMaxAvail.TabIndex = 4;
            this.nudMaxAvail.Value = new decimal(new int[] {
            12,
            0,
            0,
            0});
            // 
            // cboGamePlay
            // 
            this.cboGamePlay.Anchor = ((System.Windows.Forms.AnchorStyles)(((System.Windows.Forms.AnchorStyles.Top | System.Windows.Forms.AnchorStyles.Left) 
            | System.Windows.Forms.AnchorStyles.Right)));
            this.cboGamePlay.DropDownStyle = System.Windows.Forms.ComboBoxStyle.DropDownList;
            this.cboGamePlay.FormattingEnabled = true;
            this.cboGamePlay.Location = new System.Drawing.Point(226, 3);
            this.cboGamePlay.Name = "cboGamePlay";
            this.cboGamePlay.Size = new System.Drawing.Size(217, 21);
            this.cboGamePlay.TabIndex = 8;
            this.cboGamePlay.TooltipText = "";
            this.cboGamePlay.SelectedIndexChanged += new System.EventHandler(this.cboGamePlay_SelectedIndexChanged);
            // 
            // lblStartingKarma
            // 
            this.lblStartingKarma.Anchor = System.Windows.Forms.AnchorStyles.Right;
            this.lblStartingKarma.AutoSize = true;
            this.lblStartingKarma.Location = new System.Drawing.Point(32, 6);
            this.lblStartingKarma.Margin = new System.Windows.Forms.Padding(3, 6, 3, 6);
            this.lblStartingKarma.Name = "lblStartingKarma";
            this.lblStartingKarma.Size = new System.Drawing.Size(76, 13);
            this.lblStartingKarma.TabIndex = 11;
            this.lblStartingKarma.Tag = "Label_SelectBP_StartingKarma";
            this.lblStartingKarma.Text = "Starting Karma";
            this.lblStartingKarma.TextAlign = System.Drawing.ContentAlignment.BottomCenter;
>>>>>>> 8e71db7f
            // 
            // lblDescription
            // 
            this.lblDescription.AutoSize = true;
<<<<<<< HEAD
            this.tlpMain.SetColumnSpan(this.lblDescription, 4);
            this.lblDescription.Location = new System.Drawing.Point(3, 35);
            this.lblDescription.Margin = new System.Windows.Forms.Padding(3, 6, 3, 6);
            this.lblDescription.Name = "lblDescription";
            this.lblDescription.Size = new System.Drawing.Size(218, 13);
            this.lblDescription.TabIndex = 0;
            this.lblDescription.Tag = "String_SelectBP_Summary";
            this.lblDescription.Text = "Brief Summary of Selected Gameplay Option:";
            // 
            // lblMaxNuyenLabel
            // 
            this.lblMaxNuyenLabel.Anchor = System.Windows.Forms.AnchorStyles.Right;
            this.lblMaxNuyenLabel.AutoSize = true;
            this.lblMaxNuyenLabel.Location = new System.Drawing.Point(350, 56);
            this.lblMaxNuyenLabel.Margin = new System.Windows.Forms.Padding(3, 6, 3, 6);
            this.lblMaxNuyenLabel.Name = "lblMaxNuyenLabel";
            this.lblMaxNuyenLabel.Size = new System.Drawing.Size(94, 13);
            this.lblMaxNuyenLabel.TabIndex = 15;
            this.lblMaxNuyenLabel.Tag = "Label_SelectBP_MaxNuyen";
            this.lblMaxNuyenLabel.Text = "Nuyen Karma Max";
            this.lblMaxNuyenLabel.TextAlign = System.Drawing.ContentAlignment.MiddleRight;
=======
            this.tlpMain.SetColumnSpan(this.lblDescription, 2);
            this.lblDescription.Location = new System.Drawing.Point(3, 33);
            this.lblDescription.Margin = new System.Windows.Forms.Padding(3, 6, 3, 6);
            this.lblDescription.Name = "lblDescription";
            this.lblDescription.Size = new System.Drawing.Size(440, 13);
            this.lblDescription.TabIndex = 0;
            this.lblDescription.Tag = "String_SelectBP_KarmaSummary";
            this.lblDescription.Text = "Enter the amount of Build Points you are allowed to create your character with (D" +
    "efault 400).";
            // 
            // nudMaxNuyen
            // 
            this.nudMaxNuyen.Anchor = System.Windows.Forms.AnchorStyles.Left;
            this.nudMaxNuyen.AutoSize = true;
            this.nudMaxNuyen.Location = new System.Drawing.Point(114, 29);
            this.nudMaxNuyen.Maximum = new decimal(new int[] {
            10000,
            0,
            0,
            0});
            this.nudMaxNuyen.Name = "nudMaxNuyen";
            this.nudMaxNuyen.Size = new System.Drawing.Size(53, 20);
            this.nudMaxNuyen.TabIndex = 13;
            this.nudMaxNuyen.Value = new decimal(new int[] {
            235,
            0,
            0,
            0});
            // 
            // lblMaxNuyen
            // 
            this.lblMaxNuyen.Anchor = System.Windows.Forms.AnchorStyles.Right;
            this.lblMaxNuyen.AutoSize = true;
            this.lblMaxNuyen.Location = new System.Drawing.Point(14, 32);
            this.lblMaxNuyen.Margin = new System.Windows.Forms.Padding(3, 6, 3, 6);
            this.lblMaxNuyen.Name = "lblMaxNuyen";
            this.lblMaxNuyen.Size = new System.Drawing.Size(94, 13);
            this.lblMaxNuyen.TabIndex = 15;
            this.lblMaxNuyen.Tag = "Label_SelectBP_MaxNuyen";
            this.lblMaxNuyen.Text = "Nuyen Karma Max";
            this.lblMaxNuyen.TextAlign = System.Drawing.ContentAlignment.BottomCenter;
>>>>>>> 8e71db7f
            // 
            // tlpMain
            // 
            this.tlpMain.AutoSize = true;
            this.tlpMain.AutoSizeMode = System.Windows.Forms.AutoSizeMode.GrowAndShrink;
<<<<<<< HEAD
            this.tlpMain.ColumnCount = 4;
            this.tlpMain.ColumnStyles.Add(new System.Windows.Forms.ColumnStyle());
            this.tlpMain.ColumnStyles.Add(new System.Windows.Forms.ColumnStyle());
            this.tlpMain.ColumnStyles.Add(new System.Windows.Forms.ColumnStyle(System.Windows.Forms.SizeType.Percent, 100F));
            this.tlpMain.ColumnStyles.Add(new System.Windows.Forms.ColumnStyle());
            this.tlpMain.Controls.Add(this.chkIgnoreRules, 0, 6);
            this.tlpMain.Controls.Add(this.lblDescription, 0, 1);
            this.tlpMain.Controls.Add(this.flpButtons, 2, 6);
            this.tlpMain.Controls.Add(this.cboCharacterOption, 1, 0);
            this.tlpMain.Controls.Add(this.cmdEditCharacterOption, 3, 0);
            this.tlpMain.Controls.Add(this.lblCharacterOption, 0, 0);
            this.tlpMain.Controls.Add(this.tlpSummary, 0, 2);
=======
            this.tlpMain.ColumnCount = 2;
            this.tlpMain.ColumnStyles.Add(new System.Windows.Forms.ColumnStyle(System.Windows.Forms.SizeType.Percent, 50F));
            this.tlpMain.ColumnStyles.Add(new System.Windows.Forms.ColumnStyle(System.Windows.Forms.SizeType.Percent, 50F));
            this.tlpMain.ColumnStyles.Add(new System.Windows.Forms.ColumnStyle(System.Windows.Forms.SizeType.Absolute, 20F));
            this.tlpMain.ColumnStyles.Add(new System.Windows.Forms.ColumnStyle(System.Windows.Forms.SizeType.Absolute, 20F));
            this.tlpMain.Controls.Add(this.chkIgnoreRules, 0, 3);
            this.tlpMain.Controls.Add(this.cboGamePlay, 1, 0);
            this.tlpMain.Controls.Add(this.cboBuildMethod, 0, 0);
            this.tlpMain.Controls.Add(this.lblDescription, 0, 1);
            this.tlpMain.Controls.Add(this.flpButtons, 1, 3);
            this.tlpMain.Controls.Add(this.tlpNumericUpDowns, 0, 2);
>>>>>>> 8e71db7f
            this.tlpMain.Dock = System.Windows.Forms.DockStyle.Fill;
            this.tlpMain.Location = new System.Drawing.Point(9, 9);
            this.tlpMain.Name = "tlpMain";
            this.tlpMain.RowCount = 4;
            this.tlpMain.RowStyles.Add(new System.Windows.Forms.RowStyle());
            this.tlpMain.RowStyles.Add(new System.Windows.Forms.RowStyle());
            this.tlpMain.RowStyles.Add(new System.Windows.Forms.RowStyle(System.Windows.Forms.SizeType.Percent, 100F));
            this.tlpMain.RowStyles.Add(new System.Windows.Forms.RowStyle());
<<<<<<< HEAD
            this.tlpMain.RowStyles.Add(new System.Windows.Forms.RowStyle());
            this.tlpMain.RowStyles.Add(new System.Windows.Forms.RowStyle());
            this.tlpMain.RowStyles.Add(new System.Windows.Forms.RowStyle());
            this.tlpMain.Size = new System.Drawing.Size(606, 423);
            this.tlpMain.TabIndex = 16;
            // 
=======
            this.tlpMain.Size = new System.Drawing.Size(446, 143);
            this.tlpMain.TabIndex = 16;
            // 
            // nudSumtoTen
            // 
            this.nudSumtoTen.Anchor = System.Windows.Forms.AnchorStyles.Left;
            this.nudSumtoTen.AutoSize = true;
            this.nudSumtoTen.Location = new System.Drawing.Point(336, 29);
            this.nudSumtoTen.Name = "nudSumtoTen";
            this.nudSumtoTen.Size = new System.Drawing.Size(41, 20);
            this.nudSumtoTen.TabIndex = 9;
            this.nudSumtoTen.Value = new decimal(new int[] {
            10,
            0,
            0,
            0});
            // 
            // lblSumToX
            // 
            this.lblSumToX.Anchor = System.Windows.Forms.AnchorStyles.Right;
            this.lblSumToX.AutoSize = true;
            this.lblSumToX.Location = new System.Drawing.Point(268, 32);
            this.lblSumToX.Margin = new System.Windows.Forms.Padding(3, 6, 3, 6);
            this.lblSumToX.Name = "lblSumToX";
            this.lblSumToX.Size = new System.Drawing.Size(62, 13);
            this.lblSumToX.TabIndex = 10;
            this.lblSumToX.Tag = "Label_SelectBP_SumToX";
            this.lblSumToX.Text = "Sum to Ten";
            this.lblSumToX.TextAlign = System.Drawing.ContentAlignment.BottomCenter;
            // 
>>>>>>> 8e71db7f
            // flpButtons
            // 
            this.flpButtons.Anchor = ((System.Windows.Forms.AnchorStyles)((System.Windows.Forms.AnchorStyles.Bottom | System.Windows.Forms.AnchorStyles.Right)));
            this.flpButtons.AutoSize = true;
            this.flpButtons.AutoSizeMode = System.Windows.Forms.AutoSizeMode.GrowAndShrink;
            this.flpButtons.Controls.Add(this.cmdOK);
            this.flpButtons.Controls.Add(this.cmdCancel);
            this.flpButtons.FlowDirection = System.Windows.Forms.FlowDirection.RightToLeft;
<<<<<<< HEAD
            this.flpButtons.Location = new System.Drawing.Point(447, 397);
=======
            this.flpButtons.Location = new System.Drawing.Point(287, 117);
>>>>>>> 8e71db7f
            this.flpButtons.Name = "flpButtons";
            this.flpButtons.Size = new System.Drawing.Size(156, 23);
            this.flpButtons.TabIndex = 16;
            // 
<<<<<<< HEAD
            // cmdOK
            // 
            this.cmdOK.Anchor = ((System.Windows.Forms.AnchorStyles)((System.Windows.Forms.AnchorStyles.Bottom | System.Windows.Forms.AnchorStyles.Right)));
            this.cmdOK.AutoSize = true;
            this.cmdOK.Location = new System.Drawing.Point(81, 0);
            this.cmdOK.Margin = new System.Windows.Forms.Padding(3, 0, 0, 0);
            this.cmdOK.Name = "cmdOK";
            this.cmdOK.Size = new System.Drawing.Size(75, 23);
            this.cmdOK.TabIndex = 6;
            this.cmdOK.Tag = "String_OK";
            this.cmdOK.Text = "OK";
            this.cmdOK.UseVisualStyleBackColor = true;
            this.cmdOK.Click += new System.EventHandler(this.cmdOK_Click);
            // 
            // cmdCancel
            // 
            this.cmdCancel.Anchor = ((System.Windows.Forms.AnchorStyles)((System.Windows.Forms.AnchorStyles.Bottom | System.Windows.Forms.AnchorStyles.Right)));
            this.cmdCancel.AutoSize = true;
            this.cmdCancel.DialogResult = System.Windows.Forms.DialogResult.Cancel;
            this.cmdCancel.Location = new System.Drawing.Point(0, 0);
            this.cmdCancel.Margin = new System.Windows.Forms.Padding(0, 0, 3, 0);
            this.cmdCancel.Name = "cmdCancel";
            this.cmdCancel.Size = new System.Drawing.Size(75, 23);
            this.cmdCancel.TabIndex = 7;
            this.cmdCancel.Tag = "String_Cancel";
            this.cmdCancel.Text = "Cancel";
            this.cmdCancel.UseVisualStyleBackColor = true;
            this.cmdCancel.Click += new System.EventHandler(this.cmdCancel_Click);
            // 
            // cmdEditCharacterOption
            // 
            this.cmdEditCharacterOption.AutoSize = true;
            this.cmdEditCharacterOption.AutoSizeMode = System.Windows.Forms.AutoSizeMode.GrowAndShrink;
            this.cmdEditCharacterOption.Dock = System.Windows.Forms.DockStyle.Fill;
            this.cmdEditCharacterOption.Location = new System.Drawing.Point(546, 3);
            this.cmdEditCharacterOption.Name = "cmdEditCharacterOption";
            this.cmdEditCharacterOption.Size = new System.Drawing.Size(57, 23);
            this.cmdEditCharacterOption.TabIndex = 17;
            this.cmdEditCharacterOption.Text = "Modify...";
            this.cmdEditCharacterOption.ToolTipText = "";
            this.cmdEditCharacterOption.UseVisualStyleBackColor = true;
            this.cmdEditCharacterOption.Click += new System.EventHandler(this.cmdEditCharacterOption_Click);
            // 
            // lblCharacterOption
            // 
            this.lblCharacterOption.Anchor = System.Windows.Forms.AnchorStyles.Right;
            this.lblCharacterOption.AutoSize = true;
            this.lblCharacterOption.Location = new System.Drawing.Point(3, 8);
            this.lblCharacterOption.Margin = new System.Windows.Forms.Padding(3, 6, 3, 6);
            this.lblCharacterOption.Name = "lblCharacterOption";
            this.lblCharacterOption.Size = new System.Drawing.Size(113, 13);
            this.lblCharacterOption.TabIndex = 18;
            this.lblCharacterOption.Text = "Use Gameplay Option:";
            // 
            // tlpSummary
            // 
            this.tlpSummary.AutoScroll = true;
            this.tlpSummary.AutoSize = true;
            this.tlpSummary.AutoSizeMode = System.Windows.Forms.AutoSizeMode.GrowAndShrink;
            this.tlpSummary.ColumnCount = 4;
            this.tlpMain.SetColumnSpan(this.tlpSummary, 4);
            this.tlpSummary.ColumnStyles.Add(new System.Windows.Forms.ColumnStyle(System.Windows.Forms.SizeType.Percent, 25F));
            this.tlpSummary.ColumnStyles.Add(new System.Windows.Forms.ColumnStyle(System.Windows.Forms.SizeType.Percent, 25F));
            this.tlpSummary.ColumnStyles.Add(new System.Windows.Forms.ColumnStyle(System.Windows.Forms.SizeType.Percent, 25F));
            this.tlpSummary.ColumnStyles.Add(new System.Windows.Forms.ColumnStyle(System.Windows.Forms.SizeType.Percent, 25F));
            this.tlpSummary.Controls.Add(this.lblBuildMethodLabel, 0, 0);
            this.tlpSummary.Controls.Add(this.lblBuildMethod, 1, 0);
            this.tlpSummary.Controls.Add(this.lblBuildMethodParamLabel, 2, 0);
            this.tlpSummary.Controls.Add(this.lblBuildMethodParam, 3, 0);
            this.tlpSummary.Controls.Add(this.lblBooksLabel, 0, 3);
            this.tlpSummary.Controls.Add(this.lblCustomDataLabel, 2, 3);
            this.tlpSummary.Controls.Add(this.lblBooks, 0, 4);
            this.tlpSummary.Controls.Add(this.lblCustomData, 2, 4);
            this.tlpSummary.Controls.Add(this.lblKarmaLabel, 0, 1);
            this.tlpSummary.Controls.Add(this.lblMaxAvailLabel, 0, 2);
            this.tlpSummary.Controls.Add(this.lblMaxAvail, 1, 2);
            this.tlpSummary.Controls.Add(this.lblKarma, 1, 1);
            this.tlpSummary.Controls.Add(this.lblQualityKarmaLabel, 2, 1);
            this.tlpSummary.Controls.Add(this.lblMaxNuyenLabel, 2, 2);
            this.tlpSummary.Controls.Add(this.lblQualityKarma, 3, 1);
            this.tlpSummary.Controls.Add(this.lblMaxNuyen, 3, 2);
            this.tlpSummary.Dock = System.Windows.Forms.DockStyle.Fill;
            this.tlpSummary.Location = new System.Drawing.Point(0, 54);
            this.tlpSummary.Margin = new System.Windows.Forms.Padding(0);
            this.tlpSummary.Name = "tlpSummary";
            this.tlpSummary.Padding = new System.Windows.Forms.Padding(0, 0, 10, 0);
            this.tlpSummary.RowCount = 5;
            this.tlpSummary.RowStyles.Add(new System.Windows.Forms.RowStyle());
            this.tlpSummary.RowStyles.Add(new System.Windows.Forms.RowStyle());
            this.tlpSummary.RowStyles.Add(new System.Windows.Forms.RowStyle());
            this.tlpSummary.RowStyles.Add(new System.Windows.Forms.RowStyle());
            this.tlpSummary.RowStyles.Add(new System.Windows.Forms.RowStyle());
            this.tlpSummary.Size = new System.Drawing.Size(606, 340);
            this.tlpSummary.TabIndex = 19;
            // 
            // lblBuildMethodLabel
            // 
            this.lblBuildMethodLabel.Anchor = System.Windows.Forms.AnchorStyles.Right;
            this.lblBuildMethodLabel.AutoSize = true;
            this.lblBuildMethodLabel.Location = new System.Drawing.Point(77, 6);
            this.lblBuildMethodLabel.Margin = new System.Windows.Forms.Padding(3, 6, 3, 6);
            this.lblBuildMethodLabel.Name = "lblBuildMethodLabel";
            this.lblBuildMethodLabel.Size = new System.Drawing.Size(69, 13);
            this.lblBuildMethodLabel.TabIndex = 16;
            this.lblBuildMethodLabel.Tag = "Label_SelectBP_BuildMethod";
            this.lblBuildMethodLabel.Text = "Build Method";
            // 
            // lblBuildMethod
            // 
            this.lblBuildMethod.Anchor = System.Windows.Forms.AnchorStyles.Left;
            this.lblBuildMethod.AutoSize = true;
            this.lblBuildMethod.Location = new System.Drawing.Point(152, 6);
            this.lblBuildMethod.Margin = new System.Windows.Forms.Padding(3, 6, 3, 6);
            this.lblBuildMethod.Name = "lblBuildMethod";
            this.lblBuildMethod.Size = new System.Drawing.Size(75, 13);
            this.lblBuildMethod.TabIndex = 17;
            this.lblBuildMethod.Text = "[Build Method]";
            // 
            // lblBuildMethodParamLabel
            // 
            this.lblBuildMethodParamLabel.Anchor = System.Windows.Forms.AnchorStyles.Right;
            this.lblBuildMethodParamLabel.AutoSize = true;
            this.lblBuildMethodParamLabel.Location = new System.Drawing.Point(382, 6);
            this.lblBuildMethodParamLabel.Margin = new System.Windows.Forms.Padding(3, 6, 3, 6);
            this.lblBuildMethodParamLabel.Name = "lblBuildMethodParamLabel";
            this.lblBuildMethodParamLabel.Size = new System.Drawing.Size(62, 13);
            this.lblBuildMethodParamLabel.TabIndex = 10;
            this.lblBuildMethodParamLabel.Tag = "Label_SelectBP_SumToX";
            this.lblBuildMethodParamLabel.Text = "Sum to Ten";
            this.lblBuildMethodParamLabel.TextAlign = System.Drawing.ContentAlignment.MiddleRight;
            // 
            // lblBuildMethodParam
            // 
            this.lblBuildMethodParam.AutoSize = true;
            this.lblBuildMethodParam.Location = new System.Drawing.Point(450, 6);
            this.lblBuildMethodParam.Margin = new System.Windows.Forms.Padding(3, 6, 3, 6);
            this.lblBuildMethodParam.Name = "lblBuildMethodParam";
            this.lblBuildMethodParam.Size = new System.Drawing.Size(61, 13);
            this.lblBuildMethodParam.TabIndex = 18;
            this.lblBuildMethodParam.Text = "[Parameter]";
            // 
            // lblBooksLabel
            // 
            this.lblBooksLabel.Anchor = System.Windows.Forms.AnchorStyles.Bottom;
            this.lblBooksLabel.AutoSize = true;
            this.tlpSummary.SetColumnSpan(this.lblBooksLabel, 2);
            this.lblBooksLabel.Location = new System.Drawing.Point(109, 81);
            this.lblBooksLabel.Margin = new System.Windows.Forms.Padding(3, 6, 3, 6);
            this.lblBooksLabel.Name = "lblBooksLabel";
            this.lblBooksLabel.Size = new System.Drawing.Size(79, 13);
            this.lblBooksLabel.TabIndex = 24;
            this.lblBooksLabel.Text = "Enabled Books";
            // 
            // lblCustomDataLabel
            // 
            this.lblCustomDataLabel.Anchor = System.Windows.Forms.AnchorStyles.Bottom;
            this.lblCustomDataLabel.AutoSize = true;
            this.tlpSummary.SetColumnSpan(this.lblCustomDataLabel, 2);
            this.lblCustomDataLabel.Location = new System.Drawing.Point(413, 81);
            this.lblCustomDataLabel.Margin = new System.Windows.Forms.Padding(3, 6, 3, 6);
            this.lblCustomDataLabel.Name = "lblCustomDataLabel";
            this.lblCustomDataLabel.Size = new System.Drawing.Size(68, 13);
            this.lblCustomDataLabel.TabIndex = 25;
            this.lblCustomDataLabel.Text = "Custom Data";
            // 
            // lblBooks
            // 
            this.lblBooks.AutoSize = true;
            this.tlpSummary.SetColumnSpan(this.lblBooks, 2);
            this.lblBooks.Location = new System.Drawing.Point(3, 106);
            this.lblBooks.Margin = new System.Windows.Forms.Padding(3, 6, 3, 6);
            this.lblBooks.Name = "lblBooks";
            this.lblBooks.Size = new System.Drawing.Size(43, 13);
            this.lblBooks.TabIndex = 26;
            this.lblBooks.Text = "[Books]";
            // 
            // lblCustomData
            // 
            this.lblCustomData.AutoSize = true;
            this.tlpSummary.SetColumnSpan(this.lblCustomData, 2);
            this.lblCustomData.Location = new System.Drawing.Point(301, 106);
            this.lblCustomData.Margin = new System.Windows.Forms.Padding(3, 6, 3, 6);
            this.lblCustomData.Name = "lblCustomData";
            this.lblCustomData.Size = new System.Drawing.Size(110, 13);
            this.lblCustomData.TabIndex = 27;
            this.lblCustomData.Text = "[Custom Data Names]";
            // 
            // lblMaxAvail
            // 
            this.lblMaxAvail.Anchor = System.Windows.Forms.AnchorStyles.Left;
            this.lblMaxAvail.AutoSize = true;
            this.lblMaxAvail.Location = new System.Drawing.Point(152, 56);
            this.lblMaxAvail.Margin = new System.Windows.Forms.Padding(3, 6, 3, 6);
            this.lblMaxAvail.Name = "lblMaxAvail";
            this.lblMaxAvail.Size = new System.Drawing.Size(36, 13);
            this.lblMaxAvail.TabIndex = 19;
            this.lblMaxAvail.Text = "[Avail]";
            this.lblMaxAvail.TextAlign = System.Drawing.ContentAlignment.MiddleLeft;
            // 
            // lblKarma
            // 
            this.lblKarma.Anchor = System.Windows.Forms.AnchorStyles.Left;
            this.lblKarma.AutoSize = true;
            this.lblKarma.Location = new System.Drawing.Point(152, 31);
            this.lblKarma.Margin = new System.Windows.Forms.Padding(3, 6, 3, 6);
            this.lblKarma.Name = "lblKarma";
            this.lblKarma.Size = new System.Drawing.Size(43, 13);
            this.lblKarma.TabIndex = 21;
            this.lblKarma.Text = "[Karma]";
            this.lblKarma.TextAlign = System.Drawing.ContentAlignment.MiddleLeft;
            // 
            // lblQualityKarmaLabel
            // 
            this.lblQualityKarmaLabel.Anchor = System.Windows.Forms.AnchorStyles.Right;
            this.lblQualityKarmaLabel.AutoSize = true;
            this.lblQualityKarmaLabel.Location = new System.Drawing.Point(348, 31);
            this.lblQualityKarmaLabel.Margin = new System.Windows.Forms.Padding(3, 6, 3, 6);
            this.lblQualityKarmaLabel.Name = "lblQualityKarmaLabel";
            this.lblQualityKarmaLabel.Size = new System.Drawing.Size(96, 13);
            this.lblQualityKarmaLabel.TabIndex = 22;
            this.lblQualityKarmaLabel.Tag = "Label_SelectBP_QualityKarmaLimit";
            this.lblQualityKarmaLabel.Text = "Quality Karma Limit";
            this.lblQualityKarmaLabel.TextAlign = System.Drawing.ContentAlignment.MiddleRight;
            // 
            // lblQualityKarma
            // 
            this.lblQualityKarma.Anchor = System.Windows.Forms.AnchorStyles.Left;
            this.lblQualityKarma.AutoSize = true;
            this.lblQualityKarma.Location = new System.Drawing.Point(450, 31);
            this.lblQualityKarma.Margin = new System.Windows.Forms.Padding(3, 6, 3, 6);
            this.lblQualityKarma.Name = "lblQualityKarma";
            this.lblQualityKarma.Size = new System.Drawing.Size(43, 13);
            this.lblQualityKarma.TabIndex = 23;
            this.lblQualityKarma.Text = "[Karma]";
            // 
            // lblMaxNuyen
            // 
            this.lblMaxNuyen.Anchor = System.Windows.Forms.AnchorStyles.Left;
            this.lblMaxNuyen.AutoSize = true;
            this.lblMaxNuyen.Location = new System.Drawing.Point(450, 56);
            this.lblMaxNuyen.Margin = new System.Windows.Forms.Padding(3, 6, 3, 6);
            this.lblMaxNuyen.Name = "lblMaxNuyen";
            this.lblMaxNuyen.Size = new System.Drawing.Size(43, 13);
            this.lblMaxNuyen.TabIndex = 20;
            this.lblMaxNuyen.Text = "[Karma]";
            this.lblMaxNuyen.TextAlign = System.Drawing.ContentAlignment.MiddleLeft;
            // 
            // cboBuildMethod
            // 
            this.cboBuildMethod.Location = new System.Drawing.Point(0, 0);
            this.cboBuildMethod.Name = "cboBuildMethod";
            this.cboBuildMethod.Size = new System.Drawing.Size(121, 21);
            this.cboBuildMethod.TabIndex = 0;
            this.cboBuildMethod.TooltipText = "";
            // 
            // nudMaxAvail
            // 
            this.nudMaxAvail.Location = new System.Drawing.Point(0, 0);
            this.nudMaxAvail.Name = "nudMaxAvail";
            this.nudMaxAvail.Size = new System.Drawing.Size(120, 20);
            this.nudMaxAvail.TabIndex = 0;
            // 
            // cboGamePlay
            // 
            this.cboGamePlay.Location = new System.Drawing.Point(0, 0);
            this.cboGamePlay.Name = "cboGamePlay";
            this.cboGamePlay.Size = new System.Drawing.Size(121, 21);
            this.cboGamePlay.TabIndex = 0;
            this.cboGamePlay.TooltipText = "";
            // 
            // lblStartingKarma
            // 
            this.lblStartingKarma.Location = new System.Drawing.Point(0, 0);
            this.lblStartingKarma.Name = "lblStartingKarma";
            this.lblStartingKarma.Size = new System.Drawing.Size(100, 23);
            this.lblStartingKarma.TabIndex = 0;
=======
            // tlpNumericUpDowns
            // 
            this.tlpNumericUpDowns.AutoSize = true;
            this.tlpNumericUpDowns.AutoSizeMode = System.Windows.Forms.AutoSizeMode.GrowAndShrink;
            this.tlpNumericUpDowns.ColumnCount = 4;
            this.tlpMain.SetColumnSpan(this.tlpNumericUpDowns, 2);
            this.tlpNumericUpDowns.ColumnStyles.Add(new System.Windows.Forms.ColumnStyle(System.Windows.Forms.SizeType.Percent, 25F));
            this.tlpNumericUpDowns.ColumnStyles.Add(new System.Windows.Forms.ColumnStyle(System.Windows.Forms.SizeType.Percent, 25F));
            this.tlpNumericUpDowns.ColumnStyles.Add(new System.Windows.Forms.ColumnStyle(System.Windows.Forms.SizeType.Percent, 25F));
            this.tlpNumericUpDowns.ColumnStyles.Add(new System.Windows.Forms.ColumnStyle(System.Windows.Forms.SizeType.Percent, 25F));
            this.tlpNumericUpDowns.Controls.Add(this.lblStartingKarma, 0, 0);
            this.tlpNumericUpDowns.Controls.Add(this.nudKarma, 1, 0);
            this.tlpNumericUpDowns.Controls.Add(this.lblMaxNuyen, 0, 1);
            this.tlpNumericUpDowns.Controls.Add(this.nudMaxNuyen, 1, 1);
            this.tlpNumericUpDowns.Controls.Add(this.lblMaxAvail, 2, 0);
            this.tlpNumericUpDowns.Controls.Add(this.lblSumToX, 2, 1);
            this.tlpNumericUpDowns.Controls.Add(this.nudSumtoTen, 3, 1);
            this.tlpNumericUpDowns.Controls.Add(this.nudMaxAvail, 3, 0);
            this.tlpNumericUpDowns.Dock = System.Windows.Forms.DockStyle.Fill;
            this.tlpNumericUpDowns.Location = new System.Drawing.Point(0, 62);
            this.tlpNumericUpDowns.Margin = new System.Windows.Forms.Padding(0);
            this.tlpNumericUpDowns.Name = "tlpNumericUpDowns";
            this.tlpNumericUpDowns.RowCount = 2;
            this.tlpNumericUpDowns.RowStyles.Add(new System.Windows.Forms.RowStyle());
            this.tlpNumericUpDowns.RowStyles.Add(new System.Windows.Forms.RowStyle(System.Windows.Forms.SizeType.Percent, 100F));
            this.tlpNumericUpDowns.RowStyles.Add(new System.Windows.Forms.RowStyle(System.Windows.Forms.SizeType.Absolute, 20F));
            this.tlpNumericUpDowns.RowStyles.Add(new System.Windows.Forms.RowStyle(System.Windows.Forms.SizeType.Absolute, 20F));
            this.tlpNumericUpDowns.Size = new System.Drawing.Size(446, 52);
            this.tlpNumericUpDowns.TabIndex = 17;
>>>>>>> 8e71db7f
            // 
            // frmSelectBuildMethod
            // 
            this.AcceptButton = this.cmdOK;
            this.AutoScaleDimensions = new System.Drawing.SizeF(6F, 13F);
            this.AutoScaleMode = System.Windows.Forms.AutoScaleMode.Font;
            this.CancelButton = this.cmdCancel;
<<<<<<< HEAD
            this.ClientSize = new System.Drawing.Size(624, 441);
=======
            this.ClientSize = new System.Drawing.Size(464, 161);
>>>>>>> 8e71db7f
            this.ControlBox = false;
            this.Controls.Add(this.tlpMain);
            this.FormBorderStyle = System.Windows.Forms.FormBorderStyle.FixedDialog;
            this.MaximizeBox = false;
            this.MinimizeBox = false;
            this.Name = "frmSelectBuildMethod";
            this.Padding = new System.Windows.Forms.Padding(9);
            this.ShowInTaskbar = false;
            this.StartPosition = System.Windows.Forms.FormStartPosition.CenterParent;
            this.Tag = "Title_SelectBP";
            this.Text = "Select Build Method";
            this.Load += new System.EventHandler(this.frmSelectBuildMethod_Load);
            this.tlpMain.ResumeLayout(false);
            this.tlpMain.PerformLayout();
            this.flpButtons.ResumeLayout(false);
            this.flpButtons.PerformLayout();
<<<<<<< HEAD
            this.tlpSummary.ResumeLayout(false);
            this.tlpSummary.PerformLayout();
            ((System.ComponentModel.ISupportInitialize)(this.nudMaxAvail)).EndInit();
=======
            this.tlpNumericUpDowns.ResumeLayout(false);
            this.tlpNumericUpDowns.PerformLayout();
>>>>>>> 8e71db7f
            this.ResumeLayout(false);
            this.PerformLayout();

        }

        #endregion
        private System.Windows.Forms.CheckBox chkIgnoreRules;
        private System.Windows.Forms.Label lblMaxAvailLabel;
        private ElasticComboBox cboCharacterOption;
        private System.Windows.Forms.Label lblKarmaLabel;
        private System.Windows.Forms.Label lblDescription;
        private System.Windows.Forms.Label lblMaxNuyenLabel;
        private Chummer.BufferedTableLayoutPanel tlpMain;
        private System.Windows.Forms.Label lblBuildMethodParamLabel;
        private ButtonWithToolTip cmdEditCharacterOption;
        private System.Windows.Forms.Label lblCharacterOption;
        private System.Windows.Forms.FlowLayoutPanel flpButtons;
        private System.Windows.Forms.Button cmdOK;
        private System.Windows.Forms.Button cmdCancel;
        private ElasticComboBox cboBuildMethod;
        private BufferedTableLayoutPanel tlpSummary;
        private System.Windows.Forms.Label lblBuildMethodLabel;
        private System.Windows.Forms.Label lblBuildMethod;
        private System.Windows.Forms.Label lblBuildMethodParam;
        private System.Windows.Forms.Label lblMaxAvail;
        private System.Windows.Forms.NumericUpDown nudMaxAvail;
        private ElasticComboBox cboGamePlay;
        private System.Windows.Forms.Label lblStartingKarma;
        private System.Windows.Forms.Label lblMaxNuyen;
<<<<<<< HEAD
        private System.Windows.Forms.Label lblKarma;
        private System.Windows.Forms.Label lblQualityKarmaLabel;
        private System.Windows.Forms.Label lblQualityKarma;
        private System.Windows.Forms.Label lblBooksLabel;
        private System.Windows.Forms.Label lblCustomDataLabel;
        private System.Windows.Forms.Label lblBooks;
        private System.Windows.Forms.Label lblCustomData;
=======
        private Chummer.BufferedTableLayoutPanel tlpMain;
        private System.Windows.Forms.NumericUpDown nudSumtoTen;
        private System.Windows.Forms.Label lblSumToX;
        private System.Windows.Forms.FlowLayoutPanel flpButtons;
        private BufferedTableLayoutPanel tlpNumericUpDowns;
>>>>>>> 8e71db7f
    }
}<|MERGE_RESOLUTION|>--- conflicted
+++ resolved
@@ -59,77 +59,19 @@
             this.nudMaxAvail = new System.Windows.Forms.NumericUpDown();
             this.cboGamePlay = new Chummer.ElasticComboBox();
             this.lblStartingKarma = new System.Windows.Forms.Label();
-<<<<<<< HEAD
-=======
-            this.lblDescription = new System.Windows.Forms.Label();
-            this.nudMaxNuyen = new System.Windows.Forms.NumericUpDown();
-            this.lblMaxNuyen = new System.Windows.Forms.Label();
-            this.tlpMain = new Chummer.BufferedTableLayoutPanel(this.components);
-            this.nudSumtoTen = new System.Windows.Forms.NumericUpDown();
-            this.lblSumToX = new System.Windows.Forms.Label();
-            this.flpButtons = new System.Windows.Forms.FlowLayoutPanel();
-            this.tlpNumericUpDowns = new Chummer.BufferedTableLayoutPanel(this.components);
-            ((System.ComponentModel.ISupportInitialize)(this.nudKarma)).BeginInit();
-            ((System.ComponentModel.ISupportInitialize)(this.nudMaxAvail)).BeginInit();
-            ((System.ComponentModel.ISupportInitialize)(this.nudMaxNuyen)).BeginInit();
->>>>>>> 8e71db7f
             this.tlpMain.SuspendLayout();
             this.flpButtons.SuspendLayout();
-<<<<<<< HEAD
             this.tlpSummary.SuspendLayout();
             ((System.ComponentModel.ISupportInitialize)(this.nudMaxAvail)).BeginInit();
             this.SuspendLayout();
             // 
-=======
-            this.tlpNumericUpDowns.SuspendLayout();
-            this.SuspendLayout();
-            // 
-            // nudKarma
-            // 
-            this.nudKarma.Anchor = System.Windows.Forms.AnchorStyles.Left;
-            this.nudKarma.AutoSize = true;
-            this.nudKarma.Location = new System.Drawing.Point(114, 3);
-            this.nudKarma.Maximum = new decimal(new int[] {
-            10000,
-            0,
-            0,
-            0});
-            this.nudKarma.Name = "nudKarma";
-            this.nudKarma.Size = new System.Drawing.Size(53, 20);
-            this.nudKarma.TabIndex = 2;
-            this.nudKarma.Tag = "";
-            this.nudKarma.Value = new decimal(new int[] {
-            400,
-            0,
-            0,
-            0});
-            // 
-            // cmdOK
-            // 
-            this.cmdOK.Anchor = ((System.Windows.Forms.AnchorStyles)((System.Windows.Forms.AnchorStyles.Bottom | System.Windows.Forms.AnchorStyles.Right)));
-            this.cmdOK.AutoSize = true;
-            this.cmdOK.Location = new System.Drawing.Point(81, 0);
-            this.cmdOK.Margin = new System.Windows.Forms.Padding(3, 0, 0, 0);
-            this.cmdOK.Name = "cmdOK";
-            this.cmdOK.Size = new System.Drawing.Size(75, 23);
-            this.cmdOK.TabIndex = 6;
-            this.cmdOK.Tag = "String_OK";
-            this.cmdOK.Text = "OK";
-            this.cmdOK.UseVisualStyleBackColor = true;
-            this.cmdOK.Click += new System.EventHandler(this.cmdOK_Click);
-            // 
->>>>>>> 8e71db7f
             // chkIgnoreRules
             // 
             this.chkIgnoreRules.Anchor = System.Windows.Forms.AnchorStyles.Left;
             this.chkIgnoreRules.AutoSize = true;
             this.chkIgnoreRules.CheckAlign = System.Drawing.ContentAlignment.BottomLeft;
-<<<<<<< HEAD
             this.tlpMain.SetColumnSpan(this.chkIgnoreRules, 2);
             this.chkIgnoreRules.Location = new System.Drawing.Point(3, 400);
-=======
-            this.chkIgnoreRules.Location = new System.Drawing.Point(3, 120);
->>>>>>> 8e71db7f
             this.chkIgnoreRules.Name = "chkIgnoreRules";
             this.chkIgnoreRules.Size = new System.Drawing.Size(177, 17);
             this.chkIgnoreRules.TabIndex = 5;
@@ -138,7 +80,6 @@
             this.chkIgnoreRules.TextAlign = System.Drawing.ContentAlignment.BottomLeft;
             this.chkIgnoreRules.UseVisualStyleBackColor = true;
             // 
-<<<<<<< HEAD
             // lblMaxAvailLabel
             // 
             this.lblMaxAvailLabel.Anchor = System.Windows.Forms.AnchorStyles.Right;
@@ -177,93 +118,10 @@
             this.lblKarmaLabel.Tag = "Label_SelectBP_StartingKarma";
             this.lblKarmaLabel.Text = "Starting Karma";
             this.lblKarmaLabel.TextAlign = System.Drawing.ContentAlignment.MiddleRight;
-=======
-            // cmdCancel
-            // 
-            this.cmdCancel.Anchor = ((System.Windows.Forms.AnchorStyles)((System.Windows.Forms.AnchorStyles.Bottom | System.Windows.Forms.AnchorStyles.Right)));
-            this.cmdCancel.AutoSize = true;
-            this.cmdCancel.DialogResult = System.Windows.Forms.DialogResult.Cancel;
-            this.cmdCancel.Location = new System.Drawing.Point(0, 0);
-            this.cmdCancel.Margin = new System.Windows.Forms.Padding(0, 0, 3, 0);
-            this.cmdCancel.Name = "cmdCancel";
-            this.cmdCancel.Size = new System.Drawing.Size(75, 23);
-            this.cmdCancel.TabIndex = 7;
-            this.cmdCancel.Tag = "String_Cancel";
-            this.cmdCancel.Text = "Cancel";
-            this.cmdCancel.UseVisualStyleBackColor = true;
-            this.cmdCancel.Click += new System.EventHandler(this.cmdCancel_Click);
-            // 
-            // cboBuildMethod
-            // 
-            this.cboBuildMethod.Anchor = ((System.Windows.Forms.AnchorStyles)(((System.Windows.Forms.AnchorStyles.Top | System.Windows.Forms.AnchorStyles.Left) 
-            | System.Windows.Forms.AnchorStyles.Right)));
-            this.cboBuildMethod.DropDownStyle = System.Windows.Forms.ComboBoxStyle.DropDownList;
-            this.cboBuildMethod.FormattingEnabled = true;
-            this.cboBuildMethod.Location = new System.Drawing.Point(3, 3);
-            this.cboBuildMethod.Name = "cboBuildMethod";
-            this.cboBuildMethod.Size = new System.Drawing.Size(217, 21);
-            this.cboBuildMethod.TabIndex = 1;
-            this.cboBuildMethod.TooltipText = "";
-            this.cboBuildMethod.SelectedIndexChanged += new System.EventHandler(this.cboBuildMethod_SelectedIndexChanged);
-            // 
-            // lblMaxAvail
-            // 
-            this.lblMaxAvail.Anchor = System.Windows.Forms.AnchorStyles.Right;
-            this.lblMaxAvail.AutoSize = true;
-            this.lblMaxAvail.Location = new System.Drawing.Point(227, 6);
-            this.lblMaxAvail.Margin = new System.Windows.Forms.Padding(3, 6, 3, 6);
-            this.lblMaxAvail.Name = "lblMaxAvail";
-            this.lblMaxAvail.Size = new System.Drawing.Size(103, 13);
-            this.lblMaxAvail.TabIndex = 3;
-            this.lblMaxAvail.Tag = "Label_SelectBP_MaxAvail";
-            this.lblMaxAvail.Text = "Maximum Availability";
-            this.lblMaxAvail.TextAlign = System.Drawing.ContentAlignment.BottomCenter;
-            // 
-            // nudMaxAvail
-            // 
-            this.nudMaxAvail.Anchor = System.Windows.Forms.AnchorStyles.Left;
-            this.nudMaxAvail.AutoSize = true;
-            this.nudMaxAvail.Location = new System.Drawing.Point(336, 3);
-            this.nudMaxAvail.Name = "nudMaxAvail";
-            this.nudMaxAvail.Size = new System.Drawing.Size(41, 20);
-            this.nudMaxAvail.TabIndex = 4;
-            this.nudMaxAvail.Value = new decimal(new int[] {
-            12,
-            0,
-            0,
-            0});
-            // 
-            // cboGamePlay
-            // 
-            this.cboGamePlay.Anchor = ((System.Windows.Forms.AnchorStyles)(((System.Windows.Forms.AnchorStyles.Top | System.Windows.Forms.AnchorStyles.Left) 
-            | System.Windows.Forms.AnchorStyles.Right)));
-            this.cboGamePlay.DropDownStyle = System.Windows.Forms.ComboBoxStyle.DropDownList;
-            this.cboGamePlay.FormattingEnabled = true;
-            this.cboGamePlay.Location = new System.Drawing.Point(226, 3);
-            this.cboGamePlay.Name = "cboGamePlay";
-            this.cboGamePlay.Size = new System.Drawing.Size(217, 21);
-            this.cboGamePlay.TabIndex = 8;
-            this.cboGamePlay.TooltipText = "";
-            this.cboGamePlay.SelectedIndexChanged += new System.EventHandler(this.cboGamePlay_SelectedIndexChanged);
-            // 
-            // lblStartingKarma
-            // 
-            this.lblStartingKarma.Anchor = System.Windows.Forms.AnchorStyles.Right;
-            this.lblStartingKarma.AutoSize = true;
-            this.lblStartingKarma.Location = new System.Drawing.Point(32, 6);
-            this.lblStartingKarma.Margin = new System.Windows.Forms.Padding(3, 6, 3, 6);
-            this.lblStartingKarma.Name = "lblStartingKarma";
-            this.lblStartingKarma.Size = new System.Drawing.Size(76, 13);
-            this.lblStartingKarma.TabIndex = 11;
-            this.lblStartingKarma.Tag = "Label_SelectBP_StartingKarma";
-            this.lblStartingKarma.Text = "Starting Karma";
-            this.lblStartingKarma.TextAlign = System.Drawing.ContentAlignment.BottomCenter;
->>>>>>> 8e71db7f
             // 
             // lblDescription
             // 
             this.lblDescription.AutoSize = true;
-<<<<<<< HEAD
             this.tlpMain.SetColumnSpan(this.lblDescription, 4);
             this.lblDescription.Location = new System.Drawing.Point(3, 35);
             this.lblDescription.Margin = new System.Windows.Forms.Padding(3, 6, 3, 6);
@@ -285,55 +143,11 @@
             this.lblMaxNuyenLabel.Tag = "Label_SelectBP_MaxNuyen";
             this.lblMaxNuyenLabel.Text = "Nuyen Karma Max";
             this.lblMaxNuyenLabel.TextAlign = System.Drawing.ContentAlignment.MiddleRight;
-=======
-            this.tlpMain.SetColumnSpan(this.lblDescription, 2);
-            this.lblDescription.Location = new System.Drawing.Point(3, 33);
-            this.lblDescription.Margin = new System.Windows.Forms.Padding(3, 6, 3, 6);
-            this.lblDescription.Name = "lblDescription";
-            this.lblDescription.Size = new System.Drawing.Size(440, 13);
-            this.lblDescription.TabIndex = 0;
-            this.lblDescription.Tag = "String_SelectBP_KarmaSummary";
-            this.lblDescription.Text = "Enter the amount of Build Points you are allowed to create your character with (D" +
-    "efault 400).";
-            // 
-            // nudMaxNuyen
-            // 
-            this.nudMaxNuyen.Anchor = System.Windows.Forms.AnchorStyles.Left;
-            this.nudMaxNuyen.AutoSize = true;
-            this.nudMaxNuyen.Location = new System.Drawing.Point(114, 29);
-            this.nudMaxNuyen.Maximum = new decimal(new int[] {
-            10000,
-            0,
-            0,
-            0});
-            this.nudMaxNuyen.Name = "nudMaxNuyen";
-            this.nudMaxNuyen.Size = new System.Drawing.Size(53, 20);
-            this.nudMaxNuyen.TabIndex = 13;
-            this.nudMaxNuyen.Value = new decimal(new int[] {
-            235,
-            0,
-            0,
-            0});
-            // 
-            // lblMaxNuyen
-            // 
-            this.lblMaxNuyen.Anchor = System.Windows.Forms.AnchorStyles.Right;
-            this.lblMaxNuyen.AutoSize = true;
-            this.lblMaxNuyen.Location = new System.Drawing.Point(14, 32);
-            this.lblMaxNuyen.Margin = new System.Windows.Forms.Padding(3, 6, 3, 6);
-            this.lblMaxNuyen.Name = "lblMaxNuyen";
-            this.lblMaxNuyen.Size = new System.Drawing.Size(94, 13);
-            this.lblMaxNuyen.TabIndex = 15;
-            this.lblMaxNuyen.Tag = "Label_SelectBP_MaxNuyen";
-            this.lblMaxNuyen.Text = "Nuyen Karma Max";
-            this.lblMaxNuyen.TextAlign = System.Drawing.ContentAlignment.BottomCenter;
->>>>>>> 8e71db7f
             // 
             // tlpMain
             // 
             this.tlpMain.AutoSize = true;
             this.tlpMain.AutoSizeMode = System.Windows.Forms.AutoSizeMode.GrowAndShrink;
-<<<<<<< HEAD
             this.tlpMain.ColumnCount = 4;
             this.tlpMain.ColumnStyles.Add(new System.Windows.Forms.ColumnStyle());
             this.tlpMain.ColumnStyles.Add(new System.Windows.Forms.ColumnStyle());
@@ -346,19 +160,6 @@
             this.tlpMain.Controls.Add(this.cmdEditCharacterOption, 3, 0);
             this.tlpMain.Controls.Add(this.lblCharacterOption, 0, 0);
             this.tlpMain.Controls.Add(this.tlpSummary, 0, 2);
-=======
-            this.tlpMain.ColumnCount = 2;
-            this.tlpMain.ColumnStyles.Add(new System.Windows.Forms.ColumnStyle(System.Windows.Forms.SizeType.Percent, 50F));
-            this.tlpMain.ColumnStyles.Add(new System.Windows.Forms.ColumnStyle(System.Windows.Forms.SizeType.Percent, 50F));
-            this.tlpMain.ColumnStyles.Add(new System.Windows.Forms.ColumnStyle(System.Windows.Forms.SizeType.Absolute, 20F));
-            this.tlpMain.ColumnStyles.Add(new System.Windows.Forms.ColumnStyle(System.Windows.Forms.SizeType.Absolute, 20F));
-            this.tlpMain.Controls.Add(this.chkIgnoreRules, 0, 3);
-            this.tlpMain.Controls.Add(this.cboGamePlay, 1, 0);
-            this.tlpMain.Controls.Add(this.cboBuildMethod, 0, 0);
-            this.tlpMain.Controls.Add(this.lblDescription, 0, 1);
-            this.tlpMain.Controls.Add(this.flpButtons, 1, 3);
-            this.tlpMain.Controls.Add(this.tlpNumericUpDowns, 0, 2);
->>>>>>> 8e71db7f
             this.tlpMain.Dock = System.Windows.Forms.DockStyle.Fill;
             this.tlpMain.Location = new System.Drawing.Point(9, 9);
             this.tlpMain.Name = "tlpMain";
@@ -367,45 +168,12 @@
             this.tlpMain.RowStyles.Add(new System.Windows.Forms.RowStyle());
             this.tlpMain.RowStyles.Add(new System.Windows.Forms.RowStyle(System.Windows.Forms.SizeType.Percent, 100F));
             this.tlpMain.RowStyles.Add(new System.Windows.Forms.RowStyle());
-<<<<<<< HEAD
             this.tlpMain.RowStyles.Add(new System.Windows.Forms.RowStyle());
             this.tlpMain.RowStyles.Add(new System.Windows.Forms.RowStyle());
             this.tlpMain.RowStyles.Add(new System.Windows.Forms.RowStyle());
             this.tlpMain.Size = new System.Drawing.Size(606, 423);
             this.tlpMain.TabIndex = 16;
             // 
-=======
-            this.tlpMain.Size = new System.Drawing.Size(446, 143);
-            this.tlpMain.TabIndex = 16;
-            // 
-            // nudSumtoTen
-            // 
-            this.nudSumtoTen.Anchor = System.Windows.Forms.AnchorStyles.Left;
-            this.nudSumtoTen.AutoSize = true;
-            this.nudSumtoTen.Location = new System.Drawing.Point(336, 29);
-            this.nudSumtoTen.Name = "nudSumtoTen";
-            this.nudSumtoTen.Size = new System.Drawing.Size(41, 20);
-            this.nudSumtoTen.TabIndex = 9;
-            this.nudSumtoTen.Value = new decimal(new int[] {
-            10,
-            0,
-            0,
-            0});
-            // 
-            // lblSumToX
-            // 
-            this.lblSumToX.Anchor = System.Windows.Forms.AnchorStyles.Right;
-            this.lblSumToX.AutoSize = true;
-            this.lblSumToX.Location = new System.Drawing.Point(268, 32);
-            this.lblSumToX.Margin = new System.Windows.Forms.Padding(3, 6, 3, 6);
-            this.lblSumToX.Name = "lblSumToX";
-            this.lblSumToX.Size = new System.Drawing.Size(62, 13);
-            this.lblSumToX.TabIndex = 10;
-            this.lblSumToX.Tag = "Label_SelectBP_SumToX";
-            this.lblSumToX.Text = "Sum to Ten";
-            this.lblSumToX.TextAlign = System.Drawing.ContentAlignment.BottomCenter;
-            // 
->>>>>>> 8e71db7f
             // flpButtons
             // 
             this.flpButtons.Anchor = ((System.Windows.Forms.AnchorStyles)((System.Windows.Forms.AnchorStyles.Bottom | System.Windows.Forms.AnchorStyles.Right)));
@@ -414,16 +182,11 @@
             this.flpButtons.Controls.Add(this.cmdOK);
             this.flpButtons.Controls.Add(this.cmdCancel);
             this.flpButtons.FlowDirection = System.Windows.Forms.FlowDirection.RightToLeft;
-<<<<<<< HEAD
             this.flpButtons.Location = new System.Drawing.Point(447, 397);
-=======
-            this.flpButtons.Location = new System.Drawing.Point(287, 117);
->>>>>>> 8e71db7f
             this.flpButtons.Name = "flpButtons";
             this.flpButtons.Size = new System.Drawing.Size(156, 23);
             this.flpButtons.TabIndex = 16;
             // 
-<<<<<<< HEAD
             // cmdOK
             // 
             this.cmdOK.Anchor = ((System.Windows.Forms.AnchorStyles)((System.Windows.Forms.AnchorStyles.Bottom | System.Windows.Forms.AnchorStyles.Right)));
@@ -700,37 +463,6 @@
             this.lblStartingKarma.Name = "lblStartingKarma";
             this.lblStartingKarma.Size = new System.Drawing.Size(100, 23);
             this.lblStartingKarma.TabIndex = 0;
-=======
-            // tlpNumericUpDowns
-            // 
-            this.tlpNumericUpDowns.AutoSize = true;
-            this.tlpNumericUpDowns.AutoSizeMode = System.Windows.Forms.AutoSizeMode.GrowAndShrink;
-            this.tlpNumericUpDowns.ColumnCount = 4;
-            this.tlpMain.SetColumnSpan(this.tlpNumericUpDowns, 2);
-            this.tlpNumericUpDowns.ColumnStyles.Add(new System.Windows.Forms.ColumnStyle(System.Windows.Forms.SizeType.Percent, 25F));
-            this.tlpNumericUpDowns.ColumnStyles.Add(new System.Windows.Forms.ColumnStyle(System.Windows.Forms.SizeType.Percent, 25F));
-            this.tlpNumericUpDowns.ColumnStyles.Add(new System.Windows.Forms.ColumnStyle(System.Windows.Forms.SizeType.Percent, 25F));
-            this.tlpNumericUpDowns.ColumnStyles.Add(new System.Windows.Forms.ColumnStyle(System.Windows.Forms.SizeType.Percent, 25F));
-            this.tlpNumericUpDowns.Controls.Add(this.lblStartingKarma, 0, 0);
-            this.tlpNumericUpDowns.Controls.Add(this.nudKarma, 1, 0);
-            this.tlpNumericUpDowns.Controls.Add(this.lblMaxNuyen, 0, 1);
-            this.tlpNumericUpDowns.Controls.Add(this.nudMaxNuyen, 1, 1);
-            this.tlpNumericUpDowns.Controls.Add(this.lblMaxAvail, 2, 0);
-            this.tlpNumericUpDowns.Controls.Add(this.lblSumToX, 2, 1);
-            this.tlpNumericUpDowns.Controls.Add(this.nudSumtoTen, 3, 1);
-            this.tlpNumericUpDowns.Controls.Add(this.nudMaxAvail, 3, 0);
-            this.tlpNumericUpDowns.Dock = System.Windows.Forms.DockStyle.Fill;
-            this.tlpNumericUpDowns.Location = new System.Drawing.Point(0, 62);
-            this.tlpNumericUpDowns.Margin = new System.Windows.Forms.Padding(0);
-            this.tlpNumericUpDowns.Name = "tlpNumericUpDowns";
-            this.tlpNumericUpDowns.RowCount = 2;
-            this.tlpNumericUpDowns.RowStyles.Add(new System.Windows.Forms.RowStyle());
-            this.tlpNumericUpDowns.RowStyles.Add(new System.Windows.Forms.RowStyle(System.Windows.Forms.SizeType.Percent, 100F));
-            this.tlpNumericUpDowns.RowStyles.Add(new System.Windows.Forms.RowStyle(System.Windows.Forms.SizeType.Absolute, 20F));
-            this.tlpNumericUpDowns.RowStyles.Add(new System.Windows.Forms.RowStyle(System.Windows.Forms.SizeType.Absolute, 20F));
-            this.tlpNumericUpDowns.Size = new System.Drawing.Size(446, 52);
-            this.tlpNumericUpDowns.TabIndex = 17;
->>>>>>> 8e71db7f
             // 
             // frmSelectBuildMethod
             // 
@@ -738,11 +470,7 @@
             this.AutoScaleDimensions = new System.Drawing.SizeF(6F, 13F);
             this.AutoScaleMode = System.Windows.Forms.AutoScaleMode.Font;
             this.CancelButton = this.cmdCancel;
-<<<<<<< HEAD
             this.ClientSize = new System.Drawing.Size(624, 441);
-=======
-            this.ClientSize = new System.Drawing.Size(464, 161);
->>>>>>> 8e71db7f
             this.ControlBox = false;
             this.Controls.Add(this.tlpMain);
             this.FormBorderStyle = System.Windows.Forms.FormBorderStyle.FixedDialog;
@@ -759,14 +487,9 @@
             this.tlpMain.PerformLayout();
             this.flpButtons.ResumeLayout(false);
             this.flpButtons.PerformLayout();
-<<<<<<< HEAD
             this.tlpSummary.ResumeLayout(false);
             this.tlpSummary.PerformLayout();
             ((System.ComponentModel.ISupportInitialize)(this.nudMaxAvail)).EndInit();
-=======
-            this.tlpNumericUpDowns.ResumeLayout(false);
-            this.tlpNumericUpDowns.PerformLayout();
->>>>>>> 8e71db7f
             this.ResumeLayout(false);
             this.PerformLayout();
 
@@ -796,7 +519,6 @@
         private ElasticComboBox cboGamePlay;
         private System.Windows.Forms.Label lblStartingKarma;
         private System.Windows.Forms.Label lblMaxNuyen;
-<<<<<<< HEAD
         private System.Windows.Forms.Label lblKarma;
         private System.Windows.Forms.Label lblQualityKarmaLabel;
         private System.Windows.Forms.Label lblQualityKarma;
@@ -804,12 +526,5 @@
         private System.Windows.Forms.Label lblCustomDataLabel;
         private System.Windows.Forms.Label lblBooks;
         private System.Windows.Forms.Label lblCustomData;
-=======
-        private Chummer.BufferedTableLayoutPanel tlpMain;
-        private System.Windows.Forms.NumericUpDown nudSumtoTen;
-        private System.Windows.Forms.Label lblSumToX;
-        private System.Windows.Forms.FlowLayoutPanel flpButtons;
-        private BufferedTableLayoutPanel tlpNumericUpDowns;
->>>>>>> 8e71db7f
     }
 }