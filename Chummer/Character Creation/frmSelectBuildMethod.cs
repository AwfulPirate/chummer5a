--- conflicted
+++ resolved
@@ -140,17 +140,6 @@
             if (xmlGameplayOption != null)
             {
                 _objCharacter.BannedWareGrades.Clear();
-<<<<<<< HEAD
-                foreach (XmlNode xmlNode in xmlGameplayOption.SelectNodes("bannedwaregrades/grade"))
-                    _objCharacter.BannedWareGrades.Add(xmlNode.InnerText);
-
-                if (!_objCharacter.Options.FreeContactsMultiplierEnabled)
-                    _objCharacter.ContactMultiplier = Convert.ToInt32(xmlGameplayOption["contactmultiplier"].InnerText);
-                _objCharacter.GameplayOptionQualityLimit = _objCharacter.MaxKarma = Convert.ToInt32(xmlGameplayOption["karma"].InnerText);
-                _objCharacter.MaxNuyen = Convert.ToDecimal(xmlGameplayOption["maxnuyen"].InnerText, GlobalOptions.InvariantCultureInfo);
-            }
-            
-=======
                 foreach (XPathNavigator xmlNode in xmlGameplayOption.Select("bannedwaregrades/grade"))
                             _objCharacter.BannedWareGrades.Add(xmlNode.Value);
 
@@ -163,8 +152,6 @@
                 if (xmlGameplayOption.TryGetDecFieldQuickly("maxnuyen", ref decTemp))
                     _objCharacter.MaxNuyen = decTemp;
             }
-
->>>>>>> 93e8e0da
             _objCharacter.BuildKarma = decimal.ToInt32(nudKarma.Value);
             _objCharacter.GameplayOption = cboGamePlay.SelectedValue.ToString();
             _objCharacter.GameplayOptionQualityLimit = _intQualityLimits;
