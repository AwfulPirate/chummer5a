--- conflicted
+++ resolved
@@ -1044,11 +1044,7 @@
 
                         string strSelect = objXmlQuality.SelectSingleNode("@select")?.Value;
                         if (!string.IsNullOrEmpty(strSelect))
-<<<<<<< HEAD
-                            strQuality += strSpaceCharacter + '(' + LanguageManager.TranslateExtra(strSelect, _objCharacter) + ')';
-=======
-                            strQuality += strSpace + '(' + LanguageManager.TranslateExtra(strSelect) + ')';
->>>>>>> 1161a64b
+                            strQuality += strSpace + '(' + LanguageManager.TranslateExtra(strSelect, _objCharacter) + ')';
                     }
                     else
                     {
@@ -1120,11 +1116,7 @@
 
                         string strSelect = xmlQuality.SelectSingleNode("@select")?.Value;
                         if (!string.IsNullOrEmpty(strSelect))
-<<<<<<< HEAD
-                            strQuality += strSpaceCharacter + '(' + LanguageManager.TranslateExtra(strSelect, _objCharacter) + ')';
-=======
-                            strQuality += strSpace + '(' + LanguageManager.TranslateExtra(strSelect) + ')';
->>>>>>> 1161a64b
+                            strQuality += strSpace + '(' + LanguageManager.TranslateExtra(strSelect, _objCharacter) + ')';
                     }
                     else
                     {
